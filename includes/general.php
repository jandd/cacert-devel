<? /*
    LibreSSL - CAcert web application
    Copyright (C) 2004-2008  CAcert Inc.

    This program is free software; you can redistribute it and/or modify
    it under the terms of the GNU General Public License as published by
    the Free Software Foundation; version 2 of the License.

    This program is distributed in the hope that it will be useful,
    but WITHOUT ANY WARRANTY; without even the implied warranty of
    MERCHANTABILITY or FITNESS FOR A PARTICULAR PURPOSE.  See the
    GNU General Public License for more details.

    You should have received a copy of the GNU General Public License
    along with this program; if not, write to the Free Software
    Foundation, Inc., 51 Franklin Street, Fifth Floor, Boston, MA  02110-1301  USA
*/

	require_once(dirname(__FILE__)."/lib/general.php");
	require_once(dirname(__FILE__)."/notary.inc.php");

	session_name("cacert");
	session_start();

//	session_register("_config");
//	session_register("profile");
//	session_register("signup");
//	session_register("lostpw");
//	if($_SESSION['profile']['id'] > 0)
//		session_regenerate_id();

	//cf. http://stackoverflow.com/a/14532168
	if(!defined('ENT_HTML401'))	define('ENT_HTML401', 0);
	if(!defined('ENT_XML1'))	define('ENT_XML1', 16);
	if(!defined('ENT_XHTML'))	define('ENT_XHTML', 32);
	if(!defined('ENT_HTML5'))	define('ENT_HTML5', (32|16));

	$pageLoadTime_Start = microtime(true);

	$junk = array(_("Face to Face Meeting"), _("Trusted Third Parties"), _("Thawte Points Transfer"), _("Administrative Increase"),
			_("CT Magazine - Germany"), _("Temporary Increase"), _("Unknown"));

	$_SESSION['_config']['errmsg']="";

	$id = 0; if(array_key_exists("id",$_REQUEST)) $id=intval($_REQUEST['id']);
	$oldid = 0; if(array_key_exists("oldid",$_REQUEST)) $oldid=intval($_REQUEST['oldid']);

	$_SESSION['_config']['filepath'] = "/www";

	require_once($_SESSION['_config']['filepath']."/includes/mysql.php");
	require_once($_SESSION['_config']['filepath'].'/includes/lib/account.php');
	require_once($_SESSION['_config']['filepath'].'/includes/lib/l10n.php');

	if(array_key_exists('HTTP_HOST',$_SERVER) &&
			$_SERVER['HTTP_HOST'] != $_SESSION['_config']['normalhostname'] &&
			$_SERVER['HTTP_HOST'] != $_SESSION['_config']['securehostname'])
	{
		if(array_key_exists('HTTPS',$_SERVER) && $_SERVER['HTTPS'] == "on")
			header("location: https://".$_SESSION['_config']['normalhostname']);
		else
			header("location: http://".$_SESSION['_config']['normalhostname']);
		exit;
	}

	if(array_key_exists('HTTP_HOST',$_SERVER) &&
			($_SERVER['HTTP_HOST'] == $_SESSION['_config']['securehostname']))
	{
		if(array_key_exists('HTTPS',$_SERVER) && $_SERVER['HTTPS'] == "on")
		{
		}
		else
		{
			if($_SERVER['HTTP_HOST'] == $_SESSION['_config']['securehostname']){
				header("location: https://". $_SESSION['_config']['securehostname']);
			}
			exit;

		}
	}

	L10n::detect_language();
	L10n::init_gettext();

	if(array_key_exists('profile',$_SESSION) && is_array($_SESSION['profile']) && array_key_exists('id',$_SESSION['profile']) && $_SESSION['profile']['id'] > 0)
	{
		$locked = mysql_fetch_assoc(mysql_query("select `locked` from `users` where `id`='".intval($_SESSION['profile']['id'])."'"));
		if($locked['locked'] == 0)
		{
			update_points_in_profile();
		} else {
			$_SESSION['profile'] = "";
			unset($_SESSION['profile']);
		}
	}

	function loadem($section = "index")
	{
		if($section != "index" && $section != "account")
		{
			$section = "index";
		}

		if($section == "account"){
			include_once($_SESSION['_config']['filepath']."/includes/account_stuff.php");
		}

		if($section == "index"){
			include_once($_SESSION['_config']['filepath']."/includes/general_stuff.php");
		}
	}

	function includeit($id = "0", $section = "index")
	{
		$id = intval($id);
		if($section != "index" && $section != "account" && $section != "wot" && $section != "help" && $section != "gpg" && $section != "disputes" && $section != "advertising")
		{
			$section = "index";
		}

		if(file_exists($_SESSION['_config']['filepath']."/pages/$section/$id.php")){
			include_once($_SESSION['_config']['filepath']."/pages/$section/$id.php");
		}
		else {
			$id = "0";

			if(file_exists($_SESSION['_config']['filepath']."/pages/$section/$id.php")){
				include_once($_SESSION['_config']['filepath']."/pages/$section/$id.php");
			} else {

				$section = "index";
				$id = "0";

				if(file_exists($_SESSION['_config']['filepath']."/pages/$section/$id.php")){
					include_once($_SESSION['_config']['filepath']."/pages/$section/$id.php");
				} else {
					include_once($_SESSION['_config']['filepath']."/www/error404.php");
				}
			}
		}
	}

	function checkpwlight($pwd) {
		$points = 0;

		if(strlen($pwd) > 15)
			$points++;
		if(strlen($pwd) > 20)
			$points++;
		if(strlen($pwd) > 25)
			$points++;
		if(strlen($pwd) > 30)
			$points++;

		//echo "Points due to length: $points<br/>";

		if(preg_match("/\d/", $pwd))
			$points++;

		if(preg_match("/[a-z]/", $pwd))
			$points++;

		if(preg_match("/[A-Z]/", $pwd))
			$points++;

		if(preg_match("/\W/", $pwd))
			$points++;

		if(preg_match("/\s/", $pwd))
			$points++;

		//echo "Points due to length and charset: $points<br/>";

		// check for historical password proposal
		if ($pwd === "Fr3d Sm|7h") {
			return 0;
		}

		return $points;
	}

	function checkpw($pwd, $email, $fname, $mname, $lname, $suffix)
	{
		$points = checkpwlight($pwd);

		if(@strstr(strtolower($pwd), strtolower($email)))
			$points--;

		if(@strstr(strtolower($email), strtolower($pwd)))
			$points--;

		if(@strstr(strtolower($pwd), strtolower($fname)))
			$points--;

		if(@strstr(strtolower($fname), strtolower($pwd)))
			$points--;

		if($mname)
		if(@strstr(strtolower($pwd), strtolower($mname)))
			$points--;

		if($mname)
		if(@strstr(strtolower($mname), strtolower($pwd)))
			$points--;

		if(@strstr(strtolower($pwd), strtolower($lname)))
			$points--;

		if(@strstr(strtolower($lname), strtolower($pwd)))
			$points--;

		if($suffix)
		if(@strstr(strtolower($pwd), strtolower($suffix)))
			$points--;

		if($suffix)
		if(@strstr(strtolower($suffix), strtolower($pwd)))
			$points--;

		//echo "Points due to name matches: $points<br/>";

		$shellpwd = escapeshellarg($pwd);
		$do = shell_exec("grep -F -- $shellpwd /usr/share/dict/american-english");
		if($do)
			$points--;

		//echo "Points due to wordlist: $points<br/>";

		return($points);
	}

	function extractit()
	{
		$bits = explode(": ", $_SESSION['_config']['subject'], 2);
		$bits = str_replace(", ", "|", str_replace("/", "|", array_key_exists('1',$bits)?$bits['1']:""));
		$bits = explode("|", $bits);

		$_SESSION['_config']['cnc'] = $_SESSION['_config']['subaltc'] = 0;
		$_SESSION['_config']['OU'] = "";

		if(is_array($bits))
		foreach($bits as $val)
		{
			if(!strstr($val, "="))
				continue;

			$split = explode("=", $val);

			$k = $split[0];
			$split['1'] = trim($split['1']);
			if($k == "CN" && $split['1'])
			{
				$k = $_SESSION['_config']['cnc'].".".$k;
				$_SESSION['_config']['cnc']++;
				$_SESSION['_config'][$k] = $split['1'];
			}
			if($k == "OU" && $split['1'] && $_SESSION['_config']['OU'] == "")
			{
				$_SESSION['_config']['OU'] = $split['1'];
			}
			if($k == "subjectAltName" && $split['1'])
			{
				$k = $_SESSION['_config']['subaltc'].".".$k;
				$_SESSION['_config']['subaltc']++;
				$_SESSION['_config'][$k] = $split['1'];
			}
		}
	}

	function isValidWildcard($name){
		if(substr($name,0,2) == "*."){
			$name = substr($name, 2);
		}
		if(!preg_match('/^(\\.(?!-)[a-z0-9_-]*[a-z0-9])+$/i','.'.$name)){
			return false;
		}
		return strpos($name, "*") === false;
	}

	function getcn()
	{
		unset($_SESSION['_config']['rows']);
		unset($_SESSION['_config']['rowid']);
		unset($_SESSION['_config']['rejected']);
		$rows=array();
		$rowid=array();
		for($cnc = 0; $cnc < $_SESSION['_config']['cnc']; $cnc++)
		{
			$CN = $_SESSION['_config']["$cnc.CN"];
			$bits = explode(".", $CN);
			$dom = "";
			$cnok = 0;

			if(!isValidWildcard($CN)){
				$_SESSION['_config']['rejected'][] = $CN;
				continue;
			}

			for($i = count($bits) - 1; $i >= 0; $i--)
			{
				if($dom)
					$dom = $bits[$i].".".$dom;
				else
					$dom = $bits[$i];
				$_SESSION['_config']['row'] = "";
				$dom = mysql_real_escape_string($dom);
				$query = "select * from domains where `memid`='".intval($_SESSION['profile']['id'])."' and `domain` = '$dom' and `deleted`=0 and `hash`=''";
				$res = mysql_query($query);
				if(mysql_num_rows($res) > 0)
				{
					$cnok = 1;
					$_SESSION['_config']['row'] = mysql_fetch_assoc($res);
					$rowid[] = $_SESSION['_config']['row']['id'];
					break;
				}
			}

			if(!preg_match("/(?=^.{4,253}$)(^(?:\\*\\.)?((?!-)[a-zA-Z0-9_-]{1,63}(?<!-)\\.)+[a-zA-Z]{2,63}$)/i", $CN)) {
				$cnok = 0;
			}

			if($cnok == 0) {
				$_SESSION['_config']['rejected'][] = $CN;
				continue;
			}

			if($_SESSION['_config']['row'] != "")
				$rows[] = $CN;
		}
//		if(count($rows) <= 0)
//		{
//			echo _("There were no valid CommonName fields on the CSR, or I was unable to match any of these against your account. Please review your CSR, or add and verify domains contained in it to your account before trying again.");
//			exit;
//		}

		$_SESSION['_config']['rows'] = $rows;
		$_SESSION['_config']['rowid'] = $rowid;
	}

	function getalt()
	{
		unset($_SESSION['_config']['altrows']);
		unset($_SESSION['_config']['altid']);
		$altrows=array();
		$altid=array();
		for($altc = 0; $altc < $_SESSION['_config']['subaltc']; $altc++)
		{
			$subalt = $_SESSION['_config']["$altc.subjectAltName"];
			if(substr($subalt, 0, 4) == "DNS:")
				$alt = substr($subalt, 4);
			else
				continue;

			if(!isValidWildcard($alt)){
				$_SESSION['_config']['rejected'][] = $alt;
				continue;
			}

			$bits = explode(".", $alt);
			$dom = "";
			$altok = 0;
			for($i = count($bits) - 1; $i >= 0; $i--)
			{
				if($dom)
					$dom = $bits[$i].".".$dom;
				else
					$dom = $bits[$i];
				$_SESSION['_config']['altrow'] = "";
				$dom = mysql_real_escape_string($dom);
				$query = "select * from domains where `memid`='".intval($_SESSION['profile']['id'])."' and `domain` = '$dom' and `deleted`=0 and `hash`=''";
				$res = mysql_query($query);
				if(mysql_num_rows($res) > 0)
				{
					$altok = 1;
					$_SESSION['_config']['altrow'] = mysql_fetch_assoc($res);
					$altid[] = $_SESSION['_config']['altrow']['id'];
					break;
				}
			}

			if(!preg_match("/(?=^.{4,253}$)(^(?:\\*\\.)?((?!-)[a-zA-Z0-9_-]{1,63}(?<!-)\\.)+[a-zA-Z]{2,63}$)/i", $alt)) {
				$altok = 0;
			}

			if($altok == 0) {
				$_SESSION['_config']['rejected'][] = $alt;
				continue;
			}

			if($_SESSION['_config']['altrow'] != "")
				$altrows[] = $subalt;
		}
		$_SESSION['_config']['altrows'] = $altrows;
		$_SESSION['_config']['altid'] = $altid;
	}

	function getcn2()
	{
		$rows=array();
		$rowid=array();
		for($cnc = 0; $cnc < $_SESSION['_config']['cnc']; $cnc++)
		{
			$CN = $_SESSION['_config']["$cnc.CN"];
			$bits = explode(".", $CN);
			$dom = "";

                        if(!isValidWildcard($CN)){
                                $_SESSION['_config']['rejected'][] = $CN;
                                continue;
                        }

			for($i = count($bits) - 1; $i >= 0; $i--)
			{
				if($dom)
					$dom = $bits[$i].".".$dom;
				else
					$dom = $bits[$i];
				$_SESSION['_config']['row'] = "";
				$dom = mysql_real_escape_string($dom);
				$query = "select *, `orginfo`.`id` as `id` from `orginfo`,`orgdomains`,`org` where
						`org`.`memid`='".intval($_SESSION['profile']['id'])."' and
						`org`.`orgid`=`orginfo`.`id` and
						`orgdomains`.`orgid`=`orginfo`.`id` and
						`orgdomains`.`domain`='$dom'";
				$res = mysql_query($query);
				if(mysql_num_rows($res) > 0)
				{
					$_SESSION['_config']['row'] = mysql_fetch_assoc($res);
					$rowid[] = $_SESSION['_config']['row']['id'];
					break;
				}
			}

			if(!preg_match("/(?=^.{4,253}$)(^(?:\\*\\.)?((?!-)[a-zA-Z0-9_-]{1,63}(?<!-)\\.)+[a-zA-Z]{2,63}$)/i", $CN)) {
				continue;
			}

			if($_SESSION['_config']['row'] != "")
				$rows[] = $CN;
		}
//		if(count($rows) <= 0)
//		{
//			echo _("There were no valid CommonName fields on the CSR, or I was unable to match any of these against your account. Please review your CSR, or add and verify domains contained in it to your account before trying again.");
//			exit;
//		}
		$_SESSION['_config']['rows'] = $rows;
		$_SESSION['_config']['rowid'] = $rowid;
	}

	function getalt2()
	{
		$altrows=array();
		$altid=array();
		for($altc = 0; $altc < $_SESSION['_config']['subaltc']; $altc++)
		{
			$subalt = $_SESSION['_config']["$altc.subjectAltName"];
			if(substr($subalt, 0, 4) == "DNS:")
				$alt = substr($subalt, 4);
			else
				continue;

                        if(!isValidWildcard($alt)){
                                $_SESSION['_config']['rejected'][] = $alt;
                                continue;
                        }

			$bits = explode(".", $alt);
			$dom = "";
			for($i = count($bits) - 1; $i >= 0; $i--)
			{
				if($dom)
					$dom = $bits[$i].".".$dom;
				else
					$dom = $bits[$i];
				$_SESSION['_config']['altrow'] = "";
				$dom = mysql_real_escape_string($dom);
				$query = "select * from `orginfo`,`orgdomains`,`org` where
						`org`.`memid`='".intval($_SESSION['profile']['id'])."' and
						`org`.`orgid`=`orginfo`.`id` and
						`orgdomains`.`orgid`=`orginfo`.`id` and
						`orgdomains`.`domain`='$dom'";
				$res = mysql_query($query);
				if(mysql_num_rows($res) > 0)
				{
					$_SESSION['_config']['altrow'] = mysql_fetch_assoc($res);
					$altid[] = $_SESSION['_config']['altrow']['id'];
					break;
				}
			}

			if(!preg_match("/(?=^.{4,253}$)(^(?:\\*\\.)?((?!-)[a-zA-Z0-9_-]{1,63}(?<!-)\\.)+[a-zA-Z]{2,63}$)/i", $alt)) {
				continue;
			}

			if($_SESSION['_config']['altrow'] != "")
				$altrows[] = $subalt;
		}
		$_SESSION['_config']['altrows'] = $altrows;
		$_SESSION['_config']['altid'] = $altid;
	}

	function checkownership($hostname)
	{
		$bits = explode(".", $hostname);
		$dom = "";
		for($i = count($bits) - 1; $i >= 0; $i--)
		{
			if($dom)
				$dom = $bits[$i].".".$dom;
			else
				$dom = $bits[$i];
			$dom = mysql_real_escape_string($dom);
			$query = "select * from `org`,`orgdomains`,`orginfo`
					where `org`.`memid`='".intval($_SESSION['profile']['id'])."'
					and `orgdomains`.`orgid`=`org`.`orgid`
					and `orginfo`.`id`=`org`.`orgid`
					and `orgdomains`.`domain`='$dom'";
			$res = mysql_query($query);
			if(mysql_num_rows($res) > 0)
			{
				$_SESSION['_config']['row'] = mysql_fetch_assoc($res);
				return(true);
			}
		}
		return(false);
	}

	function maxpoints($id = 0)
	{
		if($id <= 0)
			$id = $_SESSION['profile']['id'];

		$points = get_received_total_points($id);

		$dob = date("Y-m-d", mktime(0,0,0,date("m"),date("d"),date("Y")-18));
		$query = "select * from `users` where `id`='".intval($_SESSION['profile']['id'])."' and `dob` < '$dob'";
		if(mysql_num_rows(mysql_query($query)) < 1)
		{
			if($points >= 100)
				return(10);
			else
				return(0);
		}

		if($points >= 150)
			return(35);
		if($points >= 140)
			return(30);
		if($points >= 130)
			return(25);
		if($points >= 120)
			return(20);
		if($points >= 110)
			return(15);
		if($points >= 100)
			return(10);
		return(0);
	}

	/**
	 * Decode UTF-8 byte sequences into HTML entities
	 *
	 * @see https://blog.benny-baumann.de/?p=332
	 */
	function charset_decode_utf8_callback($match) {
		$m = $match[0];

		switch(strlen($m)) {
		case 6:
			// decode six byte unicode characters
			return '&#'.((ord($m[0])-252)*1073741824+(ord($m[1])-200)*16777216+(ord($m[2])-200)*262144+(ord($m[3])-128)*4096+(ord($m[4])-128)*64+(ord($m[5])-128)).';';
		case 5:
			// decode five byte unicode characters
			return '&#'.((ord($m[0])-248)*16777216+(ord($m[1])-200)*262144+(ord($m[2])-128)*4096+(ord($m[3])-128)*64+(ord($m[4])-128)).';';
		case 4:
			// decode four byte unicode characters
			return '&#'.((ord($m[0])-240)*262144+(ord($m[1])-128)*4096+(ord($m[2])-128)*64+(ord($m[3])-128)).';';
		case 3:
			// decode three byte unicode characters
			return '&#'.((ord($m[0])-224)*4096+(ord($m[1])-128)*64+(ord($m[2])-128)).';';
		case 2:
			// decode two byte unicode characters
			return '&#'.((ord($m[0])-192)*64+(ord($m[1])-128)).';';
		default:
			return $m;
		}
	}

	/**
	 * Decode utf-8 strings
	 * @param string $string Encoded string
	 * @return string Decoded string
	 * @see https://blog.benny-baumann.de/?p=332
	 */
	function charset_decode_utf8 ($string) {
		// decode 2-6 byte unicode characters
		$string = preg_replace_callback("/[\374-\375][\200-\277][\200-\277][\200-\277][\200-\277][\200-\277]|".
			"[\370-\373][\200-\277][\200-\277][\200-\277][\200-\277]|".
			"[\360-\367][\200-\277][\200-\277][\200-\277]|".
			"[\340-\357][\200-\277][\200-\277]|".
			"[\300-\337][\200-\277]/",
			'charset_decode_utf8_callback', $string);

		// remove broken unicode
		$string = preg_replace("/[\200-\237]|\240|[\241-\377]/",'?',$string);

		return $string;
	}

	function gpg_hex2bin($data)
	{
		while(strstr($data, "\\x"))
		{
			$pos = strlen($data) - strlen(strstr($data, "\\x"));
			$before = substr($data, 0, $pos);
			$char = chr(hexdec(substr($data, $pos + 2, 2)));
			$after = substr($data, $pos + 4);
			$data = $before.$char.$after;
		}

		return htmlentities(charset_decode_utf8($data), ENT_QUOTES | ENT_SUBSTITUTE, 'UTF-8', false);
	}

	function signmail($to, $subject, $message, $from, $replyto = "")
	{
		if($replyto == "")
			$replyto = $from;
		$tmpfname = tempnam("/tmp", "CSR");
		$fp = fopen($tmpfname, "w");
		fputs($fp, $message);
		fclose($fp);
		$to_esc = escapeshellarg($to);
		$do = shell_exec("/usr/bin/gpg --homedir /home/gpg --clearsign \"$tmpfname\"|/usr/sbin/sendmail ".$to_esc);
		@unlink($tmpfname);
	}

	function checkEmail($email)
	{
		$myemail = mysql_real_escape_string($email);
		$myuid = intval($_SESSION['profile']['id']);
		if(!preg_match("/^([a-zA-Z0-9])+([a-zA-Z0-9\+\._-])*@([a-zA-Z0-9_-])+([a-zA-Z0-9\._-]+)+$/" , $email))
		{
			$query = "INSERT INTO `pinglog` SET `when` = NOW(), `uid` = '$myuid', `email` = '$myemail',
				`result` = 'Format of email address not recognized'";
			mysql_query($query);
			return _("Format of email address not recognized");
		}

		// Start with a blank transcript which is filled with information in the course of this routine
		$transcript = "";

		list($username,$domain)=explode('@',$email,2);
		$transcript .= "Processing email address:\n";
		$transcript .= "- Domain Name:  " . sanitizeHTML($domain) . "\n";
		$transcript .= "- Mailbox Name: " . sanitizeHTML($username) . "\n";

		$transcript .= "Determining MX records for mail delivery:\n";
		$mxhostrr = array();
		$mxweight = array();
		if( !getmxrr($domain, $mxhostrr, $mxweight) ) {
			$transcript .= "- DNS lookup for MX records failed\n";
			$transcript .= "- Defaulting to MX = '".sanitizeHTML($domain)."' at priority 0\n";
			$mxhostrr = array($domain);
			$mxweight = array(0);
		} else if ( empty($mxhostrr) ) {
			$transcript .= "- DNS lookup for MX records returned empty result\n";
			$transcript .= "- Defaulting to MX = '".sanitizeHTML($domain)."' at priority 0\n";
			$mxhostrr = array($domain);
			$mxweight = array(0);
		} else {
			$transcript .= "- DNS lookup for MX records successful\n";
			$transcript .= "- Received ".count($mxhostrr)." records\n";
		}

		$transcript .= "Building priority queue for test of servers:\n";
		$mxhostprio = array();
		for($i = 0; $i < count($mxhostrr); $i++) {
			$mx_host = trim($mxhostrr[$i], '.');
			$mx_prio = $mxweight[$i];
			if(empty($mxhostprio[$mx_prio])) {
				$mxhostprio[$mx_prio] = array();
			}
			$mxhostprio[$mx_prio][] = $mx_host;
		}

		array_walk($mxhostprio, function(&$mx) { shuffle($mx); } );
		ksort($mxhostprio);

		$mxhosts = array();
		foreach($mxhostprio as $mx_prio => $mxhostnames) {
			foreach($mxhostnames as $mx_host) {
				$transcript .= "- Will test server id ".count($mxhosts)." at host '".sanitizeHTML($mx_host)."' with priority ".intval($mx_prio)."\n";
				$ipv6rr = dns_get_record($mx_host, DNS_AAAA);
				if(!empty($ipv6rr)) {
					$transcript .= "- Will prefer IPv6 for server id ".count($mxhosts)." for host '".sanitizeHTML($mx_host)."'\n";
				}

				$mxhosts[] = $mx_host;
			}
		}

		foreach($mxhosts as $key => $domain) {
			$transcript .= "\n";
			$transcript .= "Starting test for id ".intval($key)." for host '".sanitizeHTML($domain)."'\n";

			$transcript .= "- Trying to connect to 'tcp://".sanitizeHTML($domain).":25' ... ";
			$fp_opt = array(
				'ssl' => array(
					'verify_peer'   => false,	// Opportunistic Encryption
					)
				);
			$fp_ctx = stream_context_create($fp_opt);
			$fp = @stream_socket_client("tcp://$domain:25",$errno,$errstr,5,STREAM_CLIENT_CONNECT,$fp_ctx);

			$transcript .= $fp ? "OK\n" : "FAILED\n";
			if(!$fp) {
				$transcript .= "- Connection failed with code $errno: ".sanitizeHTML($errstr)."\n";
				continue;
			}

			$transcript .= "- Settng up the socket for blocking operation\n";
			stream_set_blocking($fp, true);

			$has_starttls = false;

			$transcript .= "- Connection set up, dialog follows:\n";

			do {
				$line = fgets($fp, 4096);
				$transcript .= "! S-&gt;C: ".sanitizeHTML(rtrim($line,"\r\n\0"))."\n";
			} while(substr($line, 0, 4) == "220-");
			if(substr($line, 0, 3) != "220") {
				$transcript .= "- Unexpected status code, expected code 220\n";
				$transcript .= "- Closing connection and trying the next host\n";
				fclose($fp);
				continue;
			}

			$transcript .= "! C-&gt;S: EHLO www.cacert.org\n";
			fputs($fp, "EHLO www.cacert.org\r\n");
			do {
				$line = fgets($fp, 4096);
				$transcript .= "! S-&gt;C: ".sanitizeHTML(rtrim($line,"\r\n\0"))."\n";
				$has_starttls |= substr(trim($line),4) == "STARTTLS";
			} while(substr($line, 0, 4) == "250-");
			if(substr($line, 0, 3) != "250") {
				$transcript .= "- Unexpected status code, expected code 250\n";
				$transcript .= "- Closing connection and trying the next host\n";
				fclose($fp);
				continue;
			}

<<<<<<< HEAD
					$line = mysql_real_escape_string(trim(strip_tags($line)));
					$query = "insert into `pinglog` set `when`=NOW(), `email`='$myemail', `result`='$line'";
					if(isset($_SESSION['profile']) && is_array($_SESSION['profile']) && isset($_SESSION['profile']['id'])) $query.=", `uid`='".intval($_SESSION['profile']['id'])."'";
					mysql_query($query);
=======
			if($has_starttls) {
				$transcript .= "- STARTTLS support detected; will use it!\n";
				$transcript .= "! C-&gt;S: STARTTLS\n";
				fputs($fp, "STARTTLS\r\n");
				do {
					$line = fgets($fp, 4096);
					$transcript .= "! S-&gt;C: ".sanitizeHTML(rtrim($line,"\r\n\0"))."\n";
				} while(substr($line, 0, 4) == "220-");
				if(substr($line, 0, 3) != "220") {
					$transcript .= "- Unexpected status code, expected code 220\n";
					$transcript .= "- Closing connection and trying the next host\n";
					fclose($fp);
					continue;
				}
>>>>>>> c044310f

				$transcript .= "- Establishing encrypted connection\n";
				stream_socket_enable_crypto($fp, true, STREAM_CRYPTO_METHOD_TLS_CLIENT);

				$transcript .= "! C-&gt;S: EHLO www.cacert.org\n";
				fputs($fp, "EHLO www.cacert.org\r\n");
				do {
					$line = fgets($fp, 4096);
					$transcript .= "! S-&gt;C: ".sanitizeHTML(rtrim($line,"\r\n\0"))."\n";
				} while(substr($line, 0, 4) == "250-");
				if(substr($line, 0, 3) != "250") {
					$transcript .= "- Unexpected status code, expected code 250\n";
					$transcript .= "- Closing connection and trying the next host\n";
					fclose($fp);
					continue;
				}
			}

			$transcript .= "! C-&gt;S: MAIL FROM:&lt;returns@cacert.org&gt;\n";
			fputs($fp, "MAIL FROM:<returns@cacert.org>\r\n");
			do {
				$line = fgets($fp, 4096);
				$transcript .= "! S-&gt;C: ".sanitizeHTML(rtrim($line,"\r\n\0"))."\n";
			} while(substr($line, 0, 4) == "250-");
			if(substr($line, 0, 3) != "250") {
				$transcript .= "- Unexpected status code, expected code 250\n";
				$transcript .= "- Closing connection and trying the next host\n";
				fclose($fp);
				continue;
			}

			$transcript .= "! C-&gt;S: MAIL FROM:&lt;".sanitizeHTML($email)."&gt;\n";
			fputs($fp, "RCPT TO:<$email>\r\n");
			do {
				$line = fgets($fp, 4096);
				$transcript .= "! S-&gt;C: ".sanitizeHTML(rtrim($line,"\r\n\0"))."\n";
			} while(substr($line, 0, 4) == "250-");
			if(substr($line, 0, 3) != "250") {
				$transcript .= "- Unexpected status code, expected code 250\n";
				$transcript .= "- Closing connection and trying the next host\n";
				fclose($fp);
				continue;
			}

			$transcript .= "! C-&gt;S: QUIT\n";
			fputs($fp, "QUIT\r\n");
			fclose($fp);
			$transcript .= "- Connection to host closed\n";

			$line = mysql_real_escape_string(trim(strip_tags($line)));
			$query = "INSERT INTO `pinglog` SET `when` = NOW(), `uid` = '$myuid', `email` = '$myemail', `result` = '$line'";
			mysql_query($query);

			if(substr($line, 0, 3) != "250") {
				return "<pre>" . $transcript . "</pre>";
			} else {
				return "OK";
			}
		}

		$query = "INSERT INTO `pinglog` SET `when` = NOW(), `uid` = '$myuid', `email`='$myemail',
			`result` = 'None of the email servers could be reached'";
		mysql_query($query);
		$transcript .= _("None of the email servers could be reached");

		return "<pre>" . $transcript . "</pre>";
	}

	function waitForResult($table, $certid, $id = 0, $show = 1)
	{
		$found = $trycount = 0;
		if($certid<=0)
		{
			if($show) showheader(_("My CAcert.org Account!"));
			echo _("ERROR: The new Certificate ID is wrong. Please contact support.\n");
			if($show) showfooter();
			if($show) exit;
			return;
		}
		while($trycount++ <= 40)
		{
			if($table == "gpg")
				$query = "select * from `$table` where `id`='".intval($certid)."' and `crt` != ''";
			else
				$query = "select * from `$table` where `id`='".intval($certid)."' and `crt_name` != ''";
			$res = mysql_query($query);
			if(mysql_num_rows($res) > 0)
			{
				$found = 1;
				break;
			}
			sleep(3);
		}

		if(!$found)
		{
			if($show) showheader(_("My CAcert.org Account!"));
			$query = "select * from `$table` where `id`='".intval($certid)."' ";
			$res = mysql_query($query);
			$body="";
			$subject="";
			if(mysql_num_rows($res) > 0)
			{
				printf('<p>' . _("Your certificate request is still queued and hasn't been processed yet. Please wait, and go to Certificates -> View to see it's status." . '</p>'));
				$subject="[CAcert.org] Certificate TIMEOUT";
				$body = "A certificate has timed out!\n\n";
			}
			else
			{
				printf('<p>' . _("Your certificate request has failed to be processed correctly, see %sthe WIKI page%s for reasons and solutions.") . " certid:$table:".intval($certid) . '</p>', "<a href='http://wiki.cacert.org/wiki/FAQ/CertificateRenewal'>", "</a>");
				$subject="[CAcert.org] Certificate FAILURE";
				$body = "A certificate has failed: $table $certid $id $show\n\n";
			}

			$body .= _("Best regards")."\n"._("CAcert.org Support!");

			sendmail("sw-message@cacert.org", $subject, $body, "returns@cacert.org", "", "", "CAcert Support");

			if($show) showfooter();
			if($show) exit;
		}
	}



	function generateTicket()
	{
		$query = "insert into tickets (timestamp) values (now()) ";
		mysql_query($query);
		$ticket = mysql_insert_id();
		return $ticket;
	}

	function sanitizeHTML($input)
	{
		return htmlentities(strip_tags($input), ENT_QUOTES | ENT_SUBSTITUTE, 'ISO-8859-1', false);
		//In case of problems, please use the following line again:
		//return htmlentities(strip_tags(utf8_decode($input)), ENT_QUOTES);
		//return htmlspecialchars(strip_tags($input));
	}

	function make_hash()
	{
		if(function_exists("dio_open"))
		{
			$rnd = dio_open("/dev/urandom",O_RDONLY);
			$hash = md5(dio_read($rnd,64));
			dio_close($rnd);
		} else {
			$rnd = fopen("/dev/urandom", "r");
			$hash = md5(fgets($rnd, 64));
			fclose($rnd);
		}
		return($hash);
	}

	function csrf_check($nam, $show=1)
        {
		if(!array_key_exists('csrf',$_REQUEST) || !array_key_exists('csrf_'.$nam,$_SESSION))
		{
			showheader(_("My CAcert.org Account!"));
			echo _("CSRF Hash is missing. Please try again.")."\n";
			showfooter();
			exit();
		}
		if(strlen($_REQUEST['csrf'])!=32)
		{
			showheader(_("My CAcert.org Account!"));
			echo _("CSRF Hash is wrong. Please try again.")."\n";
			showfooter();
			exit();
		}
		if(!array_key_exists($_REQUEST['csrf'],$_SESSION['csrf_'.$nam]))
		{
			showheader(_("My CAcert.org Account!"));
			echo _("CSRF Hash is wrong. Please try again.")."\n";
			showfooter();
			exit();
		}
        }
        function make_csrf($nam)
        {
                $hash=make_hash();
                $_SESSION['csrf_'.$nam][$hash]=1;
                return($hash);
        }

	function clean_csr($CSR)
	{
		$newcsr = str_replace("\r\n","\n",trim($CSR));
		$newcsr = str_replace("\n\n","\n",$newcsr);
		return(preg_replace("/[^A-Za-z0-9\n\r\-\:\=\+\/ ]/","",$newcsr));
	}
	function clean_gpgcsr($CSR)
	{
		return(preg_replace("/[^A-Za-z0-9\n\r\-\:\=\+\/ ]/","",trim($CSR)));
	}

	function sanitizeFilename($text)
	{
		$text=preg_replace("/[^\w-.@]/","",$text);
		return($text);
	}


	// returns text message to be shown to the user given the result of is_no_assurer
	function no_assurer_text($Status)
	{
		if ($Status == 0) {
			$Result = _("You have passed the Assurer Challenge and collected at least 100 Assurance Points, you are an Assurer.");
		} elseif ($Status == 3) {
			$Result = _("You have passed the Assurer Challenge, but to become an Assurer you still have to reach 100 Assurance Points!");
		} elseif ($Status == 5) {
			$Result = _("You have at least 100 Assurance Points, if you want to become an assurer try the").' <a href="https://cats.cacert.org/">'._("Assurer Challenge").'</a>!';
		} elseif ($Status == 7) {
			$Result = _("To become an Assurer you have to collect 100 Assurance Points and pass the").' <a href="https://cats.cacert.org/">'._("Assurer Challenge").'</a>!';
		} elseif ($Status & 8 > 0) {
			$Result = _("Sorry, you are not allowed to be an Assurer. Please contact").' <a href="mailto:cacert-support@lists.cacert.org">cacert-support@lists.cacert.org</a>'._(" if you feel that this is not corect.");
		} else {
			$Result = _("You are not an Assurer, but the reason is not stored in the database. Please contact").' <a href="mailto:cacert-support@lists.cacert.org">cacert-support@lists.cacert.org</a>.';
		}
		return $Result;
	}

	function is_assurer($userID)
	{
               if (get_assurer_status($userID))
                       return 0;
               else
                       return 1;
	}

	function get_assurer_reason($userID)
	{
               return no_assurer_text(get_assurer_status($userID));
	}

	function generatecertpath($type,$kind,$id)
	{
		$name="../$type/$kind-".intval($id).".$type";
		$newlayout=1;
		if($newlayout)
		{
			$name="../$type/$kind/".intval($id/1000)."/$kind-".intval($id).".$type";
			if (!is_dir("../csr")) { mkdir("../csr",0777); }
			if (!is_dir("../crt")) { mkdir("../crt",0777); }

			if (!is_dir("../csr/$kind")) { mkdir("../csr/$kind",0777); }
			if (!is_dir("../crt/$kind")) { mkdir("../crt/$kind",0777); }
			if (!is_dir("../csr/$kind/".intval($id/1000))) { mkdir("../csr/$kind/".intval($id/1000)); }
			if (!is_dir("../crt/$kind/".intval($id/1000))) { mkdir("../crt/$kind/".intval($id/1000)); }
		}
		return $name;
	}

	/**
	  * Run the sql query given in $sql.
	  * The resource returned by mysql_query is
	  * returned by this function.
	  *
	  * It should be safe to replace every mysql_query
	  * call by a mysql_extended_query call.
	  */
	function mysql_timed_query($sql)
	{
		global $sql_data_log;
		$query_start = microtime(true);
		$res = mysql_query($sql);
		$query_end = microtime(true);
		$sql_data_log[] = array("sql" => $sql, "duration" => $query_end - $query_start);
		return $res;
	}

	/**
	  * Returns the given ip address truncated to /16 (ipv4) or to /48 (ipv6)
	  */
	function anonymizeIP($ip){
		$bits = @inet_pton($ip);
		if($bits === false) {
			return false;
		}

		if(strlen($bits) == 4) {
			$bits[2] = "\0";
			$bits[3] = "\0";
			$newIP = @inet_ntop($bits);
			if($newIP !== false) {
				$newIP .= "/16";
			}
			return $newIP;
		} else if(strlen($bits) == 16) {
			for($i=6;$i<16;$i++){
				$bits[$i]="\0";
			}
			$newIP = @inet_ntop($bits);
			if($newIP !== false) {
				$newIP .= "/48";
			}
			return $newIP;
		}
		return false;
	}<|MERGE_RESOLUTION|>--- conflicted
+++ resolved
@@ -749,12 +749,6 @@
 				continue;
 			}
 
-<<<<<<< HEAD
-					$line = mysql_real_escape_string(trim(strip_tags($line)));
-					$query = "insert into `pinglog` set `when`=NOW(), `email`='$myemail', `result`='$line'";
-					if(isset($_SESSION['profile']) && is_array($_SESSION['profile']) && isset($_SESSION['profile']['id'])) $query.=", `uid`='".intval($_SESSION['profile']['id'])."'";
-					mysql_query($query);
-=======
 			if($has_starttls) {
 				$transcript .= "- STARTTLS support detected; will use it!\n";
 				$transcript .= "! C-&gt;S: STARTTLS\n";
@@ -769,7 +763,6 @@
 					fclose($fp);
 					continue;
 				}
->>>>>>> c044310f
 
 				$transcript .= "- Establishing encrypted connection\n";
 				stream_socket_enable_crypto($fp, true, STREAM_CRYPTO_METHOD_TLS_CLIENT);
