--- conflicted
+++ resolved
@@ -52,12 +52,7 @@
 
 	if(array_key_exists('HTTP_HOST',$_SERVER) &&
 			$_SERVER['HTTP_HOST'] != $_SESSION['_config']['normalhostname'] &&
-<<<<<<< HEAD
 			$_SERVER['HTTP_HOST'] != $_SESSION['_config']['securehostname'])
-=======
-			$_SERVER['HTTP_HOST'] != $_SESSION['_config']['securehostname'] &&
-			$_SERVER['HTTP_HOST'] != $_SESSION['_config']['tverify'])
->>>>>>> 77ed5c5b
 	{
 		if(array_key_exists('HTTPS',$_SERVER) && $_SERVER['HTTPS'] == "on")
 			header("location: https://".$_SESSION['_config']['normalhostname']);
@@ -665,15 +660,9 @@
 				if($fp)
 				{
 					stream_set_blocking($fp, true);
-<<<<<<< HEAD
 
 					$has_starttls = false;
 
-=======
-
-					$has_starttls = false;
-
->>>>>>> 77ed5c5b
 					do {
 						$line = fgets($fp, 4096);
 					} while(substr($line, 0, 4) == "220-");
