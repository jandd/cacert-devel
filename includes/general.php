<?php /*
    LibreSSL - CAcert web application
    Copyright (C) 2004-2008  CAcert Inc.

    This program is free software; you can redistribute it and/or modify
    it under the terms of the GNU General Public License as published by
    the Free Software Foundation; version 2 of the License.

    This program is distributed in the hope that it will be useful,
    but WITHOUT ANY WARRANTY; without even the implied warranty of
    MERCHANTABILITY or FITNESS FOR A PARTICULAR PURPOSE.  See the
    GNU General Public License for more details.

    You should have received a copy of the GNU General Public License
    along with this program; if not, write to the Free Software
    Foundation, Inc., 51 Franklin Street, Fifth Floor, Boston, MA  02110-1301  USA
*/

/*
	require_once(dirname(__FILE__)."/lib/general.php");

	session_name("cacert");
	session_start();

//	session_register("_config");
//	session_register("profile");
//	session_register("signup");
//	session_register("lostpw");
//	if($_SESSION['profile']['id'] > 0)
//		session_regenerate_id();

	$pageLoadTime_Start = microtime(true);

	$junk = array(_("Face to Face Meeting"), _("Trusted Third Parties"), _("Thawte Points Transfer"), _("Administrative Increase"),
			_("CT Magazine - Germany"), _("Temporary Increase"), _("Unknown"));

	$_SESSION['_config']['errmsg']="";

	$id = 0; if(array_key_exists("id",$_REQUEST)) $id=intval($_REQUEST['id']);
	$oldid = 0; if(array_key_exists("oldid",$_REQUEST)) $oldid=intval($_REQUEST['oldid']);

	$_SESSION['_config']['filepath'] = "/www";

	require_once($_SESSION['_config']['filepath']."/includes/mysql.php");
	require_once($_SESSION['_config']['filepath'].'/includes/lib/account.php');
	require_once($_SESSION['_config']['filepath'].'/includes/lib/l10n.php');
<<<<<<< HEAD

	if(array_key_exists('HTTP_HOST',$_SERVER) &&
			$_SERVER['HTTP_HOST'] != $_SESSION['_config']['normalhostname'] &&
			$_SERVER['HTTP_HOST'] != $_SESSION['_config']['securehostname'] &&
			$_SERVER['HTTP_HOST'] != $_SESSION['_config']['tverify'] &&
			$_SERVER['HTTP_HOST'] != "stamp.cacert.org")
	{
		if(array_key_exists('HTTPS',$_SERVER) && $_SERVER['HTTPS'] == "on")
			header("location: https://".$_SESSION['_config']['normalhostname']);
		else
			header("location: http://".$_SESSION['_config']['normalhostname']);
		exit;
	}

	if(array_key_exists('HTTP_HOST',$_SERVER) &&
			($_SERVER['HTTP_HOST'] == $_SESSION['_config']['securehostname'] ||
			$_SERVER['HTTP_HOST'] == $_SESSION['_config']['tverify']))
	{
		if(array_key_exists('HTTPS',$_SERVER) && $_SERVER['HTTPS'] == "on")
		{
		}
		else
		{
			if($_SERVER['HTTP_HOST'] == $_SESSION['_config']['securehostname'])
			header("location: https://". $_SESSION['_config']['securehostname']);
			if($_SERVER['HTTP_HOST'] == $_SESSION['_config']['tverify'])
			header("location: https://".$_SESSION['_config']['tverify']);
			exit;
		}
	}

	L10n::detect_language();
	L10n::init_gettext();

	if(array_key_exists('profile',$_SESSION) && is_array($_SESSION['profile']) && array_key_exists('id',$_SESSION['profile']) && $_SESSION['profile']['id'] > 0)
	{
		$locked = mysqli_fetch_assoc(mysqli_query($_SESSION['mconn'], "select `locked` from `users` where `id`='".intval($_SESSION['profile']['id'])."'"));
		if($locked['locked'] == 0)
		{
			$query = "select sum(`points`) as `total` from `notary` where `to`='".intval($_SESSION['profile']['id'])."' and `deleted` = 0 group by `to`";
			$res = mysqli_query($_SESSION['mconn'], $query);
			$row = mysqli_fetch_assoc($res);
			$_SESSION['profile']['points'] = $row['total'];
		} else {
			$_SESSION['profile'] = "";
			unset($_SESSION['profile']);
		}
	}
=======
*/
>>>>>>> bdb3f12f

	function loadem($section = "index")
	{
		if($section != "index" && $section != "account" && $section != "tverify")
		{
			$section = "index";
		}

		if($section == "account")
			include_once($_SESSION['_config']['filepath']."/includes/account_stuff.php");

		if($section == "index")
			include_once($_SESSION['_config']['filepath']."/includes/general_stuff.php");

		if($section == "tverify")
			include_once($_SESSION['_config']['filepath']."/includes/tverify_stuff.php");
	}

	function includeit($id = "0", $section = "index")
	{
		$id = intval($id);
		if($section != "index" && $section != "account" && $section != "wot" && $section != "help" && $section != "gpg" && $section != "disputes" && $section != "tverify" && $section != "advertising")
		{
			$section = "index";
		}

		if($section == "tverify" && file_exists($_SESSION['_config']['filepath']."/tverify/index/$id.php"))
			include_once($_SESSION['_config']['filepath']."/tverify/index/$id.php");
		else if(file_exists($_SESSION['_config']['filepath']."/pages/$section/$id.php"))
			include_once($_SESSION['_config']['filepath']."/pages/$section/$id.php");
		else {
			$id = "0";

			if(file_exists($_SESSION['_config']['filepath']."/pages/$section/$id.php"))
				include_once($_SESSION['_config']['filepath']."/pages/$section/$id.php");
			else {

				$section = "index";
				$id = "0";

				if(file_exists($_SESSION['_config']['filepath']."/pages/$section/$id.php"))
					include_once($_SESSION['_config']['filepath']."/pages/$section/$id.php");
				else
					include_once($_SESSION['_config']['filepath']."/www/error404.php");
			}
		}
	}

	function checkpwlight($pwd) {
		$points = 0;

		if(strlen($pwd) > 15)
			$points++;
		if(strlen($pwd) > 20)
			$points++;
		if(strlen($pwd) > 25)
			$points++;
		if(strlen($pwd) > 30)
			$points++;

		//echo "Points due to length: $points<br/>";

		if(preg_match("/\d/", $pwd))
			$points++;

		if(preg_match("/[a-z]/", $pwd))
			$points++;

		if(preg_match("/[A-Z]/", $pwd))
			$points++;

		if(preg_match("/\W/", $pwd))
			$points++;

		if(preg_match("/\s/", $pwd))
			$points++;

		//echo "Points due to length and charset: $points<br/>";

		// check for historical password proposal
		if ($pwd === "Fr3d Sm|7h") {
			return 0;
		}

		return $points;
	}

	function checkpw($pwd, $email, $fname, $mname, $lname, $suffix)
	{
		$points = checkpwlight($pwd);

		if(@strstr(strtolower($pwd), strtolower($email)))
			$points--;

		if(@strstr(strtolower($email), strtolower($pwd)))
			$points--;

		if(@strstr(strtolower($pwd), strtolower($fname)))
			$points--;

		if(@strstr(strtolower($fname), strtolower($pwd)))
			$points--;

		if($mname)
		if(@strstr(strtolower($pwd), strtolower($mname)))
			$points--;

		if($mname)
		if(@strstr(strtolower($mname), strtolower($pwd)))
			$points--;

		if(@strstr(strtolower($pwd), strtolower($lname)))
			$points--;

		if(@strstr(strtolower($lname), strtolower($pwd)))
			$points--;

		if($suffix)
		if(@strstr(strtolower($pwd), strtolower($suffix)))
			$points--;

		if($suffix)
		if(@strstr(strtolower($suffix), strtolower($pwd)))
			$points--;

		//echo "Points due to name matches: $points<br/>";

		$shellpwd = escapeshellarg($pwd);
		$do = shell_exec("grep -F -- $shellpwd /usr/share/dict/american-english");
		if($do)
			$points--;

		//echo "Points due to wordlist: $points<br/>";

		return($points);
	}

	function extractit()
	{
		$bits = explode(": ", $_SESSION['_config']['subject'], 2);
		$bits = str_replace(", ", "|", str_replace("/", "|", array_key_exists('1',$bits)?$bits['1']:""));
		$bits = explode("|", $bits);

		$_SESSION['_config']['cnc'] = $_SESSION['_config']['subaltc'] = 0;
		$_SESSION['_config']['OU'] = "";

		if(is_array($bits))
		foreach($bits as $val)
		{
			if(!strstr($val, "="))
				continue;

			$split = explode("=", $val);

			$k = $split[0];
			$split['1'] = trim($split['1']);
			if($k == "CN" && $split['1'])
			{
				$k = $_SESSION['_config']['cnc'].".".$k;
				$_SESSION['_config']['cnc']++;
				$_SESSION['_config'][$k] = $split['1'];
			}
			if($k == "OU" && $split['1'] && $_SESSION['_config']['OU'] == "")
			{
				$_SESSION['_config']['OU'] = $split['1'];
			}
			if($k == "subjectAltName" && $split['1'])
			{
				$k = $_SESSION['_config']['subaltc'].".".$k;
				$_SESSION['_config']['subaltc']++;
				$_SESSION['_config'][$k] = $split['1'];
			}
		}
	}

	function getcn()
	{
		unset($_SESSION['_config']['rows']);
		unset($_SESSION['_config']['rowid']);
		unset($_SESSION['_config']['rejected']);
		$rows=array();
		$rowid=array();
		for($cnc = 0; $cnc < $_SESSION['_config']['cnc']; $cnc++)
		{
			$CN = $_SESSION['_config']["$cnc.CN"];
			$bits = explode(".", $CN);
			$dom = "";
			$cnok = 0;
			for($i = count($bits) - 1; $i >= 0; $i--)
			{
				if($dom)
					$dom = $bits[$i].".".$dom;
				else
					$dom = $bits[$i];
				$_SESSION['_config']['row'] = "";
				$dom = mysqli_real_escape_string($_SESSION['mconn'], $dom);
				$query = "select * from domains where `memid`='".intval($_SESSION['profile']['id'])."' and `domain` like '$dom' and `deleted`=0 and `hash`=''";
				$res = mysqli_query($_SESSION['mconn'], $query);
				if(mysqli_num_rows($res) > 0)
				{
					$cnok = 1;
					$_SESSION['_config']['row'] = mysqli_fetch_assoc($res);
					$rowid[] = $_SESSION['_config']['row']['id'];
					break;
				}
			}

			if(!preg_match("/(?=^.{4,253}$)(^(?:\\*\\.)?((?!-)[a-zA-Z0-9_-]{1,63}(?<!-)\\.)+[a-zA-Z]{2,63}$)/i", $CN)) {
				$cnok = 0;
			}

			if($cnok == 0) {
				$_SESSION['_config']['rejected'][] = $CN;
				continue;
			}

			if($_SESSION['_config']['row'] != "")
				$rows[] = $CN;
		}
//		if(count($rows) <= 0)
//		{
//			echo _("There were no valid CommonName fields on the CSR, or I was unable to match any of these against your account. Please review your CSR, or add and verify domains contained in it to your account before trying again.");
//			exit;
//		}

		$_SESSION['_config']['rows'] = $rows;
		$_SESSION['_config']['rowid'] = $rowid;
	}

	function getalt()
	{
		unset($_SESSION['_config']['altrows']);
		unset($_SESSION['_config']['altid']);
		$altrows=array();
		$altid=array();
		for($altc = 0; $altc < $_SESSION['_config']['subaltc']; $altc++)
		{
			$subalt = $_SESSION['_config']["$altc.subjectAltName"];
			if(substr($subalt, 0, 4) == "DNS:")
				$alt = substr($subalt, 4);
			else
				continue;

			$bits = explode(".", $alt);
			$dom = "";
			$altok = 0;
			for($i = count($bits) - 1; $i >= 0; $i--)
			{
				if($dom)
					$dom = $bits[$i].".".$dom;
				else
					$dom = $bits[$i];
				$_SESSION['_config']['altrow'] = "";
				$dom = mysqli_real_escape_string($_SESSION['mconn'], $dom);
				$query = "select * from domains where `memid`='".intval($_SESSION['profile']['id'])."' and `domain` like '$dom' and `deleted`=0 and `hash`=''";
				$res = mysqli_query($_SESSION['mconn'], $query);
				if(mysqli_num_rows($res) > 0)
				{
					$altok = 1;
					$_SESSION['_config']['altrow'] = mysqli_fetch_assoc($res);
					$altid[] = $_SESSION['_config']['altrow']['id'];
					break;
				}
			}

			if(!preg_match("/(?=^.{4,253}$)(^(?:\\*\\.)?((?!-)[a-zA-Z0-9_-]{1,63}(?<!-)\\.)+[a-zA-Z]{2,63}$)/i", $alt)) {
				$altok = 0;
			}

			if($altok == 0) {
				$_SESSION['_config']['rejected'][] = $alt;
				continue;
			}

			if($_SESSION['_config']['altrow'] != "")
				$altrows[] = $subalt;
		}
		$_SESSION['_config']['altrows'] = $altrows;
		$_SESSION['_config']['altid'] = $altid;
	}

	function getcn2()
	{
		$rows=array();
		$rowid=array();
		for($cnc = 0; $cnc < $_SESSION['_config']['cnc']; $cnc++)
		{
			$CN = $_SESSION['_config']["$cnc.CN"];
			$bits = explode(".", $CN);
			$dom = "";
			for($i = count($bits) - 1; $i >= 0; $i--)
			{
				if($dom)
					$dom = $bits[$i].".".$dom;
				else
					$dom = $bits[$i];
				$_SESSION['_config']['row'] = "";
				$dom = mysqli_real_escape_string($_SESSION['mconn'], $dom);
				$query = "select *, `orginfo`.`id` as `id` from `orginfo`,`orgdomains`,`org` where
						`org`.`memid`='".intval($_SESSION['profile']['id'])."' and
						`org`.`orgid`=`orginfo`.`id` and
						`orgdomains`.`orgid`=`orginfo`.`id` and
						`orgdomains`.`domain`='$dom'";
				$res = mysqli_query($_SESSION['mconn'], $query);
				if(mysqli_num_rows($res) > 0)
				{
					$_SESSION['_config']['row'] = mysqli_fetch_assoc($res);
					$rowid[] = $_SESSION['_config']['row']['id'];
					break;
				}
			}

			if(!preg_match("/(?=^.{4,253}$)(^(?:\\*\\.)?((?!-)[a-zA-Z0-9_-]{1,63}(?<!-)\\.)+[a-zA-Z]{2,63}$)/i", $CN)) {
				continue;
			}

			if($_SESSION['_config']['row'] != "")
				$rows[] = $CN;
		}
//		if(count($rows) <= 0)
//		{
//			echo _("There were no valid CommonName fields on the CSR, or I was unable to match any of these against your account. Please review your CSR, or add and verify domains contained in it to your account before trying again.");
//			exit;
//		}
		$_SESSION['_config']['rows'] = $rows;
		$_SESSION['_config']['rowid'] = $rowid;
	}

	function getalt2()
	{
		$altrows=array();
		$altid=array();
		for($altc = 0; $altc < $_SESSION['_config']['subaltc']; $altc++)
		{
			$subalt = $_SESSION['_config']["$altc.subjectAltName"];
			if(substr($subalt, 0, 4) == "DNS:")
				$alt = substr($subalt, 4);
			else
				continue;

			$bits = explode(".", $alt);
			$dom = "";
			for($i = count($bits) - 1; $i >= 0; $i--)
			{
				if($dom)
					$dom = $bits[$i].".".$dom;
				else
					$dom = $bits[$i];
				$_SESSION['_config']['altrow'] = "";
				$dom = mysqli_real_escape_string($_SESSION['mconn'], $dom);
				$query = "select * from `orginfo`,`orgdomains`,`org` where
						`org`.`memid`='".intval($_SESSION['profile']['id'])."' and
						`org`.`orgid`=`orginfo`.`id` and
						`orgdomains`.`orgid`=`orginfo`.`id` and
						`orgdomains`.`domain`='$dom'";
				$res = mysqli_query($_SESSION['mconn'], $query);
				if(mysqli_num_rows($res) > 0)
				{
					$_SESSION['_config']['altrow'] = mysqli_fetch_assoc($res);
					$altid[] = $_SESSION['_config']['altrow']['id'];
					break;
				}
			}

			if(!preg_match("/(?=^.{4,253}$)(^(?:\\*\\.)?((?!-)[a-zA-Z0-9_-]{1,63}(?<!-)\\.)+[a-zA-Z]{2,63}$)/i", $alt)) {
				continue;
			}

			if($_SESSION['_config']['altrow'] != "")
				$altrows[] = $subalt;
		}
		$_SESSION['_config']['altrows'] = $altrows;
		$_SESSION['_config']['altid'] = $altid;
	}

	function checkownership($hostname)
	{
		$bits = explode(".", $hostname);
		$dom = "";
		for($i = count($bits) - 1; $i >= 0; $i--)
		{
			if($dom)
				$dom = $bits[$i].".".$dom;
			else
				$dom = $bits[$i];
			$dom = mysqli_real_escape_string($_SESSION['mconn'], $dom);
			$query = "select * from `org`,`orgdomains`,`orginfo`
					where `org`.`memid`='".intval($_SESSION['profile']['id'])."'
					and `orgdomains`.`orgid`=`org`.`orgid`
					and `orginfo`.`id`=`org`.`orgid`
					and `orgdomains`.`domain`='$dom'";
			$res = mysqli_query($_SESSION['mconn'], $query);
			if(mysqli_num_rows($res) > 0)
			{
				$_SESSION['_config']['row'] = mysqli_fetch_assoc($res);
				return(true);
			}
		}
		return(false);
	}

	function maxpoints($id = 0)
	{
		if($id <= 0)
			$id = $_SESSION['profile']['id'];

		$query = "select sum(`points`) as `points` from `notary` where `to`='$id' and `deleted` = 0 group by `to`";
		$row = mysqli_fetch_assoc(mysqli_query($_SESSION['mconn'], $query));
		$points = $row['points'];

		$dob = date("Y-m-d", mktime(0,0,0,date("m"),date("d"),date("Y")-18));
		$query = "select * from `users` where `id`='".intval($_SESSION['profile']['id'])."' and `dob` < '$dob'";
		if(mysqli_num_rows(mysqli_query($_SESSION['mconn'], $query)) < 1)
		{
			if($points >= 100)
				return(10);
			else
				return(0);
		}

		if($points >= 150)
			return(35);
		if($points >= 140)
			return(30);
		if($points >= 130)
			return(25);
		if($points >= 120)
			return(20);
		if($points >= 110)
			return(15);
		if($points >= 100)
			return(10);
		return(0);
	}

	function gpg_hex2bin($data)
	{
		while(strstr($data, "\\x"))
		{
			$pos = strlen($data) - strlen(strstr($data, "\\x"));
			$before = substr($data, 0, $pos);
			$char = chr(hexdec(substr($data, $pos + 2, 2)));
			$after = substr($data, $pos + 4);
			$data = $before.$char.$after;
		}
		return(utf8_decode($data));
	}

	function signmail($to, $subject, $message, $from, $replyto = "")
	{
		if($replyto == "")
			$replyto = $from;
		$tmpfname = tempnam("/tmp", "CSR");
		$fp = fopen($tmpfname, "w");
		fputs($fp, $message);
		fclose($fp);
		$to_esc = escapeshellarg($to);
		$do = shell_exec("/usr/bin/gpg --homedir /home/gpg --clearsign \"$tmpfname\"|/usr/sbin/sendmail ".$to_esc);
		@unlink($tmpfname);
	}

    /* This function is used on testservers to replace the email address check, so you can create accounts
       for arbitraty mail addresses. It only roughly checks the syntax of the address.
       Do not use this on a production server! " */
	function checkEmailDummy($email)
	{
		$myemail = mysql_real_escape_string($email);
		if(preg_match("/^([a-zA-Z0-9])+([a-zA-Z0-9\+\._-])*@([a-zA-Z0-9_-])+([a-zA-Z0-9\._-]+)+$/" , $email))
		{
			$line = "250 No address check on testserver.";
			$query = "insert into `pinglog` set `when`=NOW(), `email`='$myemail', `result`='$line'";
			if(is_array($_SESSION['profile'])) $query.=", `uid`='".intval($_SESSION['profile']['id'])."'";
			mysql_query($query);

			if(substr($line, 0, 3) != "250")
				return $line;
			else
				return "OK";
	    }
	    return "Invalid mail address";
	}

	function checkEmail($email)
	{
		$myemail = mysqli_real_escape_string($_SESSION['mconn'], $email);
		if(preg_match("/^([a-zA-Z0-9])+([a-zA-Z0-9\+\._-])*@([a-zA-Z0-9_-])+([a-zA-Z0-9\._-]+)+$/" , $email))
		{
			list($username,$domain)=explode('@',$email,2);
			$mxhostrr = array();
			$mxweight = array();
			if( !getmxrr($domain, $mxhostrr, $mxweight) ) {
				$mxhostrr = array($domain);
				$mxweight = array(0);
			} else if ( empty($mxhostrr) ) {
				$mxhostrr = array($domain);
				$mxweight = array(0);
			}

			$mxhostprio = array();
			for($i = 0; $i < count($mxhostrr); $i++) {
				$mx_host = trim($mxhostrr[$i], '.');
				$mx_prio = $mxweight[$i];
				if(empty($mxhostprio[$mx_prio])) {
					$mxhostprio[$mx_prio] = array();
				}
				$mxhostprio[$mx_prio][] = $mx_host;
			}

			array_walk($mxhostprio, function(&$mx) { shuffle($mx); } );
			ksort($mxhostprio);

			$mxhosts = array();
			foreach($mxhostprio as $mx_prio => $mxhostnames) {
				foreach($mxhostnames as $mx_host) {
					$mxhosts[] = $mx_host;
				}
			}

			foreach($mxhosts as $key => $domain)
			{
				$fp_opt = array(
					'ssl' => array(
						'verify_peer'   => false,	// Opportunistic Encryption
						)
					);
				$fp_ctx = stream_context_create($fp_opt);
				$fp = @stream_socket_client("tcp://$domain:25",$errno,$errstr,5,STREAM_CLIENT_CONNECT,$fp_ctx);
				if($fp)
				{
					stream_set_blocking($fp, true);

					$has_starttls = false;

					do {
						$line = fgets($fp, 4096);
					} while(substr($line, 0, 4) == "220-");
					if(substr($line, 0, 3) != "220") {
						fclose($fp);
						continue;
					}

					fputs($fp, "EHLO www.cacert.org\r\n");
					do {
						$line = fgets($fp, 4096);
						$has_starttls |= substr(trim($line),4) == "STARTTLS";
					} while(substr($line, 0, 4) == "250-");
					if(substr($line, 0, 3) != "250") {
						fclose($fp);
						continue;
					}

					if($has_starttls) {
						fputs($fp, "STARTTLS\r\n");
						do {
							$line = fgets($fp, 4096);
						} while(substr($line, 0, 4) == "220-");
						if(substr($line, 0, 3) != "220") {
							fclose($fp);
							continue;
						}

						stream_socket_enable_crypto($fp, true, STREAM_CRYPTO_METHOD_TLS_CLIENT);

						fputs($fp, "EHLO www.cacert.org\r\n");
						do {
							$line = fgets($fp, 4096);
						} while(substr($line, 0, 4) == "250-");
						if(substr($line, 0, 3) != "250") {
							fclose($fp);
							continue;
						}
					}

					fputs($fp, "MAIL FROM:<returns@cacert.org>\r\n");
					do {
						$line = fgets($fp, 4096);
					} while(substr($line, 0, 4) == "250-");
					if(substr($line, 0, 3) != "250") {
						fclose($fp);
						continue;
					}

					fputs($fp, "RCPT TO:<$email>\r\n");
					do {
						$line = fgets($fp, 4096);
					} while(substr($line, 0, 4) == "250-");
					if(substr($line, 0, 3) != "250") {
						fclose($fp);
						continue;
					}

					fputs($fp, "QUIT\r\n");
					fclose($fp);

					$line = mysqli_real_escape_string($_SESSION['mconn'], trim(strip_tags($line)));
					$query = "insert into `pinglog` set `when`=NOW(), `email`='$myemail', `result`='$line'";
					if(is_array($_SESSION['profile'])) $query.=", `uid`='".intval($_SESSION['profile']['id'])."'";
					mysqli_query($_SESSION['mconn'], $query);

					if(substr($line, 0, 3) != "250")
						return $line;
					else
						return "OK";
				}
			}
		}
		$query = "insert into `pinglog` set `when`=NOW(), `uid`='".intval($_SESSION['profile']['id'])."',
				`email`='$myemail', `result`='Failed to make a connection to the mail server'";
		mysqli_query($_SESSION['mconn'], $query);
		return _("Failed to make a connection to the mail server");
	}

	function waitForResult($table, $certid, $id = 0, $show = 1)
	{
		$found = $trycount = 0;
		if($certid<=0)
		{
			if($show) showheader(_("My CAcert.org Account!"));
			echo _("ERROR: The new Certificate ID is wrong. Please contact support.\n");
			if($show) showfooter();
			if($show) exit;
			return;
		}
		while($trycount++ <= 40)
		{
			if($table == "gpg")
				$query = "select * from `$table` where `id`='".intval($certid)."' and `crt` != ''";
			else
				$query = "select * from `$table` where `id`='".intval($certid)."' and `crt_name` != ''";
			$res = mysqli_query($_SESSION['mconn'], $query);
			if(mysqli_num_rows($res) > 0)
			{
				$found = 1;
				break;
			}
			sleep(3);
		}

		if(!$found)
		{
			if($show) showheader(_("My CAcert.org Account!"));
			$query = "select * from `$table` where `id`='".intval($certid)."' ";
			$res = mysqli_query($_SESSION['mconn'], $query);
			$body="";
			$subject="";
			if(mysqli_num_rows($res) > 0)
			{
				printf(_("Your certificate request is still queued and hasn't been processed yet. Please wait, and go to Certificates -> View to see it's status."));
				$subject="[CAcert.org] Certificate TIMEOUT";
				$body = "A certificate has timed out!\n\n";
			}
			else
			{
				printf(_("Your certificate request has failed to be processed correctly, see %sthe WIKI page%s for reasons and solutions.")." certid:$table:".intval($certid), "<a href='http://wiki.cacert.org/wiki/FAQ/CertificateRenewal'>", "</a>");
				$subject="[CAcert.org] Certificate FAILURE";
				$body = "A certificate has failed: $table $certid $id $show\n\n";
			}

			$body .= _("Best regards")."\n"._("CAcert.org Support!");

			sendmail("philipp@cacert.org", $subject, $body, "returns@cacert.org", "", "", "CAcert Support");

			if($show) showfooter();
			if($show) exit;
		}
	}



	function generateTicket()
	{
		$query = "insert into tickets (timestamp) values (now()) ";
		mysqli_query($_SESSION['mconn'], $query);
		$ticket = mysqli_insert_id($_SESSION['mconn']);
		return $ticket;
	}

	function sanitizeHTML($input)
	{
		return htmlentities(strip_tags($input), ENT_QUOTES, 'ISO-8859-1');
		//In case of problems, please use the following line again:
		//return htmlentities(strip_tags(utf8_decode($input)), ENT_QUOTES);
		//return htmlspecialchars(strip_tags($input));
	}

	function make_hash()
	{
		if(function_exists("dio_open"))
		{
			$rnd = dio_open("/dev/urandom",O_RDONLY);
			$hash = md5(dio_read($rnd,64));
			dio_close($rnd);
		} else {
			$rnd = fopen("/dev/urandom", "r");
			$hash = md5(fgets($rnd, 64));
			fclose($rnd);
		}
		return($hash);
	}

	function csrf_check($nam, $show=1)
        {
		if(!array_key_exists('csrf',$_REQUEST) || !array_key_exists('csrf_'.$nam,$_SESSION))
		{
			showheader(_("My CAcert.org Account!"));
			echo _("CSRF Hash is missing. Please try again.")."\n";
			showfooter();
			exit();
		}
		if(strlen($_REQUEST['csrf'])!=32)
		{
			showheader(_("My CAcert.org Account!"));
			echo _("CSRF Hash is wrong. Please try again.")."\n";
			showfooter();
			exit();
		}
		if(!array_key_exists($_REQUEST['csrf'],$_SESSION['csrf_'.$nam]))
		{
			showheader(_("My CAcert.org Account!"));
			echo _("CSRF Hash is wrong. Please try again.")."\n";
			showfooter();
			exit();
		}
        }
        function make_csrf($nam)
        {
                $hash=make_hash();
                $_SESSION['csrf_'.$nam][$hash]=1;
                return($hash);
        }

	function clean_csr($CSR)
	{
		$newcsr = str_replace("\r\n","\n",trim($CSR));
		$newcsr = str_replace("\n\n","\n",$newcsr);
		return(preg_replace("/[^A-Za-z0-9\n\r\-\:\=\+\/ ]/","",$newcsr));
	}
	function clean_gpgcsr($CSR)
	{
		return(preg_replace("/[^A-Za-z0-9\n\r\-\:\=\+\/ ]/","",trim($CSR)));
	}

	function sanitizeFilename($text)
	{
		$text=preg_replace("/[^\w-.@]/","",$text);
		return($text);
	}


	// returns text message to be shown to the user given the result of is_no_assurer
	function no_assurer_text($Status)
	{
		if ($Status == 0) {
			$Result = _("You have passed the Assurer Challenge and collected at least 100 Assurance Points, you are an Assurer.");
		} elseif ($Status == 3) {
			$Result = _("You have passed the Assurer Challenge, but to become an Assurer you still have to reach 100 Assurance Points!");
		} elseif ($Status == 5) {
			$Result = _("You have at least 100 Assurance Points, if you want to become an assurer try the").' <a href="https://cats.cacert.org/">'._("Assurer Challenge").'</a>!';
		} elseif ($Status == 7) {
			$Result = _("To become an Assurer you have to collect 100 Assurance Points and pass the").' <a href="https://cats.cacert.org/">'._("Assurer Challenge").'</a>!';
		} elseif ($Status & 8 > 0) {
			$Result = _("Sorry, you are not allowed to be an Assurer. Please contact").' <a href="mailto:cacert-support@lists.cacert.org">cacert-support@lists.cacert.org</a>'._(" if you feel that this is not corect.");
		} else {
			$Result = _("You are not an Assurer, but the reason is not stored in the database. Please contact").' <a href="mailto:cacert-support@lists.cacert.org">cacert-support@lists.cacert.org</a>.';
		}
		return $Result;
	}

	function is_assurer($userID)
	{
               if (get_assurer_status($userID))
                       return 0;
               else
                       return 1;
	}

	function get_assurer_reason($userID)
	{
               return no_assurer_text(get_assurer_status($userID));
	}

	function generatecertpath($type,$kind,$id)
	{
		$name="../$type/$kind-".intval($id).".$type";
		$newlayout=1;
		if($newlayout)
		{
			$name="../$type/$kind/".intval($id/1000)."/$kind-".intval($id).".$type";
			if (!is_dir("../csr")) { mkdir("../csr",0777); }
			if (!is_dir("../crt")) { mkdir("../crt",0777); }

			if (!is_dir("../csr/$kind")) { mkdir("../csr/$kind",0777); }
			if (!is_dir("../crt/$kind")) { mkdir("../crt/$kind",0777); }
			if (!is_dir("../csr/$kind/".intval($id/1000))) { mkdir("../csr/$kind/".intval($id/1000)); }
			if (!is_dir("../crt/$kind/".intval($id/1000))) { mkdir("../crt/$kind/".intval($id/1000)); }
		}
		return $name;
	}

	/**
	  * Run the sql query given in $sql.
	  * The resource returned by mysqli_query is
	  * returned by this function.
	  *
	  * It should be safe to replace every mysqli_query
	  * call by a mysqli_extended_query call.
	  */
	function mysql_timed_query($sql)
	{
		global $sql_data_log;
		$query_start = microtime(true);
		$res = mysqli_query($_SESSION['mconn'], $sql);
		$query_end = microtime(true);
		$sql_data_log[] = array("sql" => $sql, "duration" => $query_end - $query_start);
		return $res;
	}


?><|MERGE_RESOLUTION|>--- conflicted
+++ resolved
@@ -44,58 +44,7 @@
 	require_once($_SESSION['_config']['filepath']."/includes/mysql.php");
 	require_once($_SESSION['_config']['filepath'].'/includes/lib/account.php');
 	require_once($_SESSION['_config']['filepath'].'/includes/lib/l10n.php');
-<<<<<<< HEAD
-
-	if(array_key_exists('HTTP_HOST',$_SERVER) &&
-			$_SERVER['HTTP_HOST'] != $_SESSION['_config']['normalhostname'] &&
-			$_SERVER['HTTP_HOST'] != $_SESSION['_config']['securehostname'] &&
-			$_SERVER['HTTP_HOST'] != $_SESSION['_config']['tverify'] &&
-			$_SERVER['HTTP_HOST'] != "stamp.cacert.org")
-	{
-		if(array_key_exists('HTTPS',$_SERVER) && $_SERVER['HTTPS'] == "on")
-			header("location: https://".$_SESSION['_config']['normalhostname']);
-		else
-			header("location: http://".$_SESSION['_config']['normalhostname']);
-		exit;
-	}
-
-	if(array_key_exists('HTTP_HOST',$_SERVER) &&
-			($_SERVER['HTTP_HOST'] == $_SESSION['_config']['securehostname'] ||
-			$_SERVER['HTTP_HOST'] == $_SESSION['_config']['tverify']))
-	{
-		if(array_key_exists('HTTPS',$_SERVER) && $_SERVER['HTTPS'] == "on")
-		{
-		}
-		else
-		{
-			if($_SERVER['HTTP_HOST'] == $_SESSION['_config']['securehostname'])
-			header("location: https://". $_SESSION['_config']['securehostname']);
-			if($_SERVER['HTTP_HOST'] == $_SESSION['_config']['tverify'])
-			header("location: https://".$_SESSION['_config']['tverify']);
-			exit;
-		}
-	}
-
-	L10n::detect_language();
-	L10n::init_gettext();
-
-	if(array_key_exists('profile',$_SESSION) && is_array($_SESSION['profile']) && array_key_exists('id',$_SESSION['profile']) && $_SESSION['profile']['id'] > 0)
-	{
-		$locked = mysqli_fetch_assoc(mysqli_query($_SESSION['mconn'], "select `locked` from `users` where `id`='".intval($_SESSION['profile']['id'])."'"));
-		if($locked['locked'] == 0)
-		{
-			$query = "select sum(`points`) as `total` from `notary` where `to`='".intval($_SESSION['profile']['id'])."' and `deleted` = 0 group by `to`";
-			$res = mysqli_query($_SESSION['mconn'], $query);
-			$row = mysqli_fetch_assoc($res);
-			$_SESSION['profile']['points'] = $row['total'];
-		} else {
-			$_SESSION['profile'] = "";
-			unset($_SESSION['profile']);
-		}
-	}
-=======
 */
->>>>>>> bdb3f12f
 
 	function loadem($section = "index")
 	{
