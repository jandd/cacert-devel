<? /*
    LibreSSL - CAcert web application
    Copyright (C) 2004-2008  CAcert Inc.

    This program is free software; you can redistribute it and/or modify
    it under the terms of the GNU General Public License as published by
    the Free Software Foundation; version 2 of the License.

    This program is distributed in the hope that it will be useful,
    but WITHOUT ANY WARRANTY; without even the implied warranty of
    MERCHANTABILITY or FITNESS FOR A PARTICULAR PURPOSE.  See the
    GNU General Public License for more details.

    You should have received a copy of the GNU General Public License
    along with this program; if not, write to the Free Software
    Foundation, Inc., 51 Franklin Street, Fifth Floor, Boston, MA  02110-1301  USA
*/

	require_once(dirname(__FILE__)."/lib/general.php");

	session_name("cacert");
	session_start();

//	session_register("_config");
//	session_register("profile");
//	session_register("signup");
//	session_register("lostpw");
//	if($_SESSION['profile']['id'] > 0)
//		session_regenerate_id();

	$pageLoadTime_Start = microtime(true);

	$junk = array(_("Face to Face Meeting"), _("Trusted Third Parties"), _("Thawte Points Transfer"), _("Administrative Increase"),
			_("CT Magazine - Germany"), _("Temporary Increase"), _("Unknown"));

	$_SESSION['_config']['errmsg']="";

	$id = 0; if(array_key_exists("id",$_REQUEST)) $id=intval($_REQUEST['id']);
	$oldid = 0; if(array_key_exists("oldid",$_REQUEST)) $oldid=intval($_REQUEST['oldid']);

	$_SESSION['_config']['filepath'] = "/www";

	require_once($_SESSION['_config']['filepath']."/includes/mysql.php");
	require_once($_SESSION['_config']['filepath'].'/includes/lib/account.php');
	require_once($_SESSION['_config']['filepath'].'/includes/lib/l10n.php');

	if(array_key_exists('HTTP_HOST',$_SERVER) &&
			$_SERVER['HTTP_HOST'] != $_SESSION['_config']['normalhostname'] &&
			$_SERVER['HTTP_HOST'] != $_SESSION['_config']['securehostname'] &&
			$_SERVER['HTTP_HOST'] != $_SESSION['_config']['tverify'] &&
			$_SERVER['HTTP_HOST'] != "stamp.cacert.org")
	{
		if(array_key_exists('HTTPS',$_SERVER) && $_SERVER['HTTPS'] == "on")
			header("location: https://".$_SESSION['_config']['normalhostname']);
		else
			header("location: http://".$_SESSION['_config']['normalhostname']);
		exit;
	}

	if(array_key_exists('HTTP_HOST',$_SERVER) &&
			($_SERVER['HTTP_HOST'] == $_SESSION['_config']['securehostname'] ||
			$_SERVER['HTTP_HOST'] == $_SESSION['_config']['tverify']))
	{
		if(array_key_exists('HTTPS',$_SERVER) && $_SERVER['HTTPS'] == "on")
		{
		}
		else
		{
			if($_SERVER['HTTP_HOST'] == $_SESSION['_config']['securehostname'])
			header("location: https://". $_SESSION['_config']['securehostname']);
			if($_SERVER['HTTP_HOST'] == $_SESSION['_config']['tverify'])
			header("location: https://".$_SESSION['_config']['tverify']);
			exit;
		}
	}

	L10n::detect_language();
	L10n::init_gettext();

        if(array_key_exists('profile',$_SESSION) && is_array($_SESSION['profile']) && array_key_exists('id',$_SESSION['profile']) && $_SESSION['profile']['id'] > 0)
	{
		$locked = mysql_fetch_assoc(mysql_query("select `locked` from `users` where `id`='".$_SESSION['profile']['id']."'"));
		if($locked['locked'] == 0)
		{
<<<<<<< HEAD
			$query = "select sum(`points`) as `total` from `notary` where `to`='".$_SESSION['profile']['id']."' and `deleted`=0 group by `to`";
=======
			$query = "select sum(`points`) as `total` from `notary` where `to`='".$_SESSION['profile']['id']."' and `deleted` = 0 group by `to`";
>>>>>>> 1a119ab8
			$res = mysql_query($query);
			$row = mysql_fetch_assoc($res);
			$_SESSION['profile']['points'] = $row['total'];
		} else {
			$_SESSION['profile'] = "";
			unset($_SESSION['profile']);
		}
	}

	function loadem($section = "index")
	{
		if($section != "index" && $section != "account" && $section != "tverify")
		{
			$section = "index";
		}

		if($section == "account")
			include_once($_SESSION['_config']['filepath']."/includes/account_stuff.php");

		if($section == "index")
			include_once($_SESSION['_config']['filepath']."/includes/general_stuff.php");

		if($section == "tverify")
			include_once($_SESSION['_config']['filepath']."/includes/tverify_stuff.php");
	}

	function includeit($id = "0", $section = "index")
	{
		$id = intval($id);
		if($section != "index" && $section != "account" && $section != "wot" && $section != "help" && $section != "gpg" && $section != "disputes" && $section != "tverify" && $section != "advertising")
		{
			$section = "index";
		}

		if($section == "tverify" && file_exists($_SESSION['_config']['filepath']."/tverify/index/$id.php"))
			include_once($_SESSION['_config']['filepath']."/tverify/index/$id.php");
		else if(file_exists($_SESSION['_config']['filepath']."/pages/$section/$id.php"))
			include_once($_SESSION['_config']['filepath']."/pages/$section/$id.php");
		else {
			$id = "0";

			if(file_exists($_SESSION['_config']['filepath']."/pages/$section/$id.php"))
				include_once($_SESSION['_config']['filepath']."/pages/$section/$id.php");
			else {

				$section = "index";
				$id = "0";

				if(file_exists($_SESSION['_config']['filepath']."/pages/$section/$id.php"))
					include_once($_SESSION['_config']['filepath']."/pages/$section/$id.php");
				else
					include_once($_SESSION['_config']['filepath']."/www/error404.php");
			}
		}
	}

	function checkpwlight($pwd) {
		$points = 0;

		if(strlen($pwd) > 15)
			$points++;
		if(strlen($pwd) > 20)
			$points++;
		if(strlen($pwd) > 25)
			$points++;
		if(strlen($pwd) > 30)
			$points++;

		//echo "Points due to length: $points<br/>";

		if(preg_match("/\d/", $pwd))
			$points++;

		if(preg_match("/[a-z]/", $pwd))
			$points++;

		if(preg_match("/[A-Z]/", $pwd))
			$points++;

		if(preg_match("/\W/", $pwd))
			$points++;

		if(preg_match("/\s/", $pwd))
			$points++;

		//echo "Points due to length and charset: $points<br/>";

		// check for historical password proposal
		if ($pwd === "Fr3d Sm|7h") {
			return 0;
		}

		return $points;
	}

	function checkpw($pwd, $email, $fname, $mname, $lname, $suffix)
	{
		$points = checkpwlight($pwd);

		if(@strstr(strtolower($pwd), strtolower($email)))
			$points--;

		if(@strstr(strtolower($email), strtolower($pwd)))
			$points--;

		if(@strstr(strtolower($pwd), strtolower($fname)))
			$points--;

		if(@strstr(strtolower($fname), strtolower($pwd)))
			$points--;

		if($mname)
		if(@strstr(strtolower($pwd), strtolower($mname)))
			$points--;

		if($mname)
		if(@strstr(strtolower($mname), strtolower($pwd)))
			$points--;

		if(@strstr(strtolower($pwd), strtolower($lname)))
			$points--;

		if(@strstr(strtolower($lname), strtolower($pwd)))
			$points--;

		if($suffix)
		if(@strstr(strtolower($pwd), strtolower($suffix)))
			$points--;

		if($suffix)
		if(@strstr(strtolower($suffix), strtolower($pwd)))
			$points--;

		//echo "Points due to name matches: $points<br/>";

		$shellpwd = escapeshellarg($pwd);
		$do = `grep $shellpwd /usr/share/dict/american-english`;
		if($do)
			$points--;

		//echo "Points due to wordlist: $points<br/>";

		return($points);
	}

	function extractit()
	{
		$bits = explode(": ", $_SESSION['_config']['subject'], 2);
		$bits = str_replace(", ", "|", str_replace("/", "|", array_key_exists('1',$bits)?$bits['1']:""));
		$bits = explode("|", $bits);

		$_SESSION['_config']['cnc'] = $_SESSION['_config']['subaltc'] = 0;
		$_SESSION['_config']['OU'] = "";

		if(is_array($bits))
		foreach($bits as $val)
		{
			if(!strstr($val, "="))
				continue;

			$split = explode("=", $val);

			$k = $split[0];
			$split['1'] = trim($split['1']);
			if($k == "CN" && $split['1'])
			{
				$k = $_SESSION['_config']['cnc'].".".$k;
				$_SESSION['_config']['cnc']++;
				$_SESSION['_config'][$k] = $split['1'];
			}
			if($k == "OU" && $split['1'] && $_SESSION['_config']['OU'] == "")
			{
				$_SESSION['_config']['OU'] = $split['1'];
			}
			if($k == "subjectAltName" && $split['1'])
			{
				$k = $_SESSION['_config']['subaltc'].".".$k;
				$_SESSION['_config']['subaltc']++;
				$_SESSION['_config'][$k] = $split['1'];
			}
		}
	}

	function getcn()
	{
		unset($_SESSION['_config']['rows']);
		unset($_SESSION['_config']['rowid']);
		unset($_SESSION['_config']['rejected']);
		$rows=array();
		$rowid=array();
		for($cnc = 0; $cnc < $_SESSION['_config']['cnc']; $cnc++)
		{
			$CN = $_SESSION['_config']["$cnc.CN"];
			$bits = explode(".", $CN);
			$dom = "";
			$cnok = 0;
			for($i = count($bits) - 1; $i >= 0; $i--)
			{
				if($dom)
					$dom = $bits[$i].".".$dom;
				else
					$dom = $bits[$i];
				$_SESSION['_config']['row'] = "";
				$dom = mysql_real_escape_string($dom);
				$query = "select * from domains where `memid`='".$_SESSION['profile']['id']."' and `domain` like '$dom' and `deleted`=0 and `hash`=''";
				$res = mysql_query($query);
				if(mysql_num_rows($res) > 0)
				{
					$cnok = 1;
					$_SESSION['_config']['row'] = mysql_fetch_assoc($res);
					$rowid[] = $_SESSION['_config']['row']['id'];
					break;
				}
			}

			if($cnok == 0)
				$_SESSION['_config']['rejected'][] = $CN;

			if($_SESSION['_config']['row'] != "")
				$rows[] = $CN;
		}
//		if(count($rows) <= 0)
//		{
//			echo _("There were no valid CommonName fields on the CSR, or I was unable to match any of these against your account. Please review your CSR, or add and verify domains contained in it to your account before trying again.");
//			exit;
//		}

		$_SESSION['_config']['rows'] = $rows;
		$_SESSION['_config']['rowid'] = $rowid;
	}

	function getalt()
	{
		unset($_SESSION['_config']['altrows']);
		unset($_SESSION['_config']['altid']);
		$altrows=array();
		$altid=array();
		for($altc = 0; $altc < $_SESSION['_config']['subaltc']; $altc++)
		{
			$subalt = $_SESSION['_config']["$altc.subjectAltName"];
			if(substr($subalt, 0, 4) == "DNS:")
				$alt = substr($subalt, 4);
			else
				continue;

			$bits = explode(".", $alt);
			$dom = "";
			$altok = 0;
			for($i = count($bits) - 1; $i >= 0; $i--)
			{
				if($dom)
					$dom = $bits[$i].".".$dom;
				else
					$dom = $bits[$i];
				$_SESSION['_config']['altrow'] = "";
				$dom = mysql_real_escape_string($dom);
				$query = "select * from domains where `memid`='".$_SESSION['profile']['id']."' and `domain` like '$dom' and `deleted`=0 and `hash`=''";
				$res = mysql_query($query);
				if(mysql_num_rows($res) > 0)
				{
					$altok = 1;
					$_SESSION['_config']['altrow'] = mysql_fetch_assoc($res);
					$altid[] = $_SESSION['_config']['altrow']['id'];
					break;
				}
			}

			if($altok == 0)
				$_SESSION['_config']['rejected'][] = $alt;

			if($_SESSION['_config']['altrow'] != "")
				$altrows[] = $subalt;
		}
		$_SESSION['_config']['altrows'] = $altrows;
		$_SESSION['_config']['altid'] = $altid;
	}

	function getcn2()
	{
		$rows=array();
		$rowid=array();
		for($cnc = 0; $cnc < $_SESSION['_config']['cnc']; $cnc++)
		{
			$CN = $_SESSION['_config']["$cnc.CN"];
			$bits = explode(".", $CN);
			$dom = "";
			for($i = count($bits) - 1; $i >= 0; $i--)
			{
				if($dom)
					$dom = $bits[$i].".".$dom;
				else
					$dom = $bits[$i];
				$_SESSION['_config']['row'] = "";
				$dom = mysql_real_escape_string($dom);
				$query = "select *, `orginfo`.`id` as `id` from `orginfo`,`orgdomains`,`org` where
						`org`.`memid`='".$_SESSION['profile']['id']."' and
						`org`.`orgid`=`orginfo`.`id` and
						`orgdomains`.`orgid`=`orginfo`.`id` and
						`orgdomains`.`domain`='$dom'";
				$res = mysql_query($query);
				if(mysql_num_rows($res) > 0)
				{
					$_SESSION['_config']['row'] = mysql_fetch_assoc($res);
					$rowid[] = $_SESSION['_config']['row']['id'];
					break;
				}
			}

			if($_SESSION['_config']['row'] != "")
				$rows[] = $CN;
		}
//		if(count($rows) <= 0)
//		{
//			echo _("There were no valid CommonName fields on the CSR, or I was unable to match any of these against your account. Please review your CSR, or add and verify domains contained in it to your account before trying again.");
//			exit;
//		}
		$_SESSION['_config']['rows'] = $rows;
		$_SESSION['_config']['rowid'] = $rowid;
	}

	function getalt2()
	{
		$altrows=array();
		$altid=array();
		for($altc = 0; $altc < $_SESSION['_config']['subaltc']; $altc++)
		{
			$subalt = $_SESSION['_config']["$altc.subjectAltName"];
			if(substr($subalt, 0, 4) == "DNS:")
				$alt = substr($subalt, 4);
			else
				continue;

			$bits = explode(".", $alt);
			$dom = "";
			for($i = count($bits) - 1; $i >= 0; $i--)
			{
				if($dom)
					$dom = $bits[$i].".".$dom;
				else
					$dom = $bits[$i];
				$_SESSION['_config']['altrow'] = "";
				$dom = mysql_real_escape_string($dom);
				$query = "select * from `orginfo`,`orgdomains`,`org` where
						`org`.`memid`='".$_SESSION['profile']['id']."' and
						`org`.`orgid`=`orginfo`.`id` and
						`orgdomains`.`orgid`=`orginfo`.`id` and
						`orgdomains`.`domain`='$dom'";
				$res = mysql_query($query);
				if(mysql_num_rows($res) > 0)
				{
					$_SESSION['_config']['altrow'] = mysql_fetch_assoc($res);
					$altid[] = $_SESSION['_config']['altrow']['id'];
					break;
				}
			}

			if($_SESSION['_config']['altrow'] != "")
				$altrows[] = $subalt;
		}
		$_SESSION['_config']['altrows'] = $altrows;
		$_SESSION['_config']['altid'] = $altid;
	}

	function checkownership($hostname)
	{
		$bits = explode(".", $hostname);
		$dom = "";
		for($i = count($bits) - 1; $i >= 0; $i--)
		{
			if($dom)
				$dom = $bits[$i].".".$dom;
			else
				$dom = $bits[$i];
			$dom = mysql_real_escape_string($dom);
			$query = "select * from `org`,`orgdomains`,`orginfo`
					where `org`.`memid`='".$_SESSION['profile']['id']."'
					and `orgdomains`.`orgid`=`org`.`orgid`
					and `orginfo`.`id`=`org`.`orgid`
					and `orgdomains`.`domain`='$dom'";
			$res = mysql_query($query);
			if(mysql_num_rows($res) > 0)
			{
				$_SESSION['_config']['row'] = mysql_fetch_assoc($res);
				return(true);
			}
		}
		return(false);
	}

	function maxpoints($id = 0)
	{
		if($id <= 0)
			$id = $_SESSION['profile']['id'];

		$query = "select sum(`points`) as `points` from `notary` where `to`='$id' and `deleted` = 0 group by `to`";
		$row = mysql_fetch_assoc(mysql_query($query));
		$points = $row['points'];

		$dob = date("Y-m-d", mktime(0,0,0,date("m"),date("d"),date("Y")-18));
		$query = "select * from `users` where `id`='".$_SESSION['profile']['id']."' and `dob` < '$dob'";
		if(mysql_num_rows(mysql_query($query)) < 1)
		{
			if($points >= 100)
				return(10);
			else
				return(0);
		}

		if($points >= 150)
			return(35);
		if($points >= 140)
			return(30);
		if($points >= 130)
			return(25);
		if($points >= 120)
			return(20);
		if($points >= 110)
			return(15);
		if($points >= 100)
			return(10);
		return(0);
	}

	function hex2bin($data)
	{
		while(strstr($data, "\\x"))
		{
			$pos = strlen($data) - strlen(strstr($data, "\\x"));
			$before = substr($data, 0, $pos);
			$char = chr(hexdec(substr($data, $pos + 2, 2)));
			$after = substr($data, $pos + 4);
			$data = $before.$char.$after;
		}
		return(utf8_decode($data));
	}

	function signmail($to, $subject, $message, $from, $replyto = "")
	{
		if($replyto == "")
			$replyto = $from;
		$tmpfname = tempnam("/tmp", "CSR");
		$fp = fopen($tmpfname, "w");
		fputs($fp, $message);
		fclose($fp);
		$do = `/usr/bin/gpg --homedir /home/gpg --clearsign "$tmpfname"|/usr/sbin/sendmail "$to"`;
		@unlink($tmpfname);
	}

	function checkEmail($email)
	{
		$myemail = mysql_real_escape_string($email);
		if(preg_match("/^([a-zA-Z0-9])+([a-zA-Z0-9\+\._-])*@([a-zA-Z0-9_-])+([a-zA-Z0-9\._-]+)+$/" , $email))
		{
			list($username,$domain)=explode('@',$email,2);
			$dom = escapeshellarg($domain);
			$line = trim(`dig +short MX $dom 2>&1`);
#echo $email."-$dom-$line-\n";
#echo `dig +short mx heise.de 2>&1`."-<br>\n";

			$list = explode("\n", $line);
			foreach($list as $row) {
				if(!strstr($row, " ")) {
					continue;
				}
				list($pri, $mxhosts[]) = explode(" ", trim($row), 2);
			}
			$mxhosts[] = $domain;
			array_walk($mxhosts, function(&$mx) { $mx = trim($mx, '.'); } );

			foreach($mxhosts as $key => $domain)
			{
				$fp = @fsockopen($domain,25,$errno,$errstr,5);
				if($fp)
				{

					$line = fgets($fp, 4096);
                                        while(substr($line, 0, 4) == "220-")
                                               $line = fgets($fp, 4096);
					if(substr($line, 0, 3) != "220")
						continue;
					fputs($fp, "HELO www.cacert.org\r\n");
					$line = fgets($fp, 4096);
					while(substr($line, 0, 3) == "220")
						$line = fgets($fp, 4096);
					if(substr($line, 0, 3) != "250")
						continue;
					fputs($fp, "MAIL FROM:<returns@cacert.org>\r\n");
					$line = fgets($fp, 4096);

					if(substr($line, 0, 3) != "250")
						continue;
					fputs($fp, "RCPT TO:<$email>\r\n");
					$line = trim(fgets($fp, 4096));
					fputs($fp, "QUIT\r\n");
					fclose($fp);

					$line = mysql_real_escape_string(trim(strip_tags($line)));
					$query = "insert into `pinglog` set `when`=NOW(), `email`='$myemail', `result`='$line'";
					if(is_array($_SESSION['profile'])) $query.=", `uid`='".$_SESSION['profile']['id']."'";
					mysql_query($query);

					if(substr($line, 0, 3) != "250")
						return $line;
					else
						return "OK";
				}
			}
		}
		$query = "insert into `pinglog` set `when`=NOW(), `uid`='".$_SESSION['profile']['id']."',
				`email`='$myemail', `result`='Failed to make a connection to the mail server'";
		mysql_query($query);
		return _("Failed to make a connection to the mail server");
	}

	function waitForResult($table, $certid, $id = 0, $show = 1)
	{
		$found = $trycount = 0;
		if($certid<=0)
		{
			if($show) showheader(_("My CAcert.org Account!"));
			echo _("ERROR: The new Certificate ID is wrong. Please contact support.\n");
			if($show) showfooter();
			if($show) exit;
			return;
		}
		while($trycount++ <= 40)
		{
			if($table == "gpg")
				$query = "select * from `$table` where `id`='".intval($certid)."' and `crt` != ''";
			else
				$query = "select * from `$table` where `id`='".intval($certid)."' and `crt_name` != ''";
			$res = mysql_query($query);
			if(mysql_num_rows($res) > 0)
			{
				$found = 1;
				break;
			}
			sleep(3);
		}

		if(!$found)
		{
			if($show) showheader(_("My CAcert.org Account!"));
			$query = "select * from `$table` where `id`='".intval($certid)."' ";
			$res = mysql_query($query);
			$body="";
			$subject="";
			if(mysql_num_rows($res) > 0)
			{
				printf(_("Your certificate request is still queued and hasn't been processed yet. Please wait, and go to Certificates -> View to see it's status."));
				$subject="[CAcert.org] Certificate TIMEOUT";
				$body = "A certificate has timed out!\n\n";
			}
			else
			{
				printf(_("Your certificate request has failed to be processed correctly, see %sthe WIKI page%s for reasons and solutions.")." certid:$table:".intval($certid), "<a href='http://wiki.cacert.org/wiki/FAQ/CertificateRenewal'>", "</a>");
				$subject="[CAcert.org] Certificate FAILURE";
				$body = "A certificate has failed: $table $certid $id $show\n\n";
			}

			$body .= _("Best regards")."\n"._("CAcert.org Support!");

			sendmail("philipp@cacert.org", $subject, $body, "returns@cacert.org", "", "", "CAcert Support");

			if($show) showfooter();
			if($show) exit;
		}
	}



	function generateTicket()
	{
		$query = "insert into tickets (timestamp) values (now()) ";
		mysql_query($query);
		$ticket = mysql_insert_id();
		return $ticket;
	}

	function sanitizeHTML($input)
	{
		return htmlentities(strip_tags($input), ENT_QUOTES);
		//In case of problems, please use the following line again:
		//return htmlentities(strip_tags(utf8_decode($input)), ENT_QUOTES);
		//return htmlspecialchars(strip_tags($input));
	}

	function make_hash()
	{
		if(function_exists("dio_open"))
		{
			$rnd = dio_open("/dev/urandom",O_RDONLY);
			$hash = md5(dio_read($rnd,64));
			dio_close($rnd);
		} else {
			$rnd = fopen("/dev/urandom", "r");
			$hash = md5(fgets($rnd, 64));
			fclose($rnd);
		}
		return($hash);
	}

	function csrf_check($nam, $show=1)
        {
		if(!array_key_exists('csrf',$_REQUEST) || !array_key_exists('csrf_'.$nam,$_SESSION))
		{
			showheader(_("My CAcert.org Account!"));
			echo _("CSRF Hash is missing. Please try again.")."\n";
			showfooter();
			exit();
		}
		if(strlen($_REQUEST['csrf'])!=32)
		{
			showheader(_("My CAcert.org Account!"));
			echo _("CSRF Hash is wrong. Please try again.")."\n";
			showfooter();
			exit();
		}
		if(!array_key_exists($_REQUEST['csrf'],$_SESSION['csrf_'.$nam]))
		{
			showheader(_("My CAcert.org Account!"));
			echo _("CSRF Hash is wrong. Please try again.")."\n";
			showfooter();
			exit();
		}
        }
        function make_csrf($nam)
        {
                $hash=make_hash();
                $_SESSION['csrf_'.$nam][$hash]=1;
                return($hash);
        }

	function clean_csr($CSR)
	{
		$newcsr = str_replace("\r\n","\n",trim($CSR));
		$newcsr = str_replace("\n\n","\n",$newcsr);
		return(preg_replace("/[^A-Za-z0-9\n\r\-\:\=\+\/ ]/","",$newcsr));
	}
	function clean_gpgcsr($CSR)
	{
		return(preg_replace("/[^A-Za-z0-9\n\r\-\:\=\+\/ ]/","",trim($CSR)));
	}

	function sanitizeFilename($text)
	{
		$text=preg_replace("/[^\w-.@]/","",$text);
		return($text);
	}


	// returns text message to be shown to the user given the result of is_no_assurer
	function no_assurer_text($Status)
	{
		if ($Status == 0) {
			$Result = _("You have passed the Assurer Challenge and collected at least 100 Assurance Points, you are an Assurer.");
		} elseif ($Status == 3) {
			$Result = _("You have passed the Assurer Challenge, but to become an Assurer you still have to reach 100 Assurance Points!");
		} elseif ($Status == 5) {
			$Result = _("You have at least 100 Assurance Points, if you want to become an assurer try the").' <a href="https://cats.cacert.org/">'._("Assurer Challenge").'</a>!';
		} elseif ($Status == 7) {
			$Result = _("To become an Assurer you have to collect 100 Assurance Points and pass the").' <a href="https://cats.cacert.org/">'._("Assurer Challenge").'</a>!';
		} elseif ($Status & 8 > 0) {
			$Result = _("Sorry, you are not allowed to be an Assurer. Please contact").' <a href="mailto:cacert-support@lists.cacert.org">cacert-support@lists.cacert.org</a>'._(" if you feel that this is not corect.");
		} else {
			$Result = _("You are not an Assurer, but the reason is not stored in the database. Please contact").' <a href="mailto:cacert-support@lists.cacert.org">cacert-support@lists.cacert.org</a>.';
		}
		return $Result;
	}

	function is_assurer($userID)
	{
               if (get_assurer_status($userID))
                       return 0;
               else
                       return 1;
	}

	function get_assurer_reason($userID)
	{
               return no_assurer_text(get_assurer_status($userID));
	}

	function generatecertpath($type,$kind,$id)
	{
		$name="../$type/$kind-".intval($id).".$type";
		$newlayout=1;
		if($newlayout)
		{
			$name="../$type/$kind/".intval($id/1000)."/$kind-".intval($id).".$type";
			if (!is_dir("../csr")) { mkdir("../csr",0777); }
			if (!is_dir("../crt")) { mkdir("../crt",0777); }

			if (!is_dir("../csr/$kind")) { mkdir("../csr/$kind",0777); }
			if (!is_dir("../crt/$kind")) { mkdir("../crt/$kind",0777); }
			if (!is_dir("../csr/$kind/".intval($id/1000))) { mkdir("../csr/$kind/".intval($id/1000)); }
			if (!is_dir("../crt/$kind/".intval($id/1000))) { mkdir("../crt/$kind/".intval($id/1000)); }
		}
		return $name;
	}

	/**
	  * Run the sql query given in $sql.
	  * The resource returned by mysql_query is
	  * returned by this function.
	  *
	  * It should be safe to replace every mysql_query
	  * call by a mysql_extended_query call.
	  */
	function mysql_timed_query($sql)
	{
		global $sql_data_log;
		$query_start = microtime(true);
		$res = mysql_query($sql);
		$query_end = microtime(true);
		$sql_data_log[] = array("sql" => $sql, "duration" => $query_end - $query_start);
		return $res;
	}


?><|MERGE_RESOLUTION|>--- conflicted
+++ resolved
@@ -82,11 +82,7 @@
 		$locked = mysql_fetch_assoc(mysql_query("select `locked` from `users` where `id`='".$_SESSION['profile']['id']."'"));
 		if($locked['locked'] == 0)
 		{
-<<<<<<< HEAD
-			$query = "select sum(`points`) as `total` from `notary` where `to`='".$_SESSION['profile']['id']."' and `deleted`=0 group by `to`";
-=======
 			$query = "select sum(`points`) as `total` from `notary` where `to`='".$_SESSION['profile']['id']."' and `deleted` = 0 group by `to`";
->>>>>>> 1a119ab8
 			$res = mysql_query($query);
 			$row = mysql_fetch_assoc($res);
 			$_SESSION['profile']['points'] = $row['total'];
