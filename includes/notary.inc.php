--- conflicted
+++ resolved
@@ -701,7 +701,17 @@
 		return $rec;
 	}
 
-<<<<<<< HEAD
+function get_user_agreement($memid){
+	$query="(SELECT u.`document`, u.`date`, u.`method`, u.`comment`, 1 as `active` FROM user_agreements u WHERE u.`document` = 'CCA' AND (u.`memid`=".$memid." ) order by u.`date` )
+			union
+			(SELECT u.`document`, u.`date`, u.`method`, u.`comment`, 0 as `active` FROM user_agreements u WHERE u.`document` = 'CCA' AND ( u.`secmemid`=".$memid.") order by u.`date`)
+			union
+			(SELECT u.`document`, u.`date`, u.`method`, u.`comment`, 0 as `active` FROM user_agreements u WHERE u.`document` != 'CCA' AND ( u.`memid`=".$memid.") order by u.u.`document`, u.`date`) " ;
+	$res = mysql_query($query);
+
+	return mysql_query($query);
+}
+
 	/**
 	 * delete_user_agreement()
 	 *  deletes all entries for a given type from user_agreement of a given user, if type is not given all
@@ -709,21 +719,7 @@
 	 * @param string $type
 	 * @return
 	 */
-	function delete_user_agreement($memid, $type=false){
-=======
-function get_user_agreement($memid){
-	$query="(SELECT u.`document`, u.`date`, u.`method`, u.`comment`, 1 as `active` FROM user_agreements u WHERE u.`document` = 'CCA' AND (u.`memid`=".$memid." ) order by u.`date` )
-			union
-			(SELECT u.`document`, u.`date`, u.`method`, u.`comment`, 0 as `active` FROM user_agreements u WHERE u.`document` = 'CCA' AND ( u.`secmemid`=".$memid.") order by u.`date`)
-			union
-			(SELECT u.`document`, u.`date`, u.`method`, u.`comment`, 0 as `active` FROM user_agreements u WHERE u.`document` != 'CCA' AND ( u.`memid`=".$memid.") order by u.u.`document`, u.`date`) " ;
-	$res = mysql_query($query);
-
-	return mysql_query($query);
-}
-
 	function delete_user_agreement($memid, $type="CCA"){
->>>>>>> 499b1281
 	//deletes all entries to an user for the given type of user agreements
 		if ($type === false) {
 			$filter = '';
@@ -1144,7 +1140,6 @@
 		return (strtotime($date)<=time()+$diff*86400);
 	}
 
-<<<<<<< HEAD
 
 	/**
 	 * get_array_from_ini()
@@ -1192,7 +1187,7 @@
 		$return_str.='</select>';
 		return	$return_str;
 	}
-=======
+
 /**
  * se_write_log()
  *  writes an information to the adminlog
@@ -1832,5 +1827,4 @@
 		<? } ?>
 	</tr>
 	<?
-}
->>>>>>> 499b1281
+}