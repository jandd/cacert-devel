--- conflicted
+++ resolved
@@ -803,30 +803,7 @@
 	//called from www/diputes.php if($type == "reallydomain") / if($action == "accept")
 	//called from account_delete
 		$domainid = intval($domainid);
-<<<<<<< HEAD
 		revoke_all_server_cert($domainid);
-=======
-		$query =
-			"select `domaincerts`.`id`
-				from `domaincerts`
-				where `domaincerts`.`domid` = '$domainid'
-			union distinct
-			select `domaincerts`.`id`
-				from `domaincerts`, `domlink`
-				where `domaincerts`.`id` = `domlink`.`certid`
-				and `domlink`.`domid` = '$domainid'";
-		$dres = mysql_query($query);
-		while($drow = mysql_fetch_assoc($dres))
-		{
-			mysql_query(
-				"update `domaincerts`
-				set `revoked`='1970-01-01 10:00:01'
-				where `id` = '".$drow['id']."'
-				and `revoked` = 0
-				and UNIX_TIMESTAMP(`expire`) -
-				UNIX_TIMESTAMP() > 0");
-		}
->>>>>>> 945f334c
 		mysql_query(
 			"update `domains`
 			set `deleted`=NOW()
@@ -971,16 +948,11 @@
 		// called from includes/account.php	if($oldid == 50 && $process != "")
 		$uid = intval($uid);
 		if (0==$cca) {
-<<<<<<< HEAD
-			$query1 = "select 1 from `domiancerts` where `memid`='$uid' and `expire`>NOW()";
-			$query2 = "select 1 from `domiancerts` where `memid`='$uid' and `revoked`>NOW()";
-=======
 			$query1 = "select 1 from `emailcerts` where `memid`='$uid' and `expire`>NOW() and `revoked`<`created`";
 			$query2 = "select 1 from `emailcerts` where `memid`='$uid' and `revoked`>NOW()";
->>>>>>> 945f334c
 		}else{
-			$query1 = "select 1 from `emailcerts` where `memid`='$uid' and `expire`>NOW()+90*86400";
-			$query2 = "select 1 from `emailcerts` where `memid`='$uid' and `revoked`>NOW()+90*86400";
+			$query1 = "select 1 from `emailcerts` where `memid`='$uid' and `expire`>(NOW()-90*86400)  and `revoked`<`created`";
+			$query2 = "select 1 from `emailcerts` where `memid`='$uid' and `revoked`>(NOW()-90*86400)";
 		}
 		$res = mysql_query($query1);
 		$r1 = mysql_num_rows($res)>0;
@@ -994,16 +966,11 @@
 		// called from includes/account.php	if($oldid == 50 && $process != "")
 		$uid = intval($uid);
 		if (0==$cca) {
-<<<<<<< HEAD
-			$query1 = "select 1 from `domiancerts` where `memid`='$uid' and `expire`>NOW()";
-			$query2 = "select 1 from `domiancerts` where `memid`='$uid' and `revoked`>NOW()";
-=======
 			$query1 = "select 1 from `domaincerts` where `memid`='$uid' and `expire`>NOW() and `revoked`<`created`";
 			$query2 = "select 1 from `domaincerts` where `memid`='$uid' and `revoked`>NOW()";
->>>>>>> 945f334c
 		}else{
-			$query1 = "select 1 from `domiancerts` where `memid`='$uid' and `expire`>NOW()+90*86400";
-			$query2 = "select 1 from `domiancerts` where `memid`='$uid' and `revoked`>NOW()+90*86400";
+			$query1 = "select 1 from `domaincerts` where `memid`='$uid' and `expire`>(NOW()-90*86400)  and `revoked`<`created`";
+			$query2 = "select 1 from `domaincerts` where `memid`='$uid' and `revoked`>(NOW()-90*86400)";
 		}
 		$res = mysql_query($query1);
 		$r1 = mysql_num_rows($res)>0;
