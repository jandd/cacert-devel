<? /*
    LibreSSL - CAcert web application
    Copyright (C) 2004-2011  CAcert Inc.

    This program is free software; you can redistribute it and/or modify
    it under the terms of the GNU General Public License as published by
    the Free Software Foundation; version 2 of the License.

    This program is distributed in the hope that it will be useful,
    but WITHOUT ANY WARRANTY; without even the implied warranty of
    MERCHANTABILITY or FITNESS FOR A PARTICULAR PURPOSE.  See the
    GNU General Public License for more details.

    You should have received a copy of the GNU General Public License
    along with this program; if not, write to the Free Software
    Foundation, Inc., 51 Franklin Street, Fifth Floor, Boston, MA  02110-1301  USA
*/

define('NULL_DATETIME', '0000-00-00 00:00:00');
define('THAWTE_REVOCATION_DATETIME', '2010-11-16 00:00:00');

	function query_init ($query)
	{
		return mysql_query($query);
	}

	function query_getnextrow ($res)
	{
		$row1 = mysql_fetch_assoc($res);
		return $row1;
	}

	function query_get_number_of_rows ($resultset)
	{
		return intval(mysql_num_rows($resultset));
	}

	function get_number_of_assurances ($userid)
	{
		$res = query_init ("SELECT count(*) AS `list` FROM `notary`
			WHERE `method` = 'Face to Face Meeting' AND `from`='".intval($userid)."' and `deleted` = 0");
		$row = query_getnextrow($res);

		return intval($row['list']);
	}

	function get_number_of_ttpassurances ($userid)
	{
		$res = query_init ("SELECT count(*) AS `list` FROM `notary`
			WHERE (`method`='Trusted Third Parties' or `method`='TTP-Assisted') AND `to`='".intval($userid)."' and `deleted` = 0");
		$row = query_getnextrow($res);

		return intval($row['list']);
	}

	function get_number_of_assurees ($userid)
	{
		$res = query_init ("SELECT count(*) AS `list` FROM `notary`
			WHERE `method` = 'Face to Face Meeting' AND `to`='".intval($userid)."' and `deleted` = 0");
		$row = query_getnextrow($res);

		return intval($row['list']);
	}

	function get_top_assurer_position ($no_of_assurances)
	{
		$res = query_init ("SELECT count(*) AS `list` FROM `notary`
			WHERE `method` = 'Face to Face Meeting' and `deleted` = 0
			GROUP BY `from` HAVING count(*) > '".intval($no_of_assurances)."'");
		return intval(query_get_number_of_rows($res)+1);
	}

	function get_top_assuree_position ($no_of_assurees)
	{
		$res = query_init ("SELECT count(*) AS `list` FROM `notary`
			WHERE `method` = 'Face to Face Meeting' and `deleted` = 0
			GROUP BY `to` HAVING count(*) > '".intval($no_of_assurees)."'");
		return intval(query_get_number_of_rows($res)+1);
	}

	/**
	 * Get the list of assurances given by the user
	 * @param int $userid - id of the assurer
	 * @param int $log - if set to 1 also includes deleted assurances
	 * @return resource - a MySQL result set
	 */
	function get_given_assurances($userid, $log=0)
	{
		$deleted='';
		if ($log == 0) {
			$deleted = ' and `deleted` = 0 ';
		}
		$res = query_init("select * from `notary` where `from`='".intval($userid)."' and `from` != `to` $deleted order by `id` asc");
		return $res;
	}

	/**
	 * Get the list of assurances received by the user
	 * @param int $userid - id of the assuree
	 * @param int $log - if set to 1 also includes deleted assurances
	 * @return resource - a MySQL result set
	 */
	function get_received_assurances($userid, $log=0)
	{
		$deleted='';
		if ($log == 0) {
			$deleted = ' and `deleted` = 0 ';
		}
		$res = query_init("select * from `notary` where `to`='".intval($userid)."' and `from` != `to` $deleted order by `id` asc  ");
		return $res;
	}

	function get_given_assurances_summary ($userid)
	{
		$res = query_init ("select count(*) as number,points,awarded,method from notary where `from`='".intval($userid)."' and `deleted` = 0 group by points,awarded,method");
		return $res;
	}

	function get_received_assurances_summary ($userid)
	{
		$res = query_init ("select count(*) as number,points,awarded,method from notary where `to`='".intval($userid)."' and `deleted` = 0 group by points,awarded,method");
		return $res;
	}

	function get_user ($userid)
	{
		$res = query_init ("select * from `users` where `id`='".intval($userid)."'");
		return mysql_fetch_assoc($res);
	}

	function get_cats_state ($userid)
	{

		$res = query_init ("select * from `cats_passed` inner join `cats_variant` on `cats_passed`.`variant_id` = `cats_variant`.`id` and `cats_variant`.`type_id` = 1
			WHERE `cats_passed`.`user_id` = '".intval($userid)."'");
		return mysql_num_rows($res);
	}


	/**
	 * Calculate awarded points (corrects some issues like out of range points
	 * or points that were issued by means that have been deprecated)
	 *
	 * @param array $row - associative array containing the data from the
	 *     `notary` table
	 * @return int - the awarded points for this assurance
	 */
	function calc_awarded($row)
	{
		// Back in the old days there was no `awarded` column => is now zero,
		// there the `points` column contained that data
		$points = max(intval($row['awarded']), intval($row['points']));

		// Set negative points to zero, yes there are such things in the database
		$points = max($points, 0);

		switch ($row['method'])
		{
			// These programmes have been revoked
			case 'Thawte Points Transfer':	  // revoke all Thawte-points     (as per arbitration)
			case 'CT Magazine - Germany':	   // revoke c't		   (only one test-entry)
			case 'Temporary Increase':	      // revoke 'temporary increase'  (Current usage breaks audit aspects, needs to be reimplemented)
				$points = 0;
				break;

			case 'Administrative Increase':	 // ignore AI with 2 points or less (historical for experiance points, now other calculation)
				if ($points <= 2)	       // maybe limit to 35/50 pts in the future?
					$points = 0;
				break;

			// TTP assurances, limit to 35
			case 'TTP-Assisted':
				$points = min($points, 35);
				break;

				// TTP TOPUP, limit to 30
			case 'TOPUP':
				$points = min($points, 30);

			// All these should be preserved for the time being
			case 'Unknown':			 // to be revoked in the future? limit to max 50 pts?
			case 'Trusted Third Parties':	     // to be revoked in the future? limit to max 35 pts?
			case '':				// to be revoked in the future? limit to max 50 pts?
			case 'Face to Face Meeting': // normal assurances (and superassurances?), limit to 35/50 pts in the future?
				break;

			default:				// should never happen ... ;-)
				$points = 0;
		}

		return $points;
	}


	/**
	 * Calculate the experience points from a given Assurance
	 * @param array  $row - [inout] associative array containing the data from
	 *     the `notary` table, the keys 'experience' and 'calc_awarded' will be
	 *     added
	 * @param int    $sum_points - [inout] the sum of already counted assurance
	 *     points the assurer issued
	 * @param int    $sum_experience - [inout] the sum of already counted
	 *     experience points that were awarded to the assurer
	 */
	function calc_experience(&$row, &$sum_points, &$sum_experience)
	{
		$row['calc_awarded'] = calc_awarded($row);

		// Don't count revoked assurances even if we are displaying them
		if ($row['deleted'] !== NULL_DATETIME) {
			$row['experience'] = 0;
			return;
		}

		$experience = 0;
		if ($row['method'] == "Face to Face Meeting")
		{
			$experience = 2;
		}
		$sum_experience += $experience;
		$row['experience'] = $experience;

		$sum_points += $row['calc_awarded'];
	}

	/**
	 * Calculate the points received from a received Assurance
	 * @param array  $row - [inout] associative array containing the data from
	 *     the `notary` table, the keys 'experience' and 'calc_awarded' will be
	 *     added
	 * @param int    $sum_points - [inout] the sum of already counted assurance
	 *     points the assuree received
	 * @param int    $sum_experience - [inout] the sum of already counted
	 *     experience points that were awarded to the assurer
	 */
	function calc_assurances(&$row, &$sum_points, &$sum_experience)
	{
		$row['calc_awarded'] = calc_awarded($row);
		$experience = 0;

		// High point values mean that some of them are experience points
		if ($row['calc_awarded'] > 100)
		{
			$experience = $row['calc_awarded'] - 100;		// needs to be fixed in the future (limit 50 pts and/or no experience if pts > 100)
			$row['calc_awarded'] = 100;
		}

		switch ($row['method'])
		{
			case 'Thawte Points Transfer':
			case 'CT Magazine - Germany':
			case 'Temporary Increase':	      // Current usage of 'Temporary Increase' may break audit aspects, needs to be reimplemented
				$experience = 0;
				$row['deleted'] = THAWTE_REVOCATION_DATETIME;
				break;
		}

		// Don't count revoked assurances even if we are displaying them
		if ($row['deleted'] !== NULL_DATETIME) {
			$row['experience'] = 0;
			return;
		}

		$sum_experience += $experience;
		$row['experience'] = $experience;
		$sum_points += $row['calc_awarded'];
	}

	/**
	 * Generate a link to the support engineer page for the user with the name
	 * of the user as link text
	 * @param array $user - associative array containing the data from the
	 *     `user` table
	 * @return string
	 */
	function show_user_link($user)
	{
		$name = trim($user['fname'].' '.$user['lname']);
		$userid = intval($user['id']);

		if($name == "")
		{
			if ($userid == 0) {
				$name = _("System");
			} else {
				$name = _("Deleted account");
			}
		}
		else
		{
			$name = "<a href='wot.php?id=9&amp;userid=".$userid."'>".sanitizeHTML($name)."</a>";
		}

		return $name;
	}

	/**
	 * Generate a link to the support engineer page for the user with the email
	 * address as link text
	 * @param array $user - associative array containing the data from the
	 *     `user` table
	 * @return string
	 */
	function show_email_link($user)
	{
		$email = trim($user['email']);
		if($email != "") {
			$email = "<a href='account.php?id=43&amp;userid=".intval($user['id'])."'>".sanitizeHTML($email)."</a>";
		}
		return $email;
	}

	function get_assurer_ranking($userid,&$num_of_assurances,&$rank_of_assurer)
	{
		$num_of_assurances = get_number_of_assurances (intval($userid));
		$rank_of_assurer = get_top_assurer_position($num_of_assurances);
	}

	function get_assuree_ranking($userid,&$num_of_assurees,&$rank_of_assuree)
	{
		$num_of_assurees = get_number_of_assurees (intval($userid));
		$rank_of_assuree = get_top_assuree_position($num_of_assurees);
	}


// ************* html table definitions ******************

	function output_ranking($userid)
	{
		get_assurer_ranking($userid,$num_of_assurances,$rank_of_assurer);
		get_assuree_ranking($userid,$num_of_assurees,$rank_of_assuree);

?>
<table align="center" valign="middle" border="0" cellspacing="0" cellpadding="0" class="wrapper">
    <tr>
    	<td class="title"><?=_("Assurer Ranking")?></td>
    </tr>
    <tr>
	<td class="DataTD"><?=sprintf(_("You have made %s assurances which ranks you as the #%s top assurer."), intval($num_of_assurances), intval($rank_of_assurer) )?></td>
    </tr>
    <tr>
	<td class="DataTD"><?=sprintf(_("You have received %s assurances which ranks you as the #%s top assuree."), intval($num_of_assurees), intval($rank_of_assuree) )?></td>
    </tr>
</table>
<br/>
<?
	}

	/**
	 * Render header for the assurance table (same for given/received)
	 * @param string $title - The title for the table
	 * @param int    $support - set to 1 if the output is for the support interface
	 * @param int    $log - if set to 1 also includes deleted assurances
	 */
	function output_assurances_header($title, $support, $log)
	{
		if ($support == 1) {
			$log = 1;
		}

		$colspan = 7;
		if ($support == 1) {
			$colspan += 2;
		}
		if ($log == 1) {
			$colspan += 1;
		}
?>
<table align="center" valign="middle" border="0" cellspacing="0" cellpadding="0" class="wrapper">
	<tr>
		<td colspan="<?=$colspan?>" class="title"><?=$title?></td>
	</tr>
	<tr>
		<td class="DataTD"><strong><?=_("ID")?></strong></td>
		<td class="DataTD"><strong><?=_("Date")?></strong></td>
<?
		if ($support == 1)
		{
?>
    	<td class="DataTD"><strong><?=_("When")?></strong></td>
    	<td class="DataTD"><strong><?=_("Email")?></strong></td>
<?
		}
?>
    	<td class="DataTD"><strong><?=_("Who")?></strong></td>
    	<td class="DataTD"><strong><?=_("Points")?></strong></td>
    	<td class="DataTD"><strong><?=_("Location")?></strong></td>
    	<td class="DataTD"><strong><?=_("Method")?></strong></td>
    	<td class="DataTD"><strong><?=_("Experience Points")?></strong></td>
<?
		if ($log == 1)
		{
?>
		<td class="DataTD"><strong><?=_("Revoked")?></strong></td>
<?
		}
?>
    </tr>
<?
	}

	/**
	 * Render footer for the assurance table (same for given/received)
	 * @param string $points_txt - Description for sum of assurance points
	 * @param int    $sumpoints - sum of assurance points
	 * @param string $experience_txt - Description for sum of experience points
	 * @param int    $sumexperience - sum of experience points
	 * @param int    $support - set to 1 if the output is for the support interface
	 * @param int    $log - if set to 1 also includes deleted assurances
	 */
	function output_assurances_footer(
			$points_txt,
			$sumpoints,
			$experience_txt,
			$sumexperience,
			$support,
			$log)
	{
?>
	<tr>
		<td colspan="<?=($support == 1) ? 5 : 3 ?>" class="DataTD"><strong><?=$points_txt?>:</strong></td>
		<td class="DataTD"><?=intval($sumpoints)?></td>
		<td class="DataTD">&nbsp;</td>
		<td class="DataTD"><strong><?=$experience_txt?>:</strong></td>
		<td class="DataTD"><?=intval($sumexperience)?></td>
<?
		if ($log == 1)
		{
?>
    	<td class="DataTD">&nbsp;</td>
<?
		}
?>
	</tr>
</table>
<br/>
<?
	}

	/**
	 * Render an assurance for a view
	 * @param array   $assurance - associative array containing the data from the `notary` table
	 * @param int     $userid - Id of the user whichs given/received assurances are displayed
	 * @param array   $other_user - associative array containing the other users data from the `users` table
	 * @param int     $support - set to 1 if the output is for the support interface
	 * @param string  $ticketno - ticket number currently set in the support interface
	 * @param int     $log - if set to 1 also includes deleted assurances
	 */
	function output_assurances_row(
			$assurance,
			$userid,
			$other_user,
			$support,
			$ticketno,
			$log)
	{
		$assuranceid = intval($assurance['id']);
		$date = $assurance['date'];
		$when = $assurance['when'];
		$awarded = intval($assurance['calc_awarded']);
		$points = intval($assurance['points']);
		$location = $assurance['location'];
		$method = $assurance['method'] ? _($assurance['method']) : '';
		$experience = intval($assurance['experience']);
		$revoked = $assurance['deleted'] !== NULL_DATETIME;

		$email = show_email_link($other_user);
		$name = show_user_link($other_user);

		if ($support == 1) {
			$log = 1;
		}

		$tdstyle="";
		$emopen="";
		$emclose="";

		if ($awarded == $points)
		{
			if ($awarded == 0)
			{
				if ($when < "2006-09-01")
				{
					$tdstyle="style='background-color: #ffff80'";
					$emopen="<em>";
					$emclose="</em>";
				}
			}
		}
?>
	<tr>
		<td class="DataTD" <?=$tdstyle?>><?=$emopen?><?=$assuranceid?><?=$emclose?></td>
		<td class="DataTD" <?=$tdstyle?>><?=$emopen?><?=$date?><?=$emclose?></td>
<?
		if ($support == 1)
		{
?>
		<td class="DataTD" <?=$tdstyle?>><?=$emopen?><?=$when?><?=$emclose?></td>
		<td class="DataTD" <?=$tdstyle?>><?=$emopen?><?=$email?><?=$emclose?></td>
<?
		}
?>
		<td class="DataTD" <?=$tdstyle?>><?=$emopen?><?=$name?><?=$emclose?></td>
		<td class="DataTD" <?=$tdstyle?>><?=$emopen?><?=$revoked ? sprintf("<strong style='color: red'>%s</strong>",_("Revoked")) : $awarded?><?=$emclose?></td>
		<td class="DataTD" <?=$tdstyle?>><?=$emopen?><?=sanitizeHTML($location)?><?=$emclose?></td>
		<td class="DataTD" <?=$tdstyle?>><?=$emopen?><?=$method?><?=$emclose?></td>
		<td class="DataTD" <?=$tdstyle?>><?=$emopen?><?=$experience?$experience:'&nbsp;'?><?=$emclose?></td>
<?
		if ($log == 1)
		{
			if ($revoked == true)
			{
?>
		<td class="DataTD" <?=$tdstyle?>><?=$assurance['deleted']?></td>
<?
			} elseif ($support == 1) {
?>
		<td class="DataTD" <?=$tdstyle?>><?=$emopen?><a href="account.php?id=43&amp;userid=<?=intval($userid)?>&amp;assurance=<?=intval($assuranceid)?>&amp;csrf=<?=make_csrf('admdelassurance')?>&amp;ticketno=<?=sanitizeHTML($ticketno)?>" onclick="return confirm('<?=sprintf(_("Are you sure you want to revoke the assurance with ID &quot;%s&quot;?"),$assuranceid)?>');"><?=_("Revoke")?></a><?=$emclose?></td>
<?
			} else {
?>
		<td class="DataTD" <?=$tdstyle?>>&nbsp;</td>
<?
			}
		}
?>
	</tr>
<?
	}

	function output_summary_header()
	{
?>
<table align="center" valign="middle" border="0" cellspacing="0" cellpadding="0" class="wrapper">
    <tr>
	<td colspan="4" class="title"><?=_("Summary of your Points")?></td>
    </tr>
    <tr>
	<td class="DataTD"><strong><?=_("Description")?></strong></td>
	<td class="DataTD"><strong><?=_("Points")?></strong></td>
	<td class="DataTD"><strong><?=_("Countable Points")?></strong></td>
	<td class="DataTD"><strong><?=_("Remark")?></strong></td>
    </tr>
<?
	}

	function output_summary_footer()
	{
?>
</table>
<br/>
<?
	}

	function output_summary_row($title,$points,$points_countable,$remark)
	{
?>
    <tr>
	<td class="DataTD"><strong><?=$title?></strong></td>
	<td class="DataTD"><?=$points?></td>
	<td class="DataTD"><?=$points_countable?></td>
	<td class="DataTD"><?=$remark?></td>
    </tr>
<?
	}


// ************* output given assurances ******************

	/**
	 * Helper function to render assurances given by the user
	 * @param int  $userid
	 * @param int& $sum_points - [out] sum of given points
	 * @param int& $sum_experience - [out] sum of experience points gained
	 * @param int  $support - set to 1 if the output is for the support interface
	 * @param string $ticketno - the ticket number set in the support interface
	 * @param int  $log - if set to 1 also includes deleted assurances
	 */
	function output_given_assurances_content(
			$userid,
			&$sum_points,
			&$sum_experience,
			$support,
			$ticketno,
			$log)
	{
		$sum_points = 0;
		$sumexperience = 0;
		$res = get_given_assurances(intval($userid), $log);
		while($row = mysql_fetch_assoc($res))
		{
			$assuree = get_user(intval($row['to']));
			calc_experience($row, $sum_points, $sum_experience);
			output_assurances_row($row, $userid, $assuree, $support, $ticketno, $log);
		}
	}

// ************* output received assurances ******************

	/**
	 * Helper function to render assurances received by the user
	 * @param int  $userid
	 * @param int& $sum_points - [out] sum of received points
	 * @param int& $sum_experience - [out] sum of experience points the assurers gained
	 * @param int  $support - set to 1 if the output is for the support interface
	 * @param string $ticketno - the ticket number set in the support interface
	 * @param int  $log - if set to 1 also includes deleted assurances
	 */
	function output_received_assurances_content(
			$userid,
			&$sum_points,
			&$sum_experience,
			$support,
			$ticketno,
			$log)
	{
		$sum_points = 0;
		$sumexperience = 0;
		$res = get_received_assurances(intval($userid), $log);
		while($row = mysql_fetch_assoc($res))
		{
			$fromuser = get_user(intval($row['from']));
			calc_assurances($row, $sum_points, $sum_experience);
			output_assurances_row($row, $userid, $fromuser, $support, $ticketno, $log);
		}
	}

// ************* output summary table ******************

	function check_date_limit ($userid,$age)
	{
		$dob = date("Y-m-d", mktime(0,0,0,date("m"),date("d"),date("Y")-$age));
		$res = query_init ("select id from `users` where `id`='".$userid."' and `dob` < '$dob'");
		return intval(query_get_number_of_rows($res));
	}

	function max_points($userid)
	{
		return output_summary_content ($userid,0);
	}

	function output_summary_content($userid,$display_output)
	{
		$sum_points = 0;
		$sum_experience = 0;
		$sum_experience_other = 0;
		$max_points = 100;
		$max_experience = 50;

		$experience_limit_reached_txt = _("Limit reached");

		if (check_date_limit($userid,18) != 1)
		{
			$max_experience = 10;
			$experience_limit_reached_txt = _("Limit given by PoJAM reached");
		}
		if (check_date_limit($userid,14) != 1)
		{
			$max_experience = 0;
			$experience_limit_reached_txt = _("Limit given by PoJAM reached");
		}

		$res = get_received_assurances_summary($userid);
		while($row = mysql_fetch_assoc($res))
		{
			$points = calc_awarded($row);

			if ($points > $max_points)			// limit to 100 points, above is experience (needs to be fixed)
			{
				$sum_experience_other = $sum_experience_other+($points-$max_points)*intval($row['number']);
				$points = $max_points;
			}
			$sum_points += $points*intval($row['number']);
		}

		$res = get_given_assurances_summary($userid);
		while($row = mysql_fetch_assoc($res))
		{
			switch ($row['method'])
			{
				case 'Face to Face Meeting':	 		// count Face to Face only
					$sum_experience += 2*intval($row['number']);
					break;
			}

		}

		if ($sum_points > $max_points)
			{
			$sum_points_countable = $max_points;
			$remark_points = _("Limit reached");
			}
		else
			{
			$sum_points_countable = $sum_points;
			$remark_points = "&nbsp;";
			}
		if ($sum_experience > $max_experience)
			{
			$sum_experience_countable = $max_experience;
			$remark_experience = $experience_limit_reached_txt;
			}
		else
			{
			$sum_experience_countable = $sum_experience;
			$remark_experience = "&nbsp;";
			}

		if ($sum_experience_countable + $sum_experience_other > $max_experience)
			{
			$sum_experience_other_countable = $max_experience-$sum_experience_countable;
			$remark_experience_other = $experience_limit_reached_txt;
			}
		else
			{
			$sum_experience_other_countable = $sum_experience_other;
			$remark_experience_other = "&nbsp;";
			}

		if ($sum_points_countable < $max_points)
			{
			if ($sum_experience_countable != 0)
				$remark_experience = _("Points on hold due to less assurance points");
			$sum_experience_countable = 0;
			if ($sum_experience_other_countable != 0)
				$remark_experience_other = _("Points on hold due to less assurance points");
			$sum_experience_other_countable = 0;
			}

		$issue_points = 0;
		$cats_test_passed = get_cats_state ($userid);
		if ($cats_test_passed == 0)
		{
			$issue_points_txt = "<strong style='color: red'>"._("You have to pass the CAcert Assurer Challenge (CATS-Test) to be an Assurer")."</strong>";
			if ($sum_points_countable < $max_points)
			{
				$issue_points_txt = "<strong style='color: red'>";
				$issue_points_txt .= sprintf(_("You need %s assurance points and the passed CATS-Test to be an Assurer"), intval($max_points));
				$issue_points_txt .= "</strong>";
			}
		}
		else
		{
			$experience_total = $sum_experience_countable+$sum_experience_other_countable;
			$issue_points_txt = "";
			if ($sum_points_countable == $max_points)
				$issue_points = 10;
			if ($experience_total >= 10)
				$issue_points = 15;
			if ($experience_total >= 20)
				$issue_points = 20;
			if ($experience_total >= 30)
				$issue_points = 25;
			if ($experience_total >= 40)
				$issue_points = 30;
			if ($experience_total >= 50)
				$issue_points = 35;
			if ($issue_points != 0)
				$issue_points_txt = sprintf(_("You may issue up to %s points"),$issue_points);
		}
		if ($display_output)
		{
			output_summary_row (_("Assurance Points you received"),$sum_points,$sum_points_countable,$remark_points);
			output_summary_row (_("Total Experience Points by Assurance"),$sum_experience,$sum_experience_countable,$remark_experience);
			output_summary_row (_("Total Experience Points (other ways)"),$sum_experience_other,$sum_experience_other_countable,$remark_experience_other);
			output_summary_row (_("Total Points"),"&nbsp;",$sum_points_countable + $sum_experience_countable + $sum_experience_other_countable,$issue_points_txt);
		}
		return $issue_points;
	}

	/**
	 * Render assurances given by the user
	 * @param int $userid
	 * @param int $support - set to 1 if the output is for the support interface
	 * @param string $ticketno - the ticket number set in the support interface
	 * @param int $log - if set to 1 also includes deleted assurances
	 */
	function output_given_assurances($userid, $support=0, $ticketno='', $log=0)
	{
		output_assurances_header(
				_("Assurance Points You Issued"),
				$support,
				$log);

		output_given_assurances_content(
				$userid,
				$sum_points,
				$sum_experience,
				$support,
				$ticketno,
				$log);

		output_assurances_footer(
				_("Total Points Issued"),
				$sum_points,
				_("Total Experience Points"),
				$sum_experience,
				$support,
				$log);
	}

	/**
	 * Render assurances received by the user
	 * @param int $userid
	 * @param int $support - set to 1 if the output is for the support interface
	 * @param string $ticketno - the ticket number set in the support interface
	 * @param int $log - if set to 1 also includes deleted assurances
	 */
	function output_received_assurances($userid, $support=0, $ticketno='', $log=0)
	{
		output_assurances_header(
				_("Assurance Points You Received"),
				$support,
				$log);

		output_received_assurances_content(
				$userid,
				$sum_points,
				$sum_experience,
				$support,
				$ticketno,
				$log);

		output_assurances_footer(
				_("Total Points Received"),
				$sum_points,
				_("Total Experience Points"),
				$sum_experience,
				$support,
				$log);
	}

	function output_summary($userid)
	{
		output_summary_header();
		output_summary_content($userid,1);
		output_summary_footer();
	}

	function output_end_of_page()
	{
?>
	<p>[ <a href='javascript:history.go(-1)'><?=_("Go Back")?></a> ]</p>
<?
	}

	//functions to do with recording user agreements
	/**
	 * write_user_agreement()
	 * writes a new record to the table user_agreement
	 *
	 * @param mixed $memid
	 * @param mixed $document
	 * @param mixed $method
	 * @param mixed $comment
	 * @param integer $active
	 * @param integer $secmemid
	 * @return
	 */
	function write_user_agreement($memid, $document, $method, $comment, $active=1, $secmemid=0){
	// write a new record to the table user_agreement
		$query="insert into `user_agreements` set `memid`=".intval($memid).", `secmemid`=".intval($secmemid).
			",`document`='".mysql_real_escape_string($document)."',`date`=NOW(), `active`=".intval($active).",`method`='".mysql_real_escape_string($method)."',`comment`='".mysql_real_escape_string($comment)."'" ;
		$res = mysql_query($query);
	}

	/**
	 * get_user_agreement_status()
	 *  returns 1 if the user has an entry for the given type in user_agreement, 0 if no entry is recorded
	 * @param mixed $memid
	 * @param string $type
	 * @return
	 */
	function get_user_agreement_status($memid, $type="CCA"){
		$query="SELECT u.`document` FROM `user_agreements` u
			WHERE u.`document` = '" . mysql_real_escape_string($type) . "' AND u.`memid`=" . intval($memid) ;
		$res = mysql_query($query);
		if(mysql_num_rows($res) <=0){
			return 0;
		}else{
			return 1;
		}
	}

	/**
	 * Get the first user_agreement entry of the requested type
	 * @param int $memid
	 * @param string $type - the type of user agreement, by default all
	 *     agreements are listed
	 * @param int $active - whether to get active or passive agreements:
	 *     0 := passive
	 *     1 := active
	 *     null := both
	 * @return array(string=>mixed) - an associative array containing
	 *     'document', 'date', 'method', 'comment', 'active'
	 */
	function get_first_user_agreement($memid, $type=null, $active=null){
		$filter = '';
		if (!is_null($type)) {
			$filter .= " AND u.`document` = '".mysql_real_escape_string($type)."'";
		}

		if (!is_null($active)) {
			$filter .= " AND u.`active` = ".intval($active);
		}

		$query="SELECT u.`document`, u.`date`, u.`method`, u.`comment`, u.`active` FROM `user_agreements` AS u
			WHERE u.`memid`=".intval($memid)."
				$filter
			ORDER BY u.`date` LIMIT 1";
		$res = mysql_query($query);
		if(mysql_num_rows($res) >0){
			$rec = mysql_fetch_assoc($res);
		}else{
			$rec=array();
		}
		return $rec;
	}

	/**
	 * Get the last user_agreement entry of the requested type
	 * @param int $memid
	 * @param string $type - the type of user agreement, by default all
	 *     agreements are listed
	 * @param int $active - whether to get active or passive agreements:
	 *     0 := passive,
	 *     1 := active,
	 *     null := both
	 * @return array(string=>mixed) - an associative array containing
	 *     'document', 'date', 'method', 'comment', 'active'
	 */
	function get_last_user_agreement($memid, $type=null, $active=null){
		$filter = '';
		if (!is_null($type)) {
			$filter .= " AND u.`document` = '".mysql_real_escape_string($type)."'";
		}

		if (!is_null($active)) {
			$filter .= " AND u.`active` = ".intval($active);
		}

		$query="SELECT u.`document`, u.`date`, u.`method`, u.`comment`, u.`active` FROM `user_agreements` AS u
			WHERE u.`memid`=".intval($memid)."
				$filter
			ORDER BY u.`date` DESC LIMIT 1";
		$res = mysql_query($query);
		if(mysql_num_rows($res) >0){
			$rec = mysql_fetch_assoc($res);
		}else{
			$rec=array();
		}
		return $rec;
	}

/**
 * Get the all user_agreement entries of the requested type
 * @param int $memid
 * @param string $type - the type of user agreement, by default all
 *     agreements are listed
 * @param int $active - whether to get an active or passive agreements:
 *     0 := passive,
 *     1 := active,
 *     null := both
 * @return resource - a mysql result set containing all agreements
 */
function get_user_agreements($memid, $type=null, $active=null){
	$filter = '';
	if (!is_null($type)) {
		$filter .= " AND u.`document` = '".mysql_real_escape_string($type)."'";
	}

	if (!is_null($active)) {
		$filter .= " AND u.`active` = ".intval($active);
	}

	$query="SELECT u.`document`, u.`date`, u.`method`, u.`comment`, u.`active` FROM `user_agreements` AS u
		WHERE u.`memid`=".intval($memid)."
			$filter
		ORDER BY u.`date`";
	return mysql_query($query);
}

	/**
	 * delete_user_agreement()
	 *  deletes all entries for a given type from user_agreement of a given user, if type is not given all
	 * @param mixed $memid
	 * @param string $type
	 * @return
	 */
	function delete_user_agreement($memid, $type=false){
		if ($type === false) {
			$filter = '';
		} else {
			$filter = " and `document` = '" . mysql_real_escape_string($type) . "'";
		}
		mysql_query("delete from `user_agreements` where `memid`=" . intval($memid) . $filter );
	}

	// functions for 6.php (assure somebody)

	function AssureHead($confirmation,$checkname)
	{
?>
<form method="post" action="wot.php">
<table align="center" valign="middle" border="0" cellspacing="0" cellpadding="0" class="wrapper" width="600">
	<tr>
		<td colspan="2" class="title"><?=$confirmation?></td>
	</tr>
	<tr>
		<td class="DataTD" colspan="2" align="left"><?=$checkname?></td>
	</tr>
<?
	}

	function AssureTextLine($field1,$field2)
	{
?>
	<tr>
		<td class="DataTD"><?=$field1.(empty($field1)?'':':')?></td>
		<td class="DataTD"><?=$field2?></td>
	</tr>
<?
	}

	function AssureBoxLine($type,$text,$checked)
	{
?>
	<tr>
		<td class="DataTD"><input type="checkbox" name="<?=$type?>" value="1" <?=$checked?"checked":""?>></td>
		<td class="DataTD"><?=$text?></td>
	</tr>
<?
	}

	function AssureMethodLine($text,$methods,$remark)
	{
		if (count($methods) != 1) {
?>
	<tr>
		<td class="DataTD"><?=$text.(empty($text)?'':':')?></td>
		<td class="DataTD">
			<select name="method">
<?
			foreach($methods as $val) {
?>
				<option value="<?=$val?>"><?=$val?></option>
<?
			}
?>
			</select>
			<br />
			<?=$remark?>
		</td>
	</tr>
<?
		} else {
?>
	<input type="hidden" name="method" value="<?=$methods[0]?>" />
<?
		}
	}

	function AssureInboxLine($type,$field,$value,$description)
	{
?>
	<tr>
		<td class="DataTD"><?=$field.(empty($field)?'':':')?></td>
		<td class="DataTD"><input type="text" name="<?=$type?>" value="<?=$value?>"><?=$description?></td>
	</tr>
<?
	}

	function AssureFoot($oldid,$confirm)
	{
?>
	<tr>
		<td class="DataTD" colspan="2">
			<input type="submit" name="process" value="<?=$confirm?>" />
			<input type="submit" name="cancel" value="<?=_("Cancel")?>" />
		</td>
	</tr>
</table>
<input type="hidden" name="pagehash" value="<?=$_SESSION['_config']['wothash']?>" />
<input type="hidden" name="oldid" value="<?=$oldid?>" />
</form>
<?
	}

	function account_email_delete($mailid){
	//deletes an email entry from an acount
	//revolkes all certifcates for that email address
	//called from www/account.php if($process != "" && $oldid == 2)
	//called from www/diputes.php if($type == "reallyemail") / if($action == "accept")
	//called from account_delete
		$mailid = intval($mailid);
		revoke_all_client_cert($mailid);
		$query = "update `email` set `deleted`=NOW() where `id`='$mailid'";
		mysql_query($query);
	}

	function account_domain_delete($domainid){
	//deletes an domain entry from an acount
	//revolkes all certifcates for that domain address
	//called from www/account.php if($process != "" && $oldid == 9)
	//called from www/diputes.php if($type == "reallydomain") / if($action == "accept")
	//called from account_delete
		$domainid = intval($domainid);
		revoke_all_server_cert($domainid);
		mysql_query(
			"update `domains`
			set `deleted`=NOW()
			where `id` = '$domainid'");
	}

	function account_delete($id, $arbno, $adminid){
	//deletes an account following the deleted account routnie V3
	// called from www/account.php if($oldid == 50 && $process != "")
	//change password
		$id = intval($id);
		$arbno = mysql_real_escape_string($arbno);
		$adminid = intval($adminid);
		$pool = 'abcdefghijklmnopqrstuvwxyz';
		$pool .= '0123456789!()§';
		$pool .= 'ABCDEFGHIJKLMNOPQRSTUVWXYZ';
		srand ((double)microtime()*1000000);
		$password="";
		for($index = 0; $index < 30; $index++)
		{
			$password .= substr($pool,(rand()%(strlen ($pool))), 1);
		}
		mysql_query("update `users` set `password`=sha1('".$password."') where `id`='".$id."'");

	//create new mail for arbitration number
		$query = "insert into `email` set `email`='".$arbno."@cacert.org',`memid`='".$id."',`created`=NOW(),`modified`=NOW(), `attempts`=-1";
		mysql_query($query);
		$emailid = mysql_insert_id();

	//set new mail as default
		$query = "update `users` set `email`='".$arbno."@cacert.org' where `id`='".$id."'";
		mysql_query($query);

	//delete all other email address
		$query = "select `id` from `email` where `memid`='".$id."' and `id`!='".$emailid."'" ;
		$res=mysql_query($query);
		while($row = mysql_fetch_assoc($res)){
			account_email_delete($row['id']);
		}

	//delete all domains
		$query = "select `id` from `domains` where `memid`='".$id."'";
		$res=mysql_query($query);
		while($row = mysql_fetch_assoc($res)){
			account_domain_delete($row['id']);
		}

	//clear alert settings
		mysql_query(
			"update `alerts` set
				`general`='0',
				`country`='0',
				`regional`='0',
				`radius`='0'
			where `memid`='$id'");

	//set default location
		$query = "update `users` set `locid`='2256755', `regid`='243', `ccid`='12' where `id`='".$id."'";
		mysql_query($query);

	//clear listings
		$query = "update `users` set `listme`=' ',`contactinfo`=' ' where `id`='".$id."'";
		mysql_query($query);

	//set lanuage to default
		//set default language
		mysql_query("update `users` set `language`='en_AU' where `id`='".$id."'");
		//delete secondary langugaes
		mysql_query("delete from `addlang` where `userid`='".$id."'");

	//change secret questions
		for($i=1;$i<=5;$i++){
			$q="";
			$a="";
			for($index = 0; $index < 30; $index++)
			{
				$q .= substr($pool,(rand()%(strlen ($pool))), 1);
				$a .= substr($pool,(rand()%(strlen ($pool))), 1);
			}
			$query = "update `users` set `Q$i`='$q', `A$i`='$a' where `id`='".$id."'";
			mysql_query($query);
		}

	//change personal information to arbitration number and DOB=1900-01-01
		$query = "update `users` set `fname`='".$arbno."',
			`mname`='".$arbno."',
			`lname`='".$arbno."',
			`suffix`='".$arbno."',
			`dob`='1900-01-01'
			where `id`='".$id."'";
		mysql_query($query);

	//clear all admin and board flags
		mysql_query(
			"update `users` set
				`assurer`='0',
				`assurer_blocked`='0',
				`codesign`='0',
				`orgadmin`='0',
				`ttpadmin`='0',
				`locadmin`='0',
				`admin`='0',
				`adadmin`='0',
				`tverify`='0',
				`board`='0'
			where `id`='$id'");

	//block account
		mysql_query("update `users` set `locked`='1' where `id`='$id'");  //, `deleted`=Now()
	}


	function check_email_exists($email){
	// called from includes/account.php if($process != "" && $oldid == 1)
	// called from includes/account.php	if($oldid == 50 && $process != "")
		$email = mysql_real_escape_string($email);
		$query = "select 1 from `email` where `email`='$email' and `deleted`=0";
		$res = mysql_query($query);
		return mysql_num_rows($res) > 0;
	}

	function check_gpg_cert_running($uid,$cca=0){
		//if $cca =0 if just expired, =1 if CCA retention +3 month should be obeyed
		// called from includes/account.php	if($oldid == 50 && $process != "")
		$uid = intval($uid);
		if (0==$cca) {
			$query = "select 1 from `gpg` where `memid`='$uid' and `expire`>NOW()";
		}else{
			$query = "select 1 from `gpg` where `memid`='$uid' and `expire`>(NOW()-90*86400)";
		}
		$res = mysql_query($query);
		return mysql_num_rows($res) > 0;
	}

	function check_client_cert_running($uid,$cca=0){
		//if $cca =0 if just expired, =1 if CCA retention +3 month should be obeyed
		// called from includes/account.php	if($oldid == 50 && $process != "")
		$uid = intval($uid);
		if (0==$cca) {
			$query1 = "select 1 from `emailcerts` where `memid`='$uid' and `expire`>NOW() and `revoked`<`created`";
			$query2 = "select 1 from `emailcerts` where `memid`='$uid' and `revoked`>NOW()";
		}else{
			$query1 = "select 1 from `emailcerts` where `memid`='$uid' and `expire`>(NOW()-90*86400)  and `revoked`<`created`";
			$query2 = "select 1 from `emailcerts` where `memid`='$uid' and `revoked`>(NOW()-90*86400)";
		}
		$res = mysql_query($query1);
		$r1 = mysql_num_rows($res)>0;
		$res = mysql_query($query2);
		$r2 = mysql_num_rows($res)>0;
		return !!($r1 || $r2);
	}

	function check_server_cert_running($uid,$cca=0){
		//if $cca =0 if just expired, =1 if CCA retention +3 month should be obeyed
		// called from includes/account.php	if($oldid == 50 && $process != "")
		$uid = intval($uid);
		if (0==$cca) {
			$query1 = "
				select 1 from `domaincerts` join `domains`
					on `domaincerts`.`domid` = `domains`.`id`
				where `domains`.`memid` = '$uid'
					and `domaincerts`.`expire` > NOW()
					and `domaincerts`.`revoked` < `domaincerts`.`created`";
			$query2 = "
				select 1 from `domaincerts` join `domains`
					on `domaincerts`.`domid` = `domains`.`id`
				where `domains`.`memid` = '$uid'
					and `revoked`>NOW()";
		}else{
			$query1 = "
				select 1 from `domaincerts` join `domains`
					on `domaincerts`.`domid` = `domains`.`id`
				where `domains`.`memid` = '$uid'
					and `expire`>(NOW()-90*86400)
					and `revoked`<`created`";
			$query2 = "
				select 1 from `domaincerts` join `domains`
					on `domaincerts`.`domid` = `domains`.`id`
				where `domains`.`memid` = '$uid'
					and `revoked`>(NOW()-90*86400)";
		}
		$res = mysql_query($query1);
		$r1 = mysql_num_rows($res)>0;
		$res = mysql_query($query2);
		$r2 = mysql_num_rows($res)>0;
		return !!($r1 || $r2);
	}

	function check_is_orgadmin($uid){
		// called from includes/account.php	if($oldid == 50 && $process != "")
		$uid = intval($uid);
		$query = "select 1 from `org` where `memid`='$uid' and `deleted`=0";
		$res = mysql_query($query);
		return mysql_num_rows($res) > 0;
	}


	// revokation of certificates
	function revoke_all_client_cert($mailid){
		//revokes all client certificates for an email address
		$mailid = intval($mailid);
		$query = "select `emailcerts`.`id`
			from `emaillink`,`emailcerts` where
			`emaillink`.`emailid`='$mailid' and `emaillink`.`emailcertsid`=`emailcerts`.`id` and `emailcerts`.`revoked`=0
			group by `emailcerts`.`id`";
		$dres = mysql_query($query);
		while($drow = mysql_fetch_assoc($dres)){
			mysql_query("update `emailcerts` set `revoked`='1970-01-01 10:00:01', `disablelogin`=1 where `id`='".$drow['id']."'");
		}
	}

	function revoke_all_server_cert($domainid){
		//revokes all server certs for an domain
		$domainid = intval($domainid);
		$query =
			"select `domaincerts`.`id`
				from `domaincerts`
				where `domaincerts`.`domid` = '$domainid'
			union distinct
			select `domaincerts`.`id`
				from `domaincerts`, `domlink`
				where `domaincerts`.`id` = `domlink`.`certid`
				and `domlink`.`domid` = '$domainid'";
		$dres = mysql_query($query);
		while($drow = mysql_fetch_assoc($dres))
		{
			mysql_query(
			"update `domaincerts`
				set `revoked`='1970-01-01 10:00:01'
				where `id` = '".$drow['id']."'
				and `revoked` = 0");
		}
	}

	function revoke_all_private_cert($uid){
		//revokes all certificates linked to a personal accounts
		//gpg revokation needs to be added to a later point
		$uid=intval($uid);
		$query = "select `id` from `email` where `memid`='".$uid."'";
		$res=mysql_query($query);
		while($row = mysql_fetch_assoc($res)){
			revoke_all_client_cert($row['id']);
		}


		$query = "select `id` from `domains` where `memid`='".$uid."'";
		$res=mysql_query($query);
		while($row = mysql_fetch_assoc($res)){
			revoke_all_server_cert($row['id']);
		}
	}

	/**
	 * check_date_format()
	 * checks if the date is entered in the right date format YYYY-MM-DD and
	 * if the date is after the 1st January of the given year
	 *
	 * @param mixed $date
	 * @param integer $year
	 * @return
	 */
	function check_date_format($date, $year=2000){
		if (!strpos($date,'-')) {
			return FALSE;
		}
		$arr=explode('-',$date);

		if ((count($arr)!=3)) {
			return FALSE;
		}
		if (intval($arr[0])<=$year) {
			return FALSE;
		}
		if (intval($arr[1])>12 or intval($arr[1])<=0) {
			return FALSE;
		}
		if (intval($arr[2])>31 or intval($arr[2])<=0) {
			return FALSE;
		}

		return checkdate( intval($arr[1]), intval($arr[2]), intval($arr[0]));

	}

	/**
	 * check_date_difference()
	 * returns false if the date is larger then today + time diffrence
	 *
	 * @param mixed $date
	 * @param integer $diff
	 * @return
	 */
	function check_date_difference($date, $diff=1){
		return (strtotime($date)<=time()+$diff*86400);
	}

<<<<<<< HEAD
	// table layout for organisation
	/**
	 * org_edit_org_table()
	 *
	 * @param mixed $orgname
	 * @param mixed $contactmail
	 * @param mixed $town
	 * @param mixed $state
	 * @param mixed $country
	 * @param mixed $comment
	 * @param integer $type  0 - new, 1, edit
	 * @return
	 */
	function org_edit_org_table($orgname, $contactmail, $town, $state, $country, $comment, $type=0){
		if ($type > 0) {
			$title = _('Edit Organisation');
			$action = _('Update');
		} else {
			$title = _('New Organisation');
			$action = _('Next');
		}
		org_edit_org_table_header($title);
		org_edit_org_table_row(_('Organisation Name'), 'O', $orgname, 64);
		org_edit_org_table_row(_('Contact Email'), 'contact', $contactmail, 255);
		org_edit_org_table_row(_('Town/Suburb'), 'L', $town, 128);
		org_edit_org_table_row(_('State/Province'), 'ST', $state, 128);
		org_edit_org_table_country(_('Country'), 'C', $country, 2);
		org_edit_org_table_comment(_('Comments'), 'comments', $comment);
		org_edit_org_table_footer($action);
	}

	/**
	 * org_edit_org_table_header()
	 *
	 * @param mixed $title
	 * @return
	 */
	function org_edit_org_table_header($title){
?>
		<table align="center" valign="middle" border="0" cellspacing="0" cellpadding="0" class="wrapper">
			<tr>
				<td colspan="3" class="title"><?=$title?></td>
			</tr>
<?
	}

	/**
	 * org_edit_org_table_row()
	 *
	 * @param mixed $label
	 * @param mixed $name
	 * @param mixed $value
	 * @param mixed $length
	 * @return
	 */
	function org_edit_org_table_row($label, $name, $value, $length){
?>
			<tr>
				<td class="DataTD"><?=$label?>:</td>
				<td class="DataTD"><input type="text" name="<?=$name?>" value="<?=SanitizeHTML($value)?>" maxlength="<?=intval($length)?>" size="90"></td>
				<td class="DataTD"><? printf(_('max %d characters'),$length)?></td>
			</tr>
<?
	}

	/**
	 * org_edit_org_table_country()
	 *
	 * @param mixed $label
	 * @param mixed $name
	 * @param mixed $value
	 * @param mixed $length
	 * @return
	 */
	function org_edit_org_table_country($label, $name, $value, $length){
?>
			<tr>
				<td class="DataTD"><?=$label?>:</td>
				<td class="DataTD">
					<input type="text" name="<?=$name?>" value="<?=SanitizeHTML($value)?>" maxlength="<?=intval($length)?>" size="<?=intval($length)?>" />
					<? printf(_('(2 letter %s ISO code %s )'), '<a href="http://www.iso.org/iso/home/standards/country_codes/iso-3166-1_decoding_table.htm">', '</a>')?>
				</td>
				<td class="DataTD"><?=sprintf(_('max %d characters'),$length)?></td>
			</tr>
<?
	}

	/**
	 * org_edit_org_table_comment()
	 *
	 * @param mixed $label
	 * @param mixed $name
	 * @param mixed $value
	 * @return
	 */
	function org_edit_org_table_comment($label, $name, $value){
?>
			<tr>
				<td class="DataTD"><?=$label?>:</td>
				<td class="DataTD"><textarea name="<?=$name?>" cols=60 rows=10><?=SanitizeHTML($value)?></textarea></td>
				<td class="DataTD">&nbsp</td>
			</tr>
<?
	}

	/**
	 * org_edit_org_table_footer()
	 *
	 * @param mixed $label
	 * @return
	 */
	function org_edit_org_table_footer($label){
?>
			<tr>
				<td class="DataTD" colspan="3"><input type="submit" name="process" value="<?=$label?>"></td>
			</tr>
		</table>
<?
    }

	/**
	 * get_array_from_ini()
	 *  gets an array from an ini file and trims all entries
	 * @param mixed $inifile, path and filename of the ini file
	 * @return
	 */
	function get_array_from_ini($inifile){
		$array = parse_ini_file('../config/ttp.ini');
		ksort($array);
		foreach($array as $key => $value)
		{
			unset($array[$key]);
			$array[trim($key)] = trim($value);
		}
		return	$array;
	}

	/**
	*  create_selectbox_HTML()
	 *
	 * @param mixed $name, name for the select element
	 * @param mixed $options, array with the data for the dropdown
	 * @param string $value, TRUE if the value for the option should be added
	 * @param string $firstline, if the should be a first line like´Choose country
	 * @param string $selected, if selection matches option key the
	 *         entry is preselected in the dropdownbox
	 * @return
	 */
	function create_selectbox_HTML($name, array $options, $firstline = '', $value='', $selected = ''){
		$return_str='<select name="' . $name . '">';
		if (''!= $firstline) {
			$return_str .= '<option>' . $firstline .'</option>';
		}
		foreach ($options as $key => $avalue) {
			$return_str.='<option';
			if ($value) {
				$return_str.=' value="'.$avalue.'"';
			}
			if ($key==$selected){
				$return_str.=' selected="selected"';
			}
			$return_str.='>'.$key.'</option>';
		}
		$return_str.='</select>';
		return	$return_str;
	}

/**
 * Write some information to the adminlog
 *
 * @param int $uid - id of the user account
 * @param int $adminid - id of the admin
 * @param string $type - the operation that was performed on the user account
 * @param string $info - the ticket / arbitration number or other information
 * @return bool - true := success, false := error
 */
function write_se_log($uid, $adminid, $type, $info){
=======
	//user function
	function get_user_id_from_email($email){
		$email = mysql_real_escape_string(trim($email));
		$res = query_init ("select `id` from `users` where `email` = '" . $email . "'");
		$row = query_getnextrow($res);

		return intval($row['id']);
	}

	function get_number_of_adminlog_entries($uid, $typeid, $hours=1){
		$uid = intval($uid);
		$typeid = intval($typeid);
		$hours = intval($hours);
		$res = query_init ("SELECT count(*) AS `no` FROM `adminlog`
			WHERE `adminid` = " . $uid . " AND `actiontypeid`=" . $typeid . " and `when` >  NOW() - INTERVAL " . $hours . " HOUR " );
		$row = query_getnextrow($res);

		return intval($row['no']);
	}

/**
 * write_se_log()
 *  writes an information to the adminlog
 *
 * @param mixed $uid - id of the user account
 * @param mixed $adminid - id of the admin
 * @param mixed $type - what was changed
 * @param mixed $info - the ticket / arbitration no or other information
 * @return
 */
// function write_se_log needs to be adjusted after merge with bug 1138
function write_se_log($uid, $adminid, $type, $info, $typeid=1){
>>>>>>> 8e9357bb
	//records all support engineer actions changing a user account
	$uid = intval($uid);
	$adminid = intval($adminid);
	$type = mysql_real_escape_string($type);
	$info = mysql_real_escape_string($info);
<<<<<<< HEAD
	$query="insert into `adminlog` (`when`, `uid`, `adminid`,`type`,`information`) values
		(Now(), $uid, $adminid, '$type', '$info')";
	return mysql_query($query);
}

/**
 * Check if the entered information is a valid ticket or arbitration number
 * @param string $ticketno
 * @return bool
 */
function valid_ticket_number($ticketno){
	//a arbitration case
	//d dispute action
	//s support case
	//m board motion
	$pattern='/[adsmADSM]\d{8}\.\d+/';
	if (preg_match($pattern, $ticketno)) {
		return true;
	}
	return false;
}

// function for handling account/43.php
/**
 * Get all data of an account given by the id from the `users` table
 * @param int $userid - account id
 * @param int $deleted - states if deleted data should be visible , default = 0 - not visible
 * @return resource - a mysql result set
 */
function get_user_data($userid, $deleted=0){
	$userid = intval($userid);
	$filter='';
	if (0==$deleted) {
		$filter .=' and `users`.`deleted`=0';
	}
	$query = "select * from `users` where `users`.`id`='$userid' ".$filter;
	return mysql_query($query);
}

/**
 * Get the alert settings for a user
 * @param int $userid for the requested account
 * @return array - associative array
 */
function get_alerts($userid){
	return mysql_fetch_assoc(mysql_query("select * from `alerts` where `memid`='".intval($userid)."'"));
}

/**
 * Get all email addresses linked to the account
 * @param int    $userid
 * @param string $exclude - if given the email address will be excluded
 * @param int    $deleted - states if deleted data should be visible, default = 0 - not visible
 * @return resource - a mysql result set
 */
function get_email_addresses($userid, $exclude, $deleted=0){
	//should be entered in account/2.php
	$userid = intval($userid);
	$filter='';
	if (0==$deleted) {
		$filter .= ' and `deleted`=0';
	}
	if ($exclude) {
		$filter .= " and `email`!='".mysql_real_escape_string($exclude)."'";
	}
	$query = "select * from `email` where `memid`='".$userid."' and `hash`='' ".$filter." order by `created`";
	return mysql_query($query);
}

/**
 * Get all domains linked to the account
 * @param int $userid
 * @param int $deleted - states if deleted data should be visible, default = 0 - not visible
 * @return resource - a mysql result set
 */
function get_domains($userid, $deleted=0){
	//should be entered in account/9.php
	$userid = intval($userid);
	$filter='';
	if (0==$deleted) {
		$filter .= ' and `deleted`=0';
	}
	$query = "select * from `domains` where `memid`='".$userid."' and `hash`=''".$filter." order by `created`";
	return mysql_query($query);
}

/**
 * Get all training results for the account
 * @param int $userid
 * @return resource - a mysql result set
 */
function get_training_results($userid){
	//should be entered in account/55.php
	$userid = intval($userid);
	$query = "SELECT `CP`.`pass_date`, `CT`.`type_text`, `CV`.`test_text` ".
		" FROM `cats_passed` AS CP, `cats_variant` AS CV, `cats_type` AS CT ".
		" WHERE `CP`.`variant_id`=`CV`.`id` AND `CV`.`type_id`=`CT`.`id` AND `CP`.`user_id` ='".$userid."'".
		" ORDER BY `CP`.`pass_date`";
	return mysql_query($query);
}

/**
 * Get all SE log entries for the account
 * @param int $userid
 * @return resource - a mysql result set
 */
function get_se_log($userid){
	$userid = intval($userid);
	$query = "SELECT `adminlog`.`when`, `adminlog`.`type`, `adminlog`.`information`, `users`.`fname`, `users`.`lname`
		FROM `adminlog`, `users`
		WHERE `adminlog`.`adminid` = `users`.`id` and `adminlog`.`uid`=".$userid."
		ORDER BY `adminlog`.`when`";
	return mysql_query($query);
}

/**
 * Get all client certificates linked to the account
 * @param int $userid
 * @param int $viewall - states if expired certs should be visible, default = 0 - not visible
 * @return resource - a mysql result set
 */
function get_client_certs($userid, $viewall=0){
	//add to account/5.php
	$userid = intval($userid);
	$query = "select UNIX_TIMESTAMP(`emailcerts`.`created`) as `created`,
		UNIX_TIMESTAMP(`emailcerts`.`expire`) - UNIX_TIMESTAMP() as `timeleft`,
		UNIX_TIMESTAMP(`emailcerts`.`expire`) as `expired`,
		`emailcerts`.`expire`,
		`emailcerts`.`revoked` as `revoke`,
		UNIX_TIMESTAMP(`emailcerts`.`revoked`) as `revoked`,
		`emailcerts`.`id`,
		`emailcerts`.`CN`,
		`emailcerts`.`serial`,
		`emailcerts`.`disablelogin`,
		`emailcerts`.`description`
		from `emailcerts`
		where `emailcerts`.`memid`='".$userid."'";
	if($viewall == 0)
	{
		$query .= " AND `emailcerts`.`revoked`=0 AND `emailcerts`.`renewed`=0";
		$query .= " HAVING `timeleft` > 0";
	}
	$query .= " ORDER BY `emailcerts`.`modified` desc";
	return mysql_query($query);
}

/**
 * Get all server certs linked to the account
 * @param int $userid
 * @param int $viewall - states if expired certs should be visible, default = 0 - not visible
 * @return resource - a mysql result set
 */
function get_server_certs($userid, $viewall=0){
	//add to account/12.php
	$userid = intval($userid);
	$query = "select UNIX_TIMESTAMP(`domaincerts`.`created`) as `created`,
			UNIX_TIMESTAMP(`domaincerts`.`expire`) - UNIX_TIMESTAMP() as `timeleft`,
			UNIX_TIMESTAMP(`domaincerts`.`expire`) as `expired`,
			`domaincerts`.`expire`,
			`domaincerts`.`revoked` as `revoke`,
			UNIX_TIMESTAMP(`revoked`) as `revoked`,
			`domaincerts`.`CN`,
			`domaincerts`.`serial`,
			`domaincerts`.`id`,
			`domaincerts`.`description`
			from `domaincerts`,`domains`
			where `domains`.`memid`='".$userid."' and `domaincerts`.`domid`=`domains`.`id`";
	if($viewall == 0)
	{
		$query .= " AND `domaincerts`.`revoked`=0 AND `domaincerts`.`renewed`=0";
		$query .= " HAVING `timeleft` > 0";
	}
	$query .= " ORDER BY `domaincerts`.`modified` desc";
	return mysql_query($query);
}

/**
 * Get all gpg certs linked to the account
 * @param int $userid
 * @param int $viewall - states if expired certs should be visible, default = 0 - not visible
 * @return resource - a mysql result set
 */
function get_gpg_certs($userid, $viewall=0){
	//add to gpg/2.php
	$userid = intval($userid);
	$query = $query = "select UNIX_TIMESTAMP(`issued`) as `issued`,
			UNIX_TIMESTAMP(`expire`) - UNIX_TIMESTAMP() as `timeleft`,
			UNIX_TIMESTAMP(`expire`) as `expired`,
			`expire`, `id`, `level`, `email`, `keyid`, `description`
			from `gpg` where `memid`='".$userid."'";
	if ($viewall == 0) {
		$query .= " HAVING `timeleft` > 0";
	}
	$query .= " ORDER BY `issued` desc";
	return mysql_query($query);
}



/**
 * Show the table header to the email table for the admin log
 */
function output_log_email_header(){
	?>
	<tr>
		<td class="DataTD bold"><?= _("Email, primary bold") ?></td>
		<td class="DataTD bold"><?= _("Created") ?></td>
		<td class="DataTD bold"><?= _("Deleted") ?></td>
	</tr>

	<?
}
/**
 * Show all email data for the admin log
 * @param array  $row - associative array containing the column data
 * @param string $primary - if given the primary address is highlighted
 */
function output_log_email($row, $primary){
	$style = '';
	if ($row['deleted'] !== NULL_DATETIME) {
		$style = ' deletedemailaddress';
	} elseif ($primary == $row['email']) {
		$style = ' primaryemailaddress';
	}
	?>
	<tr>
		<td class="DataTD<?=$style?>"><?=$row['email']?></td>
		<td class="DataTD<?=$style?>"><?=$row['created']?></td>
		<td class="DataTD<?=$style?>"><?=$row['deleted']?></td>
	</tr>
	<?
}

/**
 * Show the table header to the domains table for the admin log
 */
function output_log_domains_header(){
	?>
	<tr>
		<td class="DataTD bold"><?= _("Domain") ?></td>
		<td class="DataTD bold"><?= _("Created") ?></td>
		<td class="DataTD bold"><?= _("Deleted") ?></td>
	</tr>

	<?
}

/**
 * Show the domain data for the admin log
 * @param array $row - associative array containing the column data
 */
function output_log_domains($row){
	$italic='';
	if ($row['deleted'] !== NULL_DATETIME) {
		$italic=' italic';
	}
	?>
	<tr>
		<td class="DataTD<?=$italic?>"><?=$row['domain']?></td>
		<td class="DataTD<?=$italic?>"><?=$row['created']?></td>
		<td class="DataTD<?=$italic?>"><?=$row['deleted']?></td>
	</tr>
	<?
}

/**
 * Show the table header to the user agreement table for the admin log
 */
function output_log_agreement_header(){
	?>
	<tr>
		<td class="DataTD bold"><?= _("Agreement") ?></td>
		<td class="DataTD bold"><?= _("Date") ?></td>
		<td class="DataTD bold"><?= _("Method") ?></td>
		<td class="DataTD bold"><?= _("Active ") ?></td>
	</tr>
	<?
}

/**
 * Show the agreement data for the admin log
 * @param array $row - associative array containing the column data
 */
function output_log_agreement($row){
	?>
	<tr>
		<td class="DataTD" ><?=$row['document']?></td>
		<td class="DataTD" ><?=$row['date']?></td>
		<td class="DataTD" ><?=$row['method']?></td>
		<td class="DataTD"><?= ($row['active']==0)? _('passive'):_('active')?></td>
	</tr>
	<?
}

/**
 * Show the table header to the training table
 */
function output_log_training_header(){
	//should be entered in account/55.php
	?>
	<tr>
		<td class="DataTD bold"><?= _("Agreement") ?></td>
		<td class="DataTD bold"><?= _("Test") ?></td>
		<td class="DataTD bold"><?= _("Variant") ?></td>
	</tr>
	<?
}

/**
 * Show the training data
 * @param array $row - associative array containing the column data
 */
function output_log_training($row){
	//should be entered in account/55.php
	?>
	<tr>
		<td class="DataTD"><?=$row['pass_date']?></td>
		<td class="DataTD"><?=$row['type_text']?></td>
		<td class="DataTD"><?=$row['test_text']?></td>
	</tr>
	<?
}

/**
 * Show the table header to the SE log table for the admin log
 * @param int $support - if support = 1 more information is visible
 */
function output_log_se_header($support=0){
	?>
	<tr>
		<td class="DataTD bold"><?= _("Date") ?></td>
		<td class="DataTD bold"><?= _("Type") ?></td>
		<?
		if (1 == $support) {
			?>
			<td class="DataTD bold"><?= _("Information") ?></td>
			<td class="DataTD bold"><?= _("Admin") ?></td>
			<?
		}
		?>
	</tr>
	<?
}

/**
 * Show the SE log data for the admin log
 * @param array $row - associative array containing the column data
 * @param int   $support - if support = 1 more information is visible
 */
function output_log_se($row, $support=0){
	//should be entered in account/55.php
	?>
	<tr>
		<td class="DataTD"><?=$row['when']?></td>
		<td class="DataTD"><?=$row['type']?></td>
		<?
		if (1 == $support) {
			?>
			<td class="DataTD"><?=$row['information']?></td>
			<td class="DataTD"><?=$row['fname'].' '.$row['lname']?></td>
			<?
		}
		?>
	</tr>
	<?
}

/**
 * Shows the table header to the client cert table
 * @param int  $support - if support = 1 some columns ar not visible
 * @param bool $readonly - whether elements to modify data should be hidden, default is `true`
 */
function output_client_cert_header($support=0, $readonly=true){
	//should be added to account/5.php
	?>
	<tr>
		<?
		if (!$readonly) {
			?>
			<td class="DataTD"><?=_("Renew/Revoke/Delete")?></td>
			<?
		}
		?>
		<td class="DataTD"><?=_("Status")?></td>
		<td class="DataTD"><?=_("Email Address")?></td>
		<td class="DataTD"><?=_("SerialNumber")?></td>
		<td class="DataTD"><?=_("Revoked")?></td>
		<td class="DataTD"><?=_("Expires")?></td>
		<td class="DataTD"><?=_("Login")?></td>
		<?
		if (1 != $support) {
			?>
			<td colspan="2" class="DataTD"><?=_("Comment *")?></td>
			<?
		}
		?>
	</tr>
	<?
}

/**
 * Show the client cert data
 * @param array $row - associative array containing the column data
 * @param int   $support - if support = 1 some columns are not visible
 * @param bool  $readonly - whether elements to modify data should be hidden, default is `true`
 */
function output_client_cert($row, $support=0, $readonly=true){
	//should be entered in account/5.php
	$verified="";
	if ($row['timeleft'] > 0) {
		$verified = _("Valid");
	} else {
		$verified = _("Expired");
	}

	if ($row['expired'] == 0) {
		$verified = _("Pending");
	}

	if ($row['revoked'] == 0) {
		$row['revoke'] = _("Not Revoked");
	} else {
		$verified = _("Revoked");
	}

	?>
	<tr>
	<?
	if (!$readonly) {
		if ($verified === _("Pending")) {
			?>
			<td class="DataTD">
				<input type="checkbox" name="delid[]" value="<?=intval($row['id'])?>">
			</td>
			<?

		} elseif ($verified === _("Revoked")) {
			?>
			<td class="DataTD">&nbsp;</td>
			<?

		} else {
			?>
			<td class="DataTD">
				<input type="checkbox" name="revokeid[]" value="<?=intval($row['id'])?>">
			</td>
			<?
		}
	}

	?>
	<td class="DataTD"><?=$verified?></td>
	<?

	if ($verified === _("Pending")) {
		?>
		<td class="DataTD"><?=(trim($row['CN'])=="" ? _("empty") : htmlspecialchars($row['CN']))?></td>
		<?
	} else {
		?>
		<td class="DataTD">
			<a href="account.php?id=6&amp;cert=<?=intval($row['id'])?>">
				<?=(trim($row['CN'])=="" ? _("empty") : htmlspecialchars($row['CN']))?>
			</a>
		</td>
		<?
	}

	?>
	<td class="DataTD"><?=$row['serial']?></td>
	<td class="DataTD"><?=$row['revoke']?></td>
	<td class="DataTD"><?=$row['expire']?></td>
	<td class="DataTD">
		<input type="checkbox" name="disablelogin_<?=intval($row['id'])?>" value="1" <?=$row['disablelogin']?"":"checked='checked'"?> <?=$readonly?'disabled="disabled"':''?>/>
		<input type="hidden" name="cert_<?=intval($row['id'])?>" value="1" />
	</td>
	<?

	if (1 != $support) {
		?>
		<td class="DataTD">
			<input name="comment_<?=intval($row['id'])?>" type="text" value="<?=htmlspecialchars($row['description'])?>" />
		</td>
		<?
		if (!$readonly) {
			?>
			<td class="DataTD">
				<input type="checkbox" name="check_comment_<?=intval($row['id'])?>" />
			</td>
			<?
		}
	}

	?>
	</tr>
	<?
}

/**
 * Show the table header to the server cert table
 * @param int  $support - if support = 1 some columns ar not visible
 * @param bool $readonly - whether elements to modify data should be hidden, default is `true`
 */
function output_server_certs_header($support=0, $readonly=true){
	//should be entered in account/12.php
	?>
	<tr>
	<?
		if (!$readonly) {
			?>
			<td class="DataTD"><?=_("Renew/Revoke/Delete")?></td>
			<?
		}
		?>
		<td class="DataTD"><?=_("Status")?></td>
		<td class="DataTD"><?=_("CommonName")?></td>
		<td class="DataTD"><?=_("SerialNumber")?></td>
		<td class="DataTD"><?=_("Revoked")?></td>
		<td class="DataTD"><?=_("Expires")?></td>
		<?
		if (1 != $support) {
			?>
			<td colspan="2" class="DataTD"><?=_("Comment *")?></td>
			<?
		}
	?>
	</tr>
	<?
}

/**
 * Show the server cert data
 * @param array $row - associative array containing the column data
 * @param int   $support - if support = 1 some columns are not visible
 * @param bool  $readonly - whether elements to modify data should be hidden, default is `true`
 */
function output_server_certs($row, $support=0, $readonly=true){
	//should be entered in account/12.php
	$verified="";
	if ($row['timeleft'] > 0) {
		$verified = _("Valid");
	} else {
		$verified = _("Expired");
	}

	if ($row['expired'] == 0) {
		$verified = _("Pending");
	}

	if ($row['revoked'] == 0) {
		$row['revoke'] = _("Not Revoked");
	} else {
		$verified = _("Revoked");
	}

	?>
	<tr>
	<?
	if (!$readonly) {
		if ($verified === _("Pending")) {
			?>
			<td class="DataTD">
				<input type="checkbox" name="delid[]" value="<?=intval($row['id'])?>"/>
			</td>
			<?
		} elseif($verified === _("Revoked")) {
			?>
			<td class="DataTD">&nbsp;</td>
			<?
		} else {
			?>
			<td class="DataTD">
				<input type="checkbox" name="revokeid[]" value="<?=intval($row['id'])?>"/>
			</td>
			<?
		}
	}

	?>
	<td class="DataTD"><?=$verified?></td>
	<?

	if ($verified === _("Pending")) {
		?>
		<td class="DataTD"><?=htmlspecialchars($row['CN'])?></td>
		<?
	} else {
		?>
		<td class="DataTD">
			<a href="account.php?id=15&amp;cert=<?=intval($row['id'])?>">
				<?=htmlspecialchars($row['CN'])?>
			</a>
		</td>
		<?
	}

	?>
	<td class="DataTD"><?=$row['serial']?></td>
	<td class="DataTD"><?=$row['revoke']?></td>
	<td class="DataTD"><?=$row['expire']?></td>
	<?

	if (1 != $support) {
		?>
		<td class="DataTD">
			<input name="comment_<?=intval($row['id'])?>" type="text" value="<?=htmlspecialchars($row['description'])?>" />
		</td>
		<?
		if (!$readonly) {
			?>
			<td class="DataTD">
				<input type="checkbox" name="check_comment_<?=intval($row['id'])?>" />
			</td>
			<?
		}
	}

	?>
	</tr>
	<?
}

/**
 * Show the table header to the gpg cert table
 * @param int  $support - if support = 1 some columns ar not visible
 * @param bool $readonly - whether elements to modify data should be hidden, default is `true`
 */
function output_gpg_certs_header($support=0, $readonly=true){
	// $readonly is currently ignored but kept for consistency
	?>
	<tr>
		<td class="DataTD"><?=_("Status")?></td>
		<td class="DataTD"><?=_("Email Address")?></td>
		<td class="DataTD"><?=_("Expires")?></td>
		<td class="DataTD"><?=_("Key ID")?></td>
		<?
		if (1 != $support) {
			?>
			<td colspan="2" class="DataTD"><?=_("Comment *")?></td>
			<?
		}
	?>
	</tr>
	<?
}

/**
 * Show the gpg cert data
 * @param array $row - associative array containing the column data
 * @param int   $support - if support = 1 some columns are not visible
 * @param bool  $readonly - whether elements to modify data should be hidden, default is `true`
 */
function output_gpg_certs($row, $support=0, $readonly=true){
	//should be entered in account/55.php
	$verified="";
	if ($row['timeleft'] > 0) {
		$verified = _("Valid");
	} else {
		$verified = _("Expired");
	}

	if ($row['expired'] == 0) {
		$verified = _("Pending");
	}

	?>
	<tr>
		<td class="DataTD"><?=$verified?></td>
	<?

	if($verified == _("Pending")) {
		?>
		<td class="DataTD"><?=htmlspecialchars($row['email'])?></td>
		<?
	} else {
		?>
		<td class="DataTD">
			<a href="gpg.php?id=3&amp;cert=<?=intval($row['id'])?>">
				<?=htmlspecialchars($row['email'])?>
			</a>
		</td>
		<?
	}

	?>
	<td class="DataTD"><?=$row['expire']?></td>
	<?

	if($verified == _("Pending")) {
		?>
		<td class="DataTD"><?=htmlspecialchars($row['keyid'])?></td>
		<?
	} else {
		?>
		<td class="DataTD">
			<a href="gpg.php?id=3&amp;cert=<?=intval($row['id'])?>">
				<?=htmlspecialchars($row['keyid'])?>
			</a>
		</td>
		<?
	}

	if (1 != $support) {
		?>
		<td class="DataTD">
			<input name="comment_<?=intval($row['id'])?>" type="text" value="<?=htmlspecialchars($row['description'])?>" />
		</td>
		<?
		if (!$readonly) {
			?>
			<td class="DataTD">
				<input type="checkbox" name="check_comment_<?=intval($row['id'])?>" />
			</td>
			<?
		}
	}

	?>
	</tr>
	<?
}

/**
 * revoke_assurance()
 * revokes an assurance and adjusts the old point calculation
 * @param mixed $assuranceid - id of the assurance
 * @param mixed $toid        - id of the assuree
 * @return
 */
function revoke_assurance($assuranceid, $toid){
	$assuranceid = intval($assuranceid);
	$toid = intval($toid);
	$points = 0;

	$query = "update `notary` set `deleted` = NOW() where `id` = '$assuranceid' LIMIT 1";
	mysql_query($query);

	$query = "select * from `notary` where `to` = '$toid' and `method` != 'Administrative Increase' and `deleted` = 0 order by `when`";
	$res = mysql_query($query);
	while($row = mysql_fetch_assoc($res)){
		$maxToAward = max(100 - $points, 0);
		$newpoints = min($row['awarded'], $maxToAward);

		$points += $row['awarded'];

		$query = "update `notary` set `points` = '". (int)$newpoints ."' where `id`='" . (int)$row['id'] . "' LIMIT 1";
		mysql_query($query);
	}

	fix_assurer_flag($toid);
=======
	$typeid = intval($typeid);
	$query="insert into `adminlog` (`when`, `uid`, `adminid`,`type`,`information`,`actiontypeid`) values
		(Now(), $uid, $adminid, '$type', '$info', '$typeid')";
	mysql_query($query);
>>>>>>> 8e9357bb
}<|MERGE_RESOLUTION|>--- conflicted
+++ resolved
@@ -1402,7 +1402,6 @@
 		return (strtotime($date)<=time()+$diff*86400);
 	}
 
-<<<<<<< HEAD
 	// table layout for organisation
 	/**
 	 * org_edit_org_table()
@@ -1570,17 +1569,6 @@
 		return	$return_str;
 	}
 
-/**
- * Write some information to the adminlog
- *
- * @param int $uid - id of the user account
- * @param int $adminid - id of the admin
- * @param string $type - the operation that was performed on the user account
- * @param string $info - the ticket / arbitration number or other information
- * @return bool - true := success, false := error
- */
-function write_se_log($uid, $adminid, $type, $info){
-=======
 	//user function
 	function get_user_id_from_email($email){
 		$email = mysql_real_escape_string(trim($email));
@@ -1605,24 +1593,22 @@
  * write_se_log()
  *  writes an information to the adminlog
  *
- * @param mixed $uid - id of the user account
- * @param mixed $adminid - id of the admin
- * @param mixed $type - what was changed
- * @param mixed $info - the ticket / arbitration no or other information
- * @return
- */
-// function write_se_log needs to be adjusted after merge with bug 1138
+ * @param int $uid - id of the user account
+ * @param int $adminid - id of the admin
+ * @param string $type - the operation that was performed on the user account
+ * @param string $info - the ticket / arbitration number or other information
+ * @return bool - true := success, false := error
+ */
 function write_se_log($uid, $adminid, $type, $info, $typeid=1){
->>>>>>> 8e9357bb
 	//records all support engineer actions changing a user account
 	$uid = intval($uid);
 	$adminid = intval($adminid);
 	$type = mysql_real_escape_string($type);
 	$info = mysql_real_escape_string($info);
-<<<<<<< HEAD
-	$query="insert into `adminlog` (`when`, `uid`, `adminid`,`type`,`information`) values
-		(Now(), $uid, $adminid, '$type', '$info')";
-	return mysql_query($query);
+	$typeid = intval($typeid);
+	$query="insert into `adminlog` (`when`, `uid`, `adminid`,`type`,`information`,`actiontypeid`) values
+		(Now(), $uid, $adminid, '$type', '$info', '$typeid')";
+	mysql_query($query);
 }
 
 /**
@@ -2370,10 +2356,4 @@
 	}
 
 	fix_assurer_flag($toid);
-=======
-	$typeid = intval($typeid);
-	$query="insert into `adminlog` (`when`, `uid`, `adminid`,`type`,`information`,`actiontypeid`) values
-		(Now(), $uid, $adminid, '$type', '$info', '$typeid')";
-	mysql_query($query);
->>>>>>> 8e9357bb
 }