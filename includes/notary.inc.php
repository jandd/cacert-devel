<? /*
    LibreSSL - CAcert web application
    Copyright (C) 2004-2011  CAcert Inc.

    This program is free software; you can redistribute it and/or modify
    it under the terms of the GNU General Public License as published by
    the Free Software Foundation; version 2 of the License.

    This program is distributed in the hope that it will be useful,
    but WITHOUT ANY WARRANTY; without even the implied warranty of
    MERCHANTABILITY or FITNESS FOR A PARTICULAR PURPOSE.  See the
    GNU General Public License for more details.

    You should have received a copy of the GNU General Public License
    along with this program; if not, write to the Free Software
    Foundation, Inc., 51 Franklin Street, Fifth Floor, Boston, MA  02110-1301  USA
*/

define('NULL_DATETIME', '0000-00-00 00:00:00');
define('THAWTE_REVOCATION_DATETIME', '2010-11-16 00:00:00');

	function query_init ($query)
	{
		return mysql_query($query);
	}

	function query_getnextrow ($res)
	{
		$row1 = mysql_fetch_assoc($res);
		return $row1;
	}

	function query_get_number_of_rows ($resultset)
	{
		return intval(mysql_num_rows($resultset));
	}

	function get_number_of_assurances ($userid)
	{
		$res = query_init ("SELECT count(*) AS `list` FROM `notary`
			WHERE `method` = 'Face to Face Meeting' AND `from`='".intval($userid)."' and `deleted` = 0");
		$row = query_getnextrow($res);

		return intval($row['list']);
	}

	function get_number_of_ttpassurances ($userid)
	{
		$res = query_init ("SELECT count(*) AS `list` FROM `notary`
			WHERE (`method`='Trusted Third Parties' or `method`='TTP-Assisted') AND `to`='".intval($userid)."' and `deleted` = 0");
		$row = query_getnextrow($res);

		return intval($row['list']);
	}

	function get_number_of_assurees ($userid)
	{
		$res = query_init ("SELECT count(*) AS `list` FROM `notary`
			WHERE `method` = 'Face to Face Meeting' AND `to`='".intval($userid)."' and `deleted` = 0");
		$row = query_getnextrow($res);

		return intval($row['list']);
	}

	function get_top_assurer_position ($no_of_assurances)
	{
		$res = query_init ("SELECT count(*) AS `list` FROM `notary`
			WHERE `method` = 'Face to Face Meeting' and `deleted` = 0
			GROUP BY `from` HAVING count(*) > '".intval($no_of_assurances)."'");
		return intval(query_get_number_of_rows($res)+1);
	}

	function get_top_assuree_position ($no_of_assurees)
	{
		$res = query_init ("SELECT count(*) AS `list` FROM `notary`
			WHERE `method` = 'Face to Face Meeting' and `deleted` = 0
			GROUP BY `to` HAVING count(*) > '".intval($no_of_assurees)."'");
		return intval(query_get_number_of_rows($res)+1);
	}

	/**
	 * Get the list of assurances given by the user
	 * @param int $userid - id of the assurer
	 * @param int $log - if set to 1 also includes deleted assurances
	 * @return resource - a MySQL result set
	 */
	function get_given_assurances($userid, $log=0)
	{
		$deleted='';
		if ($log == 0) {
			$deleted = ' and `deleted` = 0 ';
		}
		$res = query_init("select * from `notary` where `from`='".intval($userid)."' and `from` != `to` $deleted order by `id` asc");
		return $res;
	}

	/**
	 * Get the list of assurances received by the user
	 * @param int $userid - id of the assuree
	 * @param int $log - if set to 1 also includes deleted assurances
	 * @return resource - a MySQL result set
	 */
	function get_received_assurances($userid, $log=0)
	{
		$deleted='';
		if ($log == 0) {
			$deleted = ' and `deleted` = 0 ';
		}
		$res = query_init("select * from `notary` where `to`='".intval($userid)."' and `from` != `to` $deleted order by `id` asc  ");
		return $res;
	}

	function get_given_assurances_summary ($userid)
	{
		$res = query_init ("select count(*) as number,points,awarded,method from notary where `from`='".intval($userid)."' and `deleted` = 0 group by points,awarded,method");
		return $res;
	}

	function get_received_assurances_summary ($userid)
	{
		$res = query_init ("select count(*) as number,points,awarded,method from notary where `to`='".intval($userid)."' and `deleted` = 0 group by points,awarded,method");
		return $res;
	}

	function get_user ($userid)
	{
		$res = query_init ("select * from `users` where `id`='".intval($userid)."'");
		return mysql_fetch_assoc($res);
	}

	function get_cats_state ($userid)
	{

		$res = query_init ("select * from `cats_passed` inner join `cats_variant` on `cats_passed`.`variant_id` = `cats_variant`.`id` and `cats_variant`.`type_id` = 1
			WHERE `cats_passed`.`user_id` = '".intval($userid)."'");
		return mysql_num_rows($res);
	}


	/**
	 * Calculate awarded points (corrects some issues like out of range points
	 * or points that were issued by means that have been deprecated)
	 *
	 * @param array $row - associative array containing the data from the
	 *     `notary` table
	 * @return int - the awarded points for this assurance
	 */
	function calc_awarded($row)
	{
		// Back in the old days there was no `awarded` column => is now zero,
		// there the `points` column contained that data
		$points = max(intval($row['awarded']), intval($row['points']));

		// Set negative points to zero, yes there are such things in the database
		$points = max($points, 0);

		switch ($row['method'])
		{
			// These programmes have been revoked
			case 'Thawte Points Transfer':	  // revoke all Thawte-points     (as per arbitration)
			case 'CT Magazine - Germany':	   // revoke c't		   (only one test-entry)
			case 'Temporary Increase':	      // revoke 'temporary increase'  (Current usage breaks audit aspects, needs to be reimplemented)
				$points = 0;
				break;

			case 'Administrative Increase':	 // ignore AI with 2 points or less (historical for experiance points, now other calculation)
				if ($points <= 2)	       // maybe limit to 35/50 pts in the future?
					$points = 0;
				break;

			// TTP assurances, limit to 35
			case 'TTP-Assisted':
				$points = min($points, 35);
				break;

				// TTP TOPUP, limit to 30
			case 'TOPUP':
				$points = min($points, 30);

			// All these should be preserved for the time being
			case 'Unknown':			 // to be revoked in the future? limit to max 50 pts?
			case 'Trusted Third Parties':	     // to be revoked in the future? limit to max 35 pts?
			case '':				// to be revoked in the future? limit to max 50 pts?
			case 'Face to Face Meeting': // normal assurances (and superassurances?), limit to 35/50 pts in the future?
				break;

			default:				// should never happen ... ;-)
				$points = 0;
		}

		return $points;
	}


	/**
	 * Calculate the experience points from a given Assurance
	 * @param array  $row - [inout] associative array containing the data from
	 *     the `notary` table, the keys 'experience' and 'calc_awarded' will be
	 *     added
	 * @param int    $sum_points - [inout] the sum of already counted assurance
	 *     points the assurer issued
	 * @param int    $sum_experience - [inout] the sum of already counted
	 *     experience points that were awarded to the assurer
	 */
	function calc_experience(&$row, &$sum_points, &$sum_experience)
	{
		$row['calc_awarded'] = calc_awarded($row);

		// Don't count revoked assurances even if we are displaying them
		if ($row['deleted'] !== NULL_DATETIME) {
			$row['experience'] = 0;
			return;
		}

		$experience = 0;
		if ($row['method'] == "Face to Face Meeting")
		{
			$experience = 2;
		}
		$sum_experience += $experience;
		$row['experience'] = $experience;

		$sum_points += $row['calc_awarded'];
	}

	/**
	 * Calculate the points received from a received Assurance
	 * @param array  $row - [inout] associative array containing the data from
	 *     the `notary` table, the keys 'experience' and 'calc_awarded' will be
	 *     added
	 * @param int    $sum_points - [inout] the sum of already counted assurance
	 *     points the assuree received
	 * @param int    $sum_experience - [inout] the sum of already counted
	 *     experience points that were awarded to the assurer
	 */
	function calc_assurances(&$row, &$sum_points, &$sum_experience)
	{
		$row['calc_awarded'] = calc_awarded($row);
		$experience = 0;

		// High point values mean that some of them are experience points
		if ($row['calc_awarded'] > 100)
		{
			$experience = $row['calc_awarded'] - 100;		// needs to be fixed in the future (limit 50 pts and/or no experience if pts > 100)
			$row['calc_awarded'] = 100;
		}

		switch ($row['method'])
		{
			case 'Thawte Points Transfer':
			case 'CT Magazine - Germany':
			case 'Temporary Increase':	      // Current usage of 'Temporary Increase' may break audit aspects, needs to be reimplemented
				$experience = 0;
				$row['deleted'] = THAWTE_REVOCATION_DATETIME;
				break;
		}

		// Don't count revoked assurances even if we are displaying them
		if ($row['deleted'] !== NULL_DATETIME) {
			$row['experience'] = 0;
			return;
		}

		$sum_experience += $experience;
		$row['experience'] = $experience;
		$sum_points += $row['calc_awarded'];
	}

	/**
	 * Generate a link to the support engineer page for the user with the name
	 * of the user as link text
	 * @param array $user - associative array containing the data from the
	 *     `user` table
	 * @return string
	 */
	function show_user_link($user)
	{
		$name = trim($user['fname'].' '.$user['lname']);
		$userid = intval($user['id']);

		if($name == "")
		{
			if ($userid == 0) {
				$name = _("System");
			} else {
				$name = _("Deleted account");
			}
		}
		else
		{
			$name = "<a href='wot.php?id=9&amp;userid=".$userid."'>".sanitizeHTML($name)."</a>";
		}

		return $name;
	}

	/**
	 * Generate a link to the support engineer page for the user with the email
	 * address as link text
	 * @param array $user - associative array containing the data from the
	 *     `user` table
	 * @return string
	 */
	function show_email_link($user)
	{
		$email = trim($user['email']);
		if($email != "") {
			$email = "<a href='account.php?id=43&amp;userid=".intval($user['id'])."'>".sanitizeHTML($email)."</a>";
		}
		return $email;
	}

	function get_assurer_ranking($userid,&$num_of_assurances,&$rank_of_assurer)
	{
		$num_of_assurances = get_number_of_assurances (intval($userid));
		$rank_of_assurer = get_top_assurer_position($num_of_assurances);
	}

	function get_assuree_ranking($userid,&$num_of_assurees,&$rank_of_assuree)
	{
		$num_of_assurees = get_number_of_assurees (intval($userid));
		$rank_of_assuree = get_top_assuree_position($num_of_assurees);
	}

	/**
	 * Helper function to sum all assurance points received by the user
	 * @param int  $userid
	 */
	function get_received_assurance_points($userid)
	{
		$sum_points = 0;
		$sum_experience = 0;
		$res = get_received_assurances(intval($userid));
		while($row = mysql_fetch_assoc($res))
		{
			$fromuser = get_user(intval($row['from']));
			calc_assurances($row, $sum_points, $sum_experience);
		}
		return $sum_points;
	}

	/**
	 * Helper function to sum all assurance points received by the user
	 * @param int  $userid
	 */
	function get_received_experience_points($userid)
	{
		$sum_points = 0;
		$sum_experience = 0;
		$res = get_received_assurances(intval($userid));
		while($row = mysql_fetch_assoc($res))
		{
			$fromuser = get_user(intval($row['from']));
			calc_assurances($row, $sum_points, $sum_experience);
		}
		return $sum_experience;
	}

	/**
	 * Helper function to sum all points received by the user
	 * @param int  $userid
	 */
	function get_received_total_points($userid)
	{
		$sum_points = 0;
		$sum_experience = 0;
		$res = get_received_assurances(intval($userid));
		while($row = mysql_fetch_assoc($res))
		{
			$fromuser = get_user(intval($row['from']));
			calc_assurances($row, $sum_points, $sum_experience);
		}
		return $sum_experience + $sum_points;
	}

	/**
         * Updates the assurance points in $_SESSION['profile']
         */
	function update_points_in_profile(){
		 $_SESSION['profile']['points'] = get_received_total_points($_SESSION['profile']['id']);
	}

// ************* html table definitions ******************

	function output_ranking($userid)
	{
		get_assurer_ranking($userid,$num_of_assurances,$rank_of_assurer);
		get_assuree_ranking($userid,$num_of_assurees,$rank_of_assuree);

?>
<table align="center" valign="middle" border="0" cellspacing="0" cellpadding="0" class="wrapper">
    <tr>
    	<td class="title"><?=_("Assurer Ranking")?></td>
    </tr>
    <tr>
	<td class="DataTD"><?=sprintf(_("You have made %s assurances which ranks you as the #%s top assurer."), intval($num_of_assurances), intval($rank_of_assurer) )?></td>
    </tr>
    <tr>
	<td class="DataTD"><?=sprintf(_("You have received %s assurances which ranks you as the #%s top assuree."), intval($num_of_assurees), intval($rank_of_assuree) )?></td>
    </tr>
</table>
<br/>
<?
	}

	/**
	 * Render header for the assurance table (same for given/received)
	 * @param string $title - The title for the table
	 * @param int    $support - set to 1 if the output is for the support interface
	 * @param int    $log - if set to 1 also includes deleted assurances
	 */
	function output_assurances_header($title, $support, $log)
	{
		if ($support == 1) {
			$log = 1;
		}

		$colspan = 7;
		if ($support == 1) {
			$colspan += 2;
		}
		if ($log == 1) {
			$colspan += 1;
		}
?>
<table align="center" valign="middle" border="0" cellspacing="0" cellpadding="0" class="wrapper">
	<tr>
		<td colspan="<?=$colspan?>" class="title"><?=$title?></td>
	</tr>
	<tr>
		<td class="DataTD"><strong><?=_("ID")?></strong></td>
		<td class="DataTD"><strong><?=_("Date")?></strong></td>
<?
		if ($support == 1)
		{
?>
    	<td class="DataTD"><strong><?=_("When")?></strong></td>
    	<td class="DataTD"><strong><?=_("Email")?></strong></td>
<?
		}
?>
    	<td class="DataTD"><strong><?=_("Who")?></strong></td>
    	<td class="DataTD"><strong><?=_("Points")?></strong></td>
    	<td class="DataTD"><strong><?=_("Location")?></strong></td>
    	<td class="DataTD"><strong><?=_("Method")?></strong></td>
    	<td class="DataTD"><strong><?=_("Experience Points")?></strong></td>
<?
		if ($log == 1)
		{
?>
		<td class="DataTD"><strong><?=_("Revoked")?></strong></td>
<?
		}
?>
    </tr>
<?
	}

	/**
	 * Render footer for the assurance table (same for given/received)
	 * @param string $points_txt - Description for sum of assurance points
	 * @param int    $sumpoints - sum of assurance points
	 * @param string $experience_txt - Description for sum of experience points
	 * @param int    $sumexperience - sum of experience points
	 * @param int    $support - set to 1 if the output is for the support interface
	 * @param int    $log - if set to 1 also includes deleted assurances
	 */
	function output_assurances_footer(
			$points_txt,
			$sumpoints,
			$experience_txt,
			$sumexperience,
			$support,
			$log)
	{
?>
	<tr>
		<td colspan="<?=($support == 1) ? 5 : 3 ?>" class="DataTD"><strong><?=$points_txt?>:</strong></td>
		<td class="DataTD"><?=intval($sumpoints)?></td>
		<td class="DataTD">&nbsp;</td>
		<td class="DataTD"><strong><?=$experience_txt?>:</strong></td>
		<td class="DataTD"><?=intval($sumexperience)?></td>
<?
		if ($log == 1)
		{
?>
    	<td class="DataTD">&nbsp;</td>
<?
		}
?>
	</tr>
</table>
<br/>
<?
	}

	/**
	 * Render an assurance for a view
	 * @param array   $assurance - associative array containing the data from the `notary` table
	 * @param int     $userid - Id of the user whichs given/received assurances are displayed
	 * @param array   $other_user - associative array containing the other users data from the `users` table
	 * @param int     $support - set to 1 if the output is for the support interface
	 * @param string  $ticketno - ticket number currently set in the support interface
	 * @param int     $log - if set to 1 also includes deleted assurances
	 */
	function output_assurances_row(
			$assurance,
			$userid,
			$other_user,
			$support,
			$ticketno,
			$log)
	{
		$assuranceid = intval($assurance['id']);
		$date = $assurance['date'];
		$when = $assurance['when'];
		$awarded = intval($assurance['calc_awarded']);
		$points = intval($assurance['points']);
		$location = $assurance['location'];
		$method = $assurance['method'] ? _($assurance['method']) : '';
		$experience = intval($assurance['experience']);
		$revoked = $assurance['deleted'] !== NULL_DATETIME;

		$email = show_email_link($other_user);
		$name = show_user_link($other_user);

		if ($support == 1) {
			$log = 1;
		}

		$tdstyle="";
		$emopen="";
		$emclose="";

		if ($awarded == $points)
		{
			if ($awarded == 0)
			{
				if ($when < "2006-09-01")
				{
					$tdstyle="style='background-color: #ffff80'";
					$emopen="<em>";
					$emclose="</em>";
				}
			}
		}
?>
	<tr>
		<td class="DataTD" <?=$tdstyle?>><?=$emopen?><?=$assuranceid?><?=$emclose?></td>
		<td class="DataTD" <?=$tdstyle?>><?=$emopen?><?=$date?><?=$emclose?></td>
<?
		if ($support == 1)
		{
?>
		<td class="DataTD" <?=$tdstyle?>><?=$emopen?><?=$when?><?=$emclose?></td>
		<td class="DataTD" <?=$tdstyle?>><?=$emopen?><?=$email?><?=$emclose?></td>
<?
		}
?>
		<td class="DataTD" <?=$tdstyle?>><?=$emopen?><?=$name?><?=$emclose?></td>
		<td class="DataTD" <?=$tdstyle?>><?=$emopen?><?=$revoked ? sprintf("<strong style='color: red'>%s</strong>",_("Revoked")) : $awarded?><?=$emclose?></td>
		<td class="DataTD" <?=$tdstyle?>><?=$emopen?><?=sanitizeHTML($location)?><?=$emclose?></td>
		<td class="DataTD" <?=$tdstyle?>><?=$emopen?><?=$method?><?=$emclose?></td>
		<td class="DataTD" <?=$tdstyle?>><?=$emopen?><?=$experience?$experience:'&nbsp;'?><?=$emclose?></td>
<?
		if ($log == 1)
		{
			if ($revoked == true)
			{
?>
		<td class="DataTD" <?=$tdstyle?>><?=$assurance['deleted']?></td>
<?
			} elseif ($support == 1) {
?>
		<td class="DataTD" <?=$tdstyle?>><?=$emopen?><a href="account.php?id=43&amp;userid=<?=intval($userid)?>&amp;assurance=<?=intval($assuranceid)?>&amp;csrf=<?=make_csrf('admdelassurance')?>&amp;ticketno=<?=sanitizeHTML($ticketno)?>" onclick="return confirm('<?=sprintf(_("Are you sure you want to revoke the assurance with ID &quot;%s&quot;?"),$assuranceid)?>');"><?=_("Revoke")?></a><?=$emclose?></td>
<?
			} else {
?>
		<td class="DataTD" <?=$tdstyle?>>&nbsp;</td>
<?
			}
		}
?>
	</tr>
<?
	}

	function output_summary_header()
	{
?>
<table align="center" valign="middle" border="0" cellspacing="0" cellpadding="0" class="wrapper">
    <tr>
	<td colspan="4" class="title"><?=_("Summary of your Points")?></td>
    </tr>
    <tr>
	<td class="DataTD"><strong><?=_("Description")?></strong></td>
	<td class="DataTD"><strong><?=_("Points")?></strong></td>
	<td class="DataTD"><strong><?=_("Countable Points")?></strong></td>
	<td class="DataTD"><strong><?=_("Remark")?></strong></td>
    </tr>
<?
	}

	function output_summary_footer()
	{
?>
</table>
<br/>
<?
	}

	function output_summary_row($title,$points,$points_countable,$remark)
	{
?>
    <tr>
	<td class="DataTD"><strong><?=$title?></strong></td>
	<td class="DataTD"><?=$points?></td>
	<td class="DataTD"><?=$points_countable?></td>
	<td class="DataTD"><?=$remark?></td>
    </tr>
<?
	}


// ************* output given assurances ******************

	/**
	 * Helper function to render assurances given by the user
	 * @param int  $userid
	 * @param int& $sum_points - [out] sum of given points
	 * @param int& $sum_experience - [out] sum of experience points gained
	 * @param int  $support - set to 1 if the output is for the support interface
	 * @param string $ticketno - the ticket number set in the support interface
	 * @param int  $log - if set to 1 also includes deleted assurances
	 */
	function output_given_assurances_content(
			$userid,
			&$sum_points,
			&$sum_experience,
			$support,
			$ticketno,
			$log)
	{
		$sum_points = 0;
		$sum_experience = 0;
		$res = get_given_assurances(intval($userid), $log);
		while($row = mysql_fetch_assoc($res))
		{
			$assuree = get_user(intval($row['to']));
			calc_experience($row, $sum_points, $sum_experience);
			output_assurances_row($row, $userid, $assuree, $support, $ticketno, $log);
		}
	}

// ************* output received assurances ******************

	/**
	 * Helper function to render assurances received by the user
	 * @param int  $userid
	 * @param int& $sum_points - [out] sum of received points
	 * @param int& $sum_experience - [out] sum of experience points the assurers gained
	 * @param int  $support - set to 1 if the output is for the support interface
	 * @param string $ticketno - the ticket number set in the support interface
	 * @param int  $log - if set to 1 also includes deleted assurances
	 */
	function output_received_assurances_content(
			$userid,
			&$sum_points,
			&$sum_experience,
			$support,
			$ticketno,
			$log)
	{
		$sum_points = 0;
		$sum_experience = 0;
		$res = get_received_assurances(intval($userid), $log);
		while($row = mysql_fetch_assoc($res))
		{
			$fromuser = get_user(intval($row['from']));
			calc_assurances($row, $sum_points, $sum_experience);
			output_assurances_row($row, $userid, $fromuser, $support, $ticketno, $log);
		}
	}

// ************* output summary table ******************

	function check_date_limit ($userid,$age)
	{
		$dob = date("Y-m-d", mktime(0,0,0,date("m"),date("d"),date("Y")-$age));
		$res = query_init ("select id from `users` where `id`='".$userid."' and `dob` < '$dob'");
		return intval(query_get_number_of_rows($res));
	}

	function max_points($userid)
	{
		return output_summary_content ($userid,0);
	}

	function output_summary_content($userid,$display_output)
	{
		$sum_points = 0;
		$sum_experience = 0;
		$sum_experience_other = 0;
		$max_points = 100;
		$max_experience = 50;

		$experience_limit_reached_txt = _("Limit reached");

		if (check_date_limit($userid,18) != 1)
		{
			$max_experience = 10;
			$experience_limit_reached_txt = _("Limit given by PoJAM reached");
		}
		if (check_date_limit($userid,14) != 1)
		{
			$max_experience = 0;
			$experience_limit_reached_txt = _("Limit given by PoJAM reached");
		}

		$res = get_received_assurances_summary($userid);
		while($row = mysql_fetch_assoc($res))
		{
			$points = calc_awarded($row);

			if ($points > $max_points)			// limit to 100 points, above is experience (needs to be fixed)
			{
				$sum_experience_other = $sum_experience_other+($points-$max_points)*intval($row['number']);
				$points = $max_points;
			}
			$sum_points += $points*intval($row['number']);
		}

		$res = get_given_assurances_summary($userid);
		while($row = mysql_fetch_assoc($res))
		{
			switch ($row['method'])
			{
				case 'Face to Face Meeting':	 		// count Face to Face only
					$sum_experience += 2*intval($row['number']);
					break;
			}

		}

		if ($sum_points > $max_points)
			{
			$sum_points_countable = $max_points;
			$remark_points = _("Limit reached");
			}
		else
			{
			$sum_points_countable = $sum_points;
			$remark_points = "&nbsp;";
			}
		if ($sum_experience > $max_experience)
			{
			$sum_experience_countable = $max_experience;
			$remark_experience = $experience_limit_reached_txt;
			}
		else
			{
			$sum_experience_countable = $sum_experience;
			$remark_experience = "&nbsp;";
			}

		if ($sum_experience_countable + $sum_experience_other > $max_experience)
			{
			$sum_experience_other_countable = $max_experience-$sum_experience_countable;
			$remark_experience_other = $experience_limit_reached_txt;
			}
		else
			{
			$sum_experience_other_countable = $sum_experience_other;
			$remark_experience_other = "&nbsp;";
			}

		if ($sum_points_countable < $max_points)
			{
			if ($sum_experience_countable != 0)
				$remark_experience = _("Points on hold due to less assurance points");
			$sum_experience_countable = 0;
			if ($sum_experience_other_countable != 0)
				$remark_experience_other = _("Points on hold due to less assurance points");
			$sum_experience_other_countable = 0;
			}

		$issue_points = 0;
		$cats_test_passed = get_cats_state ($userid);
		if ($cats_test_passed == 0)
		{
			$issue_points_txt = "<strong style='color: red'>"._("You have to pass the CAcert Assurer Challenge (CATS-Test) to be an Assurer")."</strong>";
			if ($sum_points_countable < $max_points)
			{
				$issue_points_txt = "<strong style='color: red'>";
				$issue_points_txt .= sprintf(_("You need %s assurance points and the passed CATS-Test to be an Assurer"), intval($max_points));
				$issue_points_txt .= "</strong>";
			}
		}
		else
		{
			$experience_total = $sum_experience_countable+$sum_experience_other_countable;
			$issue_points_txt = "";
			if ($sum_points_countable == $max_points)
				$issue_points = 10;
			if ($experience_total >= 10)
				$issue_points = 15;
			if ($experience_total >= 20)
				$issue_points = 20;
			if ($experience_total >= 30)
				$issue_points = 25;
			if ($experience_total >= 40)
				$issue_points = 30;
			if ($experience_total >= 50)
				$issue_points = 35;
			if ($issue_points != 0)
				$issue_points_txt = sprintf(_("You may issue up to %s points"),$issue_points);
		}
		if ($display_output)
		{
			output_summary_row (_("Assurance Points you received"),$sum_points,$sum_points_countable,$remark_points);
			output_summary_row (_("Total Experience Points by Assurance"),$sum_experience,$sum_experience_countable,$remark_experience);
			output_summary_row (_("Total Experience Points (other ways)"),$sum_experience_other,$sum_experience_other_countable,$remark_experience_other);
			output_summary_row (_("Total Points"),"&nbsp;",$sum_points_countable + $sum_experience_countable + $sum_experience_other_countable,$issue_points_txt);
		}
		return $issue_points;
	}

	/**
	 * Render assurances given by the user
	 * @param int $userid
	 * @param int $support - set to 1 if the output is for the support interface
	 * @param string $ticketno - the ticket number set in the support interface
	 * @param int $log - if set to 1 also includes deleted assurances
	 */
	function output_given_assurances($userid, $support=0, $ticketno='', $log=0)
	{
		output_assurances_header(
				_("Assurance Points You Issued"),
				$support,
				$log);

		output_given_assurances_content(
				$userid,
				$sum_points,
				$sum_experience,
				$support,
				$ticketno,
				$log);

		output_assurances_footer(
				_("Total Points Issued"),
				$sum_points,
				_("Total Experience Points"),
				$sum_experience,
				$support,
				$log);
	}

	/**
	 * Render assurances received by the user
	 * @param int $userid
	 * @param int $support - set to 1 if the output is for the support interface
	 * @param string $ticketno - the ticket number set in the support interface
	 * @param int $log - if set to 1 also includes deleted assurances
	 */
	function output_received_assurances($userid, $support=0, $ticketno='', $log=0)
	{
		output_assurances_header(
				_("Assurance Points You Received"),
				$support,
				$log);

		output_received_assurances_content(
				$userid,
				$sum_points,
				$sum_experience,
				$support,
				$ticketno,
				$log);

		output_assurances_footer(
				_("Total Points Received"),
				$sum_points,
				_("Total Experience Points"),
				$sum_experience,
				$support,
				$log);
	}

	function output_summary($userid)
	{
		output_summary_header();
		output_summary_content($userid,1);
		output_summary_footer();
	}

	function output_end_of_page()
	{
?>
	<p>[ <a href='javascript:history.go(-1)'><?=_("Go Back")?></a> ]</p>
<?
	}

	//functions to do with recording user agreements
	/**
	 * write_user_agreement()
	 * writes a new record to the table user_agreement
	 *
	 * @param mixed $memid
	 * @param mixed $document
	 * @param mixed $method
	 * @param mixed $comment
	 * @param integer $active
	 * @param integer $secmemid
	 * @return
	 */
	function write_user_agreement($memid, $document, $method, $comment, $active=1, $secmemid=0){
	// write a new record to the table user_agreement
		$query="insert into `user_agreements` set `memid`=".intval($memid).", `secmemid`=".intval($secmemid).
			",`document`='".mysql_real_escape_string($document)."',`date`=NOW(), `active`=".intval($active).",`method`='".mysql_real_escape_string($method)."',`comment`='".mysql_real_escape_string($comment)."'" ;
		$res = mysql_query($query);
	}

	/**
	 * get_user_agreement_status()
	 *  returns 1 if the user has an entry for the given type in user_agreement, 0 if no entry is recorded
	 * @param mixed $memid
	 * @param string $type
	 * @return
	 */
	function get_user_agreement_status($memid, $type="CCA"){
		$query="SELECT u.`document` FROM `user_agreements` u
			WHERE u.`document` = '" . mysql_real_escape_string($type) . "' AND u.`memid`=" . intval($memid) ;
		$res = mysql_query($query);
		if(mysql_num_rows($res) <=0){
			return 0;
		}else{
			return 1;
		}
	}

	/**
	 * Get the first user_agreement entry of the requested type
	 * @param int $memid
	 * @param string $type - the type of user agreement, by default all
	 *     agreements are listed
	 * @param int $active - whether to get active or passive agreements:
	 *     0 := passive
	 *     1 := active
	 *     null := both
	 * @return array(string=>mixed) - an associative array containing
	 *     'document', 'date', 'method', 'comment', 'active'
	 */
	function get_first_user_agreement($memid, $type=null, $active=null){
		$filter = '';
		if (!is_null($type)) {
			$filter .= " AND u.`document` = '".mysql_real_escape_string($type)."'";
		}

		if (!is_null($active)) {
			$filter .= " AND u.`active` = ".intval($active);
		}

		$query="SELECT u.`document`, u.`date`, u.`method`, u.`comment`, u.`active` FROM `user_agreements` AS u
			WHERE u.`memid`=".intval($memid)."
				$filter
			ORDER BY u.`date` LIMIT 1";
		$res = mysql_query($query);
		if(mysql_num_rows($res) >0){
			$rec = mysql_fetch_assoc($res);
		}else{
			$rec=array();
		}
		return $rec;
	}

	/**
	 * Get the last user_agreement entry of the requested type
	 * @param int $memid
	 * @param string $type - the type of user agreement, by default all
	 *     agreements are listed
	 * @param int $active - whether to get active or passive agreements:
	 *     0 := passive,
	 *     1 := active,
	 *     null := both
	 * @return array(string=>mixed) - an associative array containing
	 *     'document', 'date', 'method', 'comment', 'active'
	 */
	function get_last_user_agreement($memid, $type=null, $active=null){
		$filter = '';
		if (!is_null($type)) {
			$filter .= " AND u.`document` = '".mysql_real_escape_string($type)."'";
		}

		if (!is_null($active)) {
			$filter .= " AND u.`active` = ".intval($active);
		}

		$query="SELECT u.`document`, u.`date`, u.`method`, u.`comment`, u.`active` FROM `user_agreements` AS u
			WHERE u.`memid`=".intval($memid)."
				$filter
			ORDER BY u.`date` DESC LIMIT 1";
		$res = mysql_query($query);
		if(mysql_num_rows($res) >0){
			$rec = mysql_fetch_assoc($res);
		}else{
			$rec=array();
		}
		return $rec;
	}

/**
 * Get the all user_agreement entries of the requested type
 * @param int $memid
 * @param string $type - the type of user agreement, by default all
 *     agreements are listed
 * @param int $active - whether to get an active or passive agreements:
 *     0 := passive,
 *     1 := active,
 *     null := both
 * @return resource - a mysql result set containing all agreements
 */
function get_user_agreements($memid, $type=null, $active=null){
	$filter = '';
	if (!is_null($type)) {
		$filter .= " AND u.`document` = '".mysql_real_escape_string($type)."'";
	}

	if (!is_null($active)) {
		$filter .= " AND u.`active` = ".intval($active);
	}

	$query="SELECT u.`document`, u.`date`, u.`method`, u.`comment`, u.`active` FROM `user_agreements` AS u
		WHERE u.`memid`=".intval($memid)."
			$filter
		ORDER BY u.`date`";
	return mysql_query($query);
}

	/**
	 * delete_user_agreement()
	 *  deletes all entries for a given type from user_agreement of a given user, if type is not given all
	 * @param mixed $memid
	 * @param string $type
	 * @return
	 */
	function delete_user_agreement($memid, $type=false){
		if ($type === false) {
			$filter = '';
		} else {
			$filter = " and `document` = '" . mysql_real_escape_string($type) . "'";
		}
		mysql_query("delete from `user_agreements` where `memid`=" . intval($memid) . $filter );
	}

	// functions for 6.php (assure somebody)

	function AssureHead($confirmation,$checkname)
	{
?>
<form method="post" action="wot.php">
<table align="center" valign="middle" border="0" cellspacing="0" cellpadding="0" class="wrapper" width="600">
	<tr>
		<td colspan="2" class="title"><?=$confirmation?></td>
	</tr>
	<tr>
		<td class="DataTD" colspan="2" align="left"><?=$checkname?></td>
	</tr>
<?
	}

	function AssureTextLine($field1,$field2)
	{
?>
	<tr>
		<td class="DataTD"><?=$field1.(empty($field1)?'':':')?></td>
		<td class="DataTD"><?=$field2?></td>
	</tr>
<?
	}

	function AssureBoxLine($type,$text,$checked)
	{
?>
	<tr>
		<td class="DataTD"><input type="checkbox" name="<?=$type?>" value="1" <?=$checked?"checked":""?>></td>
		<td class="DataTD"><?=$text?></td>
	</tr>
<?
	}

	function AssureMethodLine($text,$methods,$remark)
	{
		if (count($methods) != 1) {
?>
	<tr>
		<td class="DataTD"><?=$text.(empty($text)?'':':')?></td>
		<td class="DataTD">
			<select name="method">
<?
			foreach($methods as $val) {
?>
				<option value="<?=$val?>"><?=$val?></option>
<?
			}
?>
			</select>
			<br />
			<?=$remark?>
		</td>
	</tr>
<?
		} else {
?>
	<input type="hidden" name="method" value="<?=$methods[0]?>" />
<?
		}
	}

	function AssureInboxLine($type,$field,$value,$description)
	{
?>
	<tr>
		<td class="DataTD"><?=$field.(empty($field)?'':':')?></td>
		<td class="DataTD"><input type="text" name="<?=$type?>" value="<?=$value?>"><?=$description?></td>
	</tr>
<?
	}

	function AssureFoot($oldid,$confirm)
	{
?>
	<tr>
		<td class="DataTD" colspan="2">
			<input type="submit" name="process" value="<?=$confirm?>" />
			<input type="submit" name="cancel" value="<?=_("Cancel")?>" />
		</td>
	</tr>
</table>
<input type="hidden" name="pagehash" value="<?=$_SESSION['_config']['wothash']?>" />
<input type="hidden" name="oldid" value="<?=$oldid?>" />
</form>
<?
	}

	function account_email_delete($mailid){
	//deletes an email entry from an acount
	//revolkes all certifcates for that email address
	//called from www/account.php if($process != "" && $oldid == 2)
	//called from www/diputes.php if($type == "reallyemail") / if($action == "accept")
	//called from account_delete
		$mailid = intval($mailid);
		revoke_all_client_cert($mailid);
		$query = "update `email` set `deleted`=NOW() where `id`='$mailid'";
		mysql_query($query);
	}

	function account_domain_delete($domainid){
	//deletes an domain entry from an acount
	//revolkes all certifcates for that domain address
	//called from www/account.php if($process != "" && $oldid == 9)
	//called from www/diputes.php if($type == "reallydomain") / if($action == "accept")
	//called from account_delete
		$domainid = intval($domainid);
		revoke_all_server_cert($domainid);
		mysql_query(
			"update `domains`
			set `deleted`=NOW()
			where `id` = '$domainid'");
	}

	function account_delete($id, $arbno, $adminid){
	//deletes an account following the deleted account routnie V3
	// called from www/account.php if($oldid == 50 && $process != "")
	//change password
		$id = intval($id);
		$arbno = mysql_real_escape_string($arbno);
		$adminid = intval($adminid);
		$pool = 'abcdefghijklmnopqrstuvwxyz';
		$pool .= '0123456789!()§';
		$pool .= 'ABCDEFGHIJKLMNOPQRSTUVWXYZ';
		srand ((double)microtime()*1000000);
		$password="";
		for($index = 0; $index < 30; $index++)
		{
			$password .= substr($pool,(rand()%(strlen ($pool))), 1);
		}
		mysql_query("update `users` set `password`=sha1('".$password."') where `id`='".$id."'");

	//create new mail for arbitration number
		$query = "insert into `email` set `email`='".$arbno."@cacert.org',`memid`='".$id."',`created`=NOW(),`modified`=NOW(), `attempts`=-1";
		mysql_query($query);
		$emailid = mysql_insert_id();

	//set new mail as default
		$query = "update `users` set `email`='".$arbno."@cacert.org' where `id`='".$id."'";
		mysql_query($query);

	//delete all other email address
		$query = "select `id` from `email` where `memid`='".$id."' and `id`!='".$emailid."'" ;
		$res=mysql_query($query);
		while($row = mysql_fetch_assoc($res)){
			account_email_delete($row['id']);
		}

	//delete all domains
		$query = "select `id` from `domains` where `memid`='".$id."'";
		$res=mysql_query($query);
		while($row = mysql_fetch_assoc($res)){
			account_domain_delete($row['id']);
		}

	//clear alert settings
		mysql_query(
			"update `alerts` set
				`general`='0',
				`country`='0',
				`regional`='0',
				`radius`='0'
			where `memid`='$id'");

	//set default location
		$query = "update `users` set `locid`='2256755', `regid`='243', `ccid`='12' where `id`='".$id."'";
		mysql_query($query);

	//clear listings
		$query = "update `users` set `listme`=' ',`contactinfo`=' ' where `id`='".$id."'";
		mysql_query($query);

	//set lanuage to default
		//set default language
		mysql_query("update `users` set `language`='en_AU' where `id`='".$id."'");
		//delete secondary langugaes
		mysql_query("delete from `addlang` where `userid`='".$id."'");

	//change secret questions
		for($i=1;$i<=5;$i++){
			$q="";
			$a="";
			for($index = 0; $index < 30; $index++)
			{
				$q .= substr($pool,(rand()%(strlen ($pool))), 1);
				$a .= substr($pool,(rand()%(strlen ($pool))), 1);
			}
			$query = "update `users` set `Q$i`='$q', `A$i`='$a' where `id`='".$id."'";
			mysql_query($query);
		}

	//change personal information to arbitration number and DOB=1900-01-01
		$query = "update `users` set `fname`='".$arbno."',
			`mname`='".$arbno."',
			`lname`='".$arbno."',
			`suffix`='".$arbno."',
			`dob`='1900-01-01'
			where `id`='".$id."'";
		mysql_query($query);

	//clear all admin and board flags
		mysql_query(
			"update `users` set
				`assurer`='0',
				`assurer_blocked`='0',
				`codesign`='0',
				`orgadmin`='0',
				`ttpadmin`='0',
				`locadmin`='0',
				`admin`='0',
				`adadmin`='0',
				`tverify`='0',
				`board`='0'
			where `id`='$id'");

	//block account
		mysql_query("update `users` set `locked`='1' where `id`='$id'");  //, `deleted`=Now()
	}


	function check_email_exists($email){
	// called from includes/account.php if($process != "" && $oldid == 1)
	// called from includes/account.php	if($oldid == 50 && $process != "")
		$email = mysql_real_escape_string($email);
		$query = "select 1 from `email` where `email`='$email' and `deleted`=0";
		$res = mysql_query($query);
		return mysql_num_rows($res) > 0;
	}

	function check_gpg_cert_running($uid,$cca=0){
		//if $cca =0 if just expired, =1 if CCA retention +3 month should be obeyed
		// called from includes/account.php	if($oldid == 50 && $process != "")
		$uid = intval($uid);
		if (0==$cca) {
			$query = "select 1 from `gpg` where `memid`='$uid' and `expire`>NOW()";
		}else{
			$query = "select 1 from `gpg` where `memid`='$uid' and `expire`>(NOW()-90*86400)";
		}
		$res = mysql_query($query);
		return mysql_num_rows($res) > 0;
	}

	function check_client_cert_running($uid,$cca=0){
		//if $cca =0 if just expired, =1 if CCA retention +3 month should be obeyed
		// called from includes/account.php	if($oldid == 50 && $process != "")
		$uid = intval($uid);
		if (0==$cca) {
			$query1 = "select 1 from `emailcerts` where `memid`='$uid' and `expire`>NOW() and `revoked`<`created`";
			$query2 = "select 1 from `emailcerts` where `memid`='$uid' and `revoked`>NOW()";
		}else{
			$query1 = "select 1 from `emailcerts` where `memid`='$uid' and `expire`>(NOW()-90*86400)  and `revoked`<`created`";
			$query2 = "select 1 from `emailcerts` where `memid`='$uid' and `revoked`>(NOW()-90*86400)";
		}
		$res = mysql_query($query1);
		$r1 = mysql_num_rows($res)>0;
		$res = mysql_query($query2);
		$r2 = mysql_num_rows($res)>0;
		return !!($r1 || $r2);
	}

	function check_server_cert_running($uid,$cca=0){
		//if $cca =0 if just expired, =1 if CCA retention +3 month should be obeyed
		// called from includes/account.php	if($oldid == 50 && $process != "")
		$uid = intval($uid);
		if (0==$cca) {
			$query1 = "
				select 1 from `domaincerts` join `domains`
					on `domaincerts`.`domid` = `domains`.`id`
				where `domains`.`memid` = '$uid'
					and `domaincerts`.`expire` > NOW()
					and `domaincerts`.`revoked` < `domaincerts`.`created`";
			$query2 = "
				select 1 from `domaincerts` join `domains`
					on `domaincerts`.`domid` = `domains`.`id`
				where `domains`.`memid` = '$uid'
					and `revoked`>NOW()";
		}else{
			$query1 = "
				select 1 from `domaincerts` join `domains`
					on `domaincerts`.`domid` = `domains`.`id`
				where `domains`.`memid` = '$uid'
					and `expire`>(NOW()-90*86400)
					and `revoked`<`created`";
			$query2 = "
				select 1 from `domaincerts` join `domains`
					on `domaincerts`.`domid` = `domains`.`id`
				where `domains`.`memid` = '$uid'
					and `revoked`>(NOW()-90*86400)";
		}
		$res = mysql_query($query1);
		$r1 = mysql_num_rows($res)>0;
		$res = mysql_query($query2);
		$r2 = mysql_num_rows($res)>0;
		return !!($r1 || $r2);
	}

	function check_is_orgadmin($uid){
		// called from includes/account.php	if($oldid == 50 && $process != "")
		$uid = intval($uid);
		$query = "select 1 from `org` where `memid`='$uid' and `deleted`=0";
		$res = mysql_query($query);
		return mysql_num_rows($res) > 0;
	}


	// revokation of certificates
	function revoke_all_client_cert($mailid){
		//revokes all client certificates for an email address
		$mailid = intval($mailid);
		$query = "select `emailcerts`.`id`
			from `emaillink`,`emailcerts` where
			`emaillink`.`emailid`='$mailid' and `emaillink`.`emailcertsid`=`emailcerts`.`id` and `emailcerts`.`revoked`=0
			group by `emailcerts`.`id`";
		$dres = mysql_query($query);
		while($drow = mysql_fetch_assoc($dres)){
			mysql_query("update `emailcerts` set `revoked`='1970-01-01 10:00:01', `disablelogin`=1 where `id`='".$drow['id']."'");
		}
	}

	function revoke_all_server_cert($domainid){
		//revokes all server certs for an domain
		$domainid = intval($domainid);
		$query =
			"select `domaincerts`.`id`
				from `domaincerts`
				where `domaincerts`.`domid` = '$domainid'
			union distinct
			select `domaincerts`.`id`
				from `domaincerts`, `domlink`
				where `domaincerts`.`id` = `domlink`.`certid`
				and `domlink`.`domid` = '$domainid'";
		$dres = mysql_query($query);
		while($drow = mysql_fetch_assoc($dres))
		{
			mysql_query(
			"update `domaincerts`
				set `revoked`='1970-01-01 10:00:01'
				where `id` = '".$drow['id']."'
				and `revoked` = 0");
		}
	}

	function revoke_all_private_cert($uid){
		//revokes all certificates linked to a personal accounts
		//gpg revokation needs to be added to a later point
		$uid=intval($uid);
		$query = "select `id` from `email` where `memid`='".$uid."'";
		$res=mysql_query($query);
		while($row = mysql_fetch_assoc($res)){
			revoke_all_client_cert($row['id']);
		}


		$query = "select `id` from `domains` where `memid`='".$uid."'";
		$res=mysql_query($query);
		while($row = mysql_fetch_assoc($res)){
			revoke_all_server_cert($row['id']);
		}
	}

	/**
	 * check_date_format()
	 * checks if the date is entered in the right date format YYYY-MM-DD and
	 * if the date is after the 1st January of the given year
	 *
	 * @param mixed $date
	 * @param integer $year
	 * @return
	 */
	function check_date_format($date, $year=2000){
		if (!strpos($date,'-')) {
			return FALSE;
		}
		$arr=explode('-',$date);

		if ((count($arr)!=3)) {
			return FALSE;
		}
		if (intval($arr[0])<=$year) {
			return FALSE;
		}
		if (intval($arr[1])>12 or intval($arr[1])<=0) {
			return FALSE;
		}
		if (intval($arr[2])>31 or intval($arr[2])<=0) {
			return FALSE;
		}

		return checkdate( intval($arr[1]), intval($arr[2]), intval($arr[0]));

	}

	/**
	 * check_date_difference()
	 * returns false if the date is larger then today + time diffrence
	 *
	 * @param mixed $date
	 * @param integer $diff
	 * @return
	 */
	function check_date_difference($date, $diff=1){
		return (strtotime($date)<=time()+$diff*86400);
	}

	// table layout for organisation
	/**
	 * org_edit_org_table()
	 *
	 * @param mixed $orgname
	 * @param mixed $contactmail
	 * @param mixed $town
	 * @param mixed $state
	 * @param mixed $country
	 * @param mixed $comment
	 * @param integer $type  0 - new, 1, edit
	 * @return
	 */
	function org_edit_org_table($orgname, $contactmail, $town, $state, $country, $comment, $type=0){
		if ($type > 0) {
			$title = _('Edit Organisation');
			$action = _('Update');
		} else {
			$title = _('New Organisation');
			$action = _('Next');
		}
		org_edit_org_table_header($title);
		org_edit_org_table_row(_('Organisation Name'), 'O', $orgname, 64);
		org_edit_org_table_row(_('Contact Email'), 'contact', $contactmail, 255);
		org_edit_org_table_row(_('Town/Suburb'), 'L', $town, 128);
		org_edit_org_table_row(_('State/Province'), 'ST', $state, 128);
		org_edit_org_table_country(_('Country'), 'C', $country, 2);
		org_edit_org_table_comment(_('Comments'), 'comments', $comment);
		org_edit_org_table_footer($action);
	}

	/**
	 * org_edit_org_table_header()
	 *
	 * @param mixed $title
	 * @return
	 */
	function org_edit_org_table_header($title){
?>
		<table align="center" valign="middle" border="0" cellspacing="0" cellpadding="0" class="wrapper">
			<tr>
				<td colspan="3" class="title"><?=$title?></td>
			</tr>
<?
	}

	/**
	 * org_edit_org_table_row()
	 *
	 * @param mixed $label
	 * @param mixed $name
	 * @param mixed $value
	 * @param mixed $length
	 * @return
	 */
	function org_edit_org_table_row($label, $name, $value, $length){
?>
			<tr>
				<td class="DataTD"><?=$label?>:</td>
				<td class="DataTD"><input type="text" name="<?=$name?>" value="<?=SanitizeHTML($value)?>" maxlength="<?=intval($length)?>" size="90"></td>
				<td class="DataTD"><? printf(_('max %d characters'),$length)?></td>
			</tr>
<?
	}

	/**
	 * org_edit_org_table_country()
	 *
	 * @param mixed $label
	 * @param mixed $name
	 * @param mixed $value
	 * @param mixed $length
	 * @return
	 */
	function org_edit_org_table_country($label, $name, $value, $length){
?>
			<tr>
				<td class="DataTD"><?=$label?>:</td>
				<td class="DataTD">
					<input type="text" name="<?=$name?>" value="<?=SanitizeHTML($value)?>" maxlength="<?=intval($length)?>" size="<?=intval($length)?>" />
					<? printf(_('(2 letter %s ISO code %s )'), '<a href="http://www.iso.org/iso/home/standards/country_codes/iso-3166-1_decoding_table.htm">', '</a>')?>
				</td>
				<td class="DataTD"><?=sprintf(_('max %d characters'),$length)?></td>
			</tr>
<?
	}

	/**
	 * org_edit_org_table_comment()
	 *
	 * @param mixed $label
	 * @param mixed $name
	 * @param mixed $value
	 * @return
	 */
	function org_edit_org_table_comment($label, $name, $value){
?>
			<tr>
				<td class="DataTD"><?=$label?>:</td>
				<td class="DataTD"><textarea name="<?=$name?>" cols=60 rows=10><?=SanitizeHTML($value)?></textarea></td>
				<td class="DataTD">&nbsp</td>
			</tr>
<?
	}

	/**
	 * org_edit_org_table_footer()
	 *
	 * @param mixed $label
	 * @return
	 */
	function org_edit_org_table_footer($label){
?>
			<tr>
				<td class="DataTD" colspan="3"><input type="submit" name="process" value="<?=$label?>"></td>
			</tr>
		</table>
<?
    }

	/**
	 * get_array_from_ini()
	 *  gets an array from an ini file and trims all entries
	 * @param mixed $inifile, path and filename of the ini file
	 * @return
	 */
	function get_array_from_ini($inifile){
		$array = parse_ini_file('../config/ttp.ini');
		ksort($array);
		foreach($array as $key => $value)
		{
			unset($array[$key]);
			$array[trim($key)] = trim($value);
		}
		return	$array;
	}

	/**
	*  create_selectbox_HTML()
	 *
	 * @param mixed $name, name for the select element
	 * @param mixed $options, array with the data for the dropdown
	 * @param string $value, TRUE if the value for the option should be added
	 * @param string $firstline, if the should be a first line like´Choose country
	 * @param string $selected, if selection matches option key the
	 *         entry is preselected in the dropdownbox
	 * @return
	 */
	function create_selectbox_HTML($name, array $options, $firstline = '', $value='', $selected = ''){
		$return_str='<select name="' . $name . '">';
		if (''!= $firstline) {
			$return_str .= '<option>' . $firstline .'</option>';
		}
		foreach ($options as $key => $avalue) {
			$return_str.='<option';
			if ($value) {
				$return_str.=' value="'.$avalue.'"';
			}
			if ($key==$selected){
				$return_str.=' selected="selected"';
			}
			$return_str.='>'.$key.'</option>';
		}
		$return_str.='</select>';
		return	$return_str;
	}

	//user function
	function get_user_id_from_email($email){
		$email = mysql_real_escape_string(trim($email));
		$res = query_init ("select `id` from `users` where `email` = '" . $email . "'");
		$row = query_getnextrow($res);

		return intval($row['id']);
	}

	function get_number_of_adminlog_entries($uid, $typeid, $hours=1){
		$uid = intval($uid);
		$typeid = intval($typeid);
		$hours = intval($hours);
		$res = query_init ("SELECT count(*) AS `no` FROM `adminlog`
			WHERE `adminid` = " . $uid . " AND `actiontypeid`=" . $typeid . " and `when` >  NOW() - INTERVAL " . $hours . " HOUR " );
		$row = query_getnextrow($res);

		return intval($row['no']);
	}

/**
 * write_se_log()
 *  writes an information to the adminlog
 *
 * @param int $uid - id of the user account
 * @param int $adminid - id of the admin
 * @param string $type - the operation that was performed on the user account
 * @param string $info - the ticket / arbitration number or other information
 * @return bool - true := success, false := error
 */
function write_se_log($uid, $adminid, $type, $info, $typeid=1){
	//records all support engineer actions changing a user account
	$uid = intval($uid);
	$adminid = intval($adminid);
	$type = mysql_real_escape_string($type);
	$info = mysql_real_escape_string($info);
	$typeid = intval($typeid);
	$query="insert into `adminlog` (`when`, `uid`, `adminid`,`type`,`information`,`actiontypeid`) values
		(Now(), $uid, $adminid, '$type', '$info', '$typeid')";
	mysql_query($query);
}

/**
 * Check if the entered information is a valid ticket or arbitration number
 * @param string $ticketno
 * @return bool
 */
function valid_ticket_number($ticketno){
	//a arbitration case
	//d dispute action
	//s support case
	//m board motion
	$pattern='/[adsmADSM]\d{8}\.\d+/';
	if (preg_match($pattern, $ticketno)) {
		return true;
	}
	return false;
}

// function for handling account/43.php
/**
 * Get all data of an account given by the id from the `users` table
 * @param int $userid - account id
 * @param int $deleted - states if deleted data should be visible , default = 0 - not visible
 * @return resource - a mysql result set
 */
function get_user_data($userid, $deleted=0){
	$userid = intval($userid);
	$filter='';
	if (0==$deleted) {
		$filter .=' and `users`.`deleted`=0';
	}
	$query = "select * from `users` where `users`.`id`='$userid' ".$filter;
	return mysql_query($query);
}

/**
 * Get the alert settings for a user
 * @param int $userid for the requested account
 * @return array - associative array
 */
function get_alerts($userid){
	return mysql_fetch_assoc(mysql_query("select * from `alerts` where `memid`='".intval($userid)."'"));
}

/**
 * Get all email addresses linked to the account
 * @param int    $userid
 * @param string $exclude - if given the email address will be excluded
 * @param int    $deleted - states if deleted data should be visible, default = 0 - not visible
 * @return resource - a mysql result set
 */
function get_email_addresses($userid, $exclude, $deleted=0){
	//should be entered in account/2.php
	$userid = intval($userid);
	$filter='';
	if (0==$deleted) {
		$filter .= ' and `deleted`=0';
	}
	if ($exclude) {
		$filter .= " and `email`!='".mysql_real_escape_string($exclude)."'";
	}
	$query = "select * from `email` where `memid`='".$userid."' and `hash`='' ".$filter." order by `created`";
	return mysql_query($query);
}

/**
 * Get all domains linked to the account
 * @param int $userid
 * @param int $deleted - states if deleted data should be visible, default = 0 - not visible
 * @return resource - a mysql result set
 */
function get_domains($userid, $deleted=0){
	//should be entered in account/9.php
	$userid = intval($userid);
	$filter='';
	if (0==$deleted) {
		$filter .= ' and `deleted`=0';
	}
	$query = "select * from `domains` where `memid`='".$userid."' and `hash`=''".$filter." order by `created`";
	return mysql_query($query);
}

/**
 * Get all training results for the account
 * @param int $userid
 * @return resource - a mysql result set
 */
function get_training_results($userid){
	//should be entered in account/55.php
	$userid = intval($userid);
	$query = "SELECT `CP`.`pass_date`, `CT`.`type_text`, `CV`.`test_text` ".
		" FROM `cats_passed` AS CP, `cats_variant` AS CV, `cats_type` AS CT ".
		" WHERE `CP`.`variant_id`=`CV`.`id` AND `CV`.`type_id`=`CT`.`id` AND `CP`.`user_id` ='".$userid."'".
		" ORDER BY `CP`.`pass_date`";
	return mysql_query($query);
}

/**
 * Get all SE log entries for the account
 * @param int $userid
 * @return resource - a mysql result set
 */
function get_se_log($userid){
	$userid = intval($userid);
	$query = "SELECT `adminlog`.`when`, `adminlog`.`type`, `adminlog`.`information`, `users`.`fname`, `users`.`lname`
		FROM `adminlog`, `users`
		WHERE `adminlog`.`adminid` = `users`.`id` and `adminlog`.`uid`=".$userid."
		ORDER BY `adminlog`.`when`";
	return mysql_query($query);
}

/**
 * Get all client certificates linked to the account
 * @param int $userid
 * @param int $viewall - states if expired certs should be visible, default = 0 - not visible
 * @return resource - a mysql result set
 */
function get_client_certs($userid, $viewall=0){
	//add to account/5.php
	$userid = intval($userid);
	$query = "select UNIX_TIMESTAMP(`emailcerts`.`created`) as `created`,
		UNIX_TIMESTAMP(`emailcerts`.`expire`) - UNIX_TIMESTAMP() as `timeleft`,
		UNIX_TIMESTAMP(`emailcerts`.`expire`) as `expired`,
		`emailcerts`.`expire`,
		`emailcerts`.`revoked` as `revoke`,
		UNIX_TIMESTAMP(`emailcerts`.`revoked`) as `revoked`,
		`emailcerts`.`id`,
		`emailcerts`.`CN`,
		`emailcerts`.`serial`,
		`emailcerts`.`disablelogin`,
		`emailcerts`.`description`
		from `emailcerts`
		where `emailcerts`.`memid`='".$userid."'";
	if($viewall == 0)
	{
		$query .= " AND `emailcerts`.`revoked`=0 AND `emailcerts`.`renewed`=0";
		$query .= " HAVING `timeleft` > 0";
	}
	$query .= " ORDER BY `emailcerts`.`modified` desc";
	return mysql_query($query);
}

/**
 * Get all server certs linked to the account
 * @param int $userid
 * @param int $viewall - states if expired certs should be visible, default = 0 - not visible
 * @return resource - a mysql result set
 */
function get_server_certs($userid, $viewall=0){
	//add to account/12.php
	$userid = intval($userid);
	$query = "select UNIX_TIMESTAMP(`domaincerts`.`created`) as `created`,
			UNIX_TIMESTAMP(`domaincerts`.`expire`) - UNIX_TIMESTAMP() as `timeleft`,
			UNIX_TIMESTAMP(`domaincerts`.`expire`) as `expired`,
			`domaincerts`.`expire`,
			`domaincerts`.`revoked` as `revoke`,
			UNIX_TIMESTAMP(`revoked`) as `revoked`,
			`domaincerts`.`CN`,
			`domaincerts`.`serial`,
			`domaincerts`.`id`,
			`domaincerts`.`description`
			from `domaincerts`,`domains`
			where `domains`.`memid`='".$userid."' and `domaincerts`.`domid`=`domains`.`id`";
	if($viewall == 0)
	{
		$query .= " AND `domaincerts`.`revoked`=0 AND `domaincerts`.`renewed`=0";
		$query .= " HAVING `timeleft` > 0";
	}
	$query .= " ORDER BY `domaincerts`.`modified` desc";
	return mysql_query($query);
}

/**
 * Get all gpg certs linked to the account
 * @param int $userid
 * @param int $viewall - states if expired certs should be visible, default = 0 - not visible
 * @return resource - a mysql result set
 */
function get_gpg_certs($userid, $viewall=0){
	//add to gpg/2.php
	$userid = intval($userid);
	$query = $query = "select UNIX_TIMESTAMP(`issued`) as `issued`,
			UNIX_TIMESTAMP(`expire`) - UNIX_TIMESTAMP() as `timeleft`,
			UNIX_TIMESTAMP(`expire`) as `expired`,
			`expire`, `id`, `level`, `email`, `keyid`, `description`
			from `gpg` where `memid`='".$userid."'";
	if ($viewall == 0) {
		$query .= " HAVING `timeleft` > 0";
	}
	$query .= " ORDER BY `issued` desc";
	return mysql_query($query);
}



/**
 * Show the table header to the email table for the admin log
 */
function output_log_email_header(){
	?>
	<tr>
		<td class="DataTD bold"><?= _("Email, primary bold") ?></td>
		<td class="DataTD bold"><?= _("Created") ?></td>
		<td class="DataTD bold"><?= _("Deleted") ?></td>
	</tr>

	<?
}
/**
 * Show all email data for the admin log
 * @param array  $row - associative array containing the column data
 * @param string $primary - if given the primary address is highlighted
 */
function output_log_email($row, $primary){
	$style = '';
	if ($row['deleted'] !== NULL_DATETIME) {
		$style = ' deletedemailaddress';
	} elseif ($primary == $row['email']) {
		$style = ' primaryemailaddress';
	}
	?>
	<tr>
		<td class="DataTD<?=$style?>"><?=$row['email']?></td>
		<td class="DataTD<?=$style?>"><?=$row['created']?></td>
		<td class="DataTD<?=$style?>"><?=$row['deleted']?></td>
	</tr>
	<?
}

/**
 * Show the table header to the domains table for the admin log
 */
function output_log_domains_header(){
	?>
	<tr>
		<td class="DataTD bold"><?= _("Domain") ?></td>
		<td class="DataTD bold"><?= _("Created") ?></td>
		<td class="DataTD bold"><?= _("Deleted") ?></td>
	</tr>

	<?
}

/**
 * Show the domain data for the admin log
 * @param array $row - associative array containing the column data
 */
function output_log_domains($row){
	$italic='';
	if ($row['deleted'] !== NULL_DATETIME) {
		$italic=' italic';
	}
	?>
	<tr>
		<td class="DataTD<?=$italic?>"><?=$row['domain']?></td>
		<td class="DataTD<?=$italic?>"><?=$row['created']?></td>
		<td class="DataTD<?=$italic?>"><?=$row['deleted']?></td>
	</tr>
	<?
}

/**
 * Show the table header to the user agreement table for the admin log
 */
function output_log_agreement_header(){
	?>
	<tr>
		<td class="DataTD bold"><?= _("Agreement") ?></td>
		<td class="DataTD bold"><?= _("Date") ?></td>
		<td class="DataTD bold"><?= _("Method") ?></td>
		<td class="DataTD bold"><?= _("Active ") ?></td>
	</tr>
	<?
}

/**
 * Show the agreement data for the admin log
 * @param array $row - associative array containing the column data
 */
function output_log_agreement($row){
	?>
	<tr>
		<td class="DataTD" ><?=$row['document']?></td>
		<td class="DataTD" ><?=$row['date']?></td>
		<td class="DataTD" ><?=$row['method']?></td>
		<td class="DataTD"><?= ($row['active']==0)? _('passive'):_('active')?></td>
	</tr>
	<?
}

/**
 * Show the table header to the training table
 */
function output_log_training_header(){
	//should be entered in account/55.php
	?>
	<tr>
		<td class="DataTD bold"><?= _("Agreement") ?></td>
		<td class="DataTD bold"><?= _("Test") ?></td>
		<td class="DataTD bold"><?= _("Variant") ?></td>
	</tr>
	<?
}

/**
 * Show the training data
 * @param array $row - associative array containing the column data
 */
function output_log_training($row){
	//should be entered in account/55.php
	?>
	<tr>
		<td class="DataTD"><?=$row['pass_date']?></td>
		<td class="DataTD"><?=$row['type_text']?></td>
		<td class="DataTD"><?=$row['test_text']?></td>
	</tr>
	<?
}

/**
 * Show the table header to the SE log table for the admin log
 * @param int $support - if support = 1 more information is visible
 */
function output_log_se_header($support=0){
	?>
	<tr>
		<td class="DataTD bold"><?= _("Date") ?></td>
		<td class="DataTD bold"><?= _("Type") ?></td>
		<?
		if (1 == $support) {
			?>
			<td class="DataTD bold"><?= _("Information") ?></td>
			<td class="DataTD bold"><?= _("Admin") ?></td>
			<?
		}
		?>
	</tr>
	<?
}

/**
 * Show the SE log data for the admin log
 * @param array $row - associative array containing the column data
 * @param int   $support - if support = 1 more information is visible
 */
function output_log_se($row, $support=0){
	//should be entered in account/55.php
	?>
	<tr>
		<td class="DataTD"><?=$row['when']?></td>
		<td class="DataTD"><?=$row['type']?></td>
		<?
		if (1 == $support) {
			?>
			<td class="DataTD"><?=$row['information']?></td>
			<td class="DataTD"><?=$row['fname'].' '.$row['lname']?></td>
			<?
		}
		?>
	</tr>
	<?
}

/**
 * Shows the table header to the client cert table
 * @param int  $support - if support = 1 some columns ar not visible
 * @param bool $readonly - whether elements to modify data should be hidden, default is `true`
 */
function output_client_cert_header($support=0, $readonly=true){
	//should be added to account/5.php
	?>
	<tr>
		<?
		if (!$readonly) {
			?>
			<td class="DataTD"><?=_("Renew/Revoke/Delete")?></td>
			<?
		}
		?>
		<td class="DataTD"><?=_("Status")?></td>
		<td class="DataTD"><?=_("Email Address")?></td>
		<td class="DataTD"><?=_("SerialNumber")?></td>
		<td class="DataTD"><?=_("Revoked")?></td>
		<td class="DataTD"><?=_("Expires")?></td>
		<td class="DataTD"><?=_("Login")?></td>
		<?
		if (1 != $support) {
			?>
			<td colspan="2" class="DataTD"><?=_("Comment *")?></td>
			<?
		}
		?>
	</tr>
	<?
}

/**
 * Show the client cert data
 * @param array $row - associative array containing the column data
 * @param int   $support - if support = 1 some columns are not visible
 * @param bool  $readonly - whether elements to modify data should be hidden, default is `true`
 */
function output_client_cert($row, $support=0, $readonly=true){
	//should be entered in account/5.php
	$verified="";
	if ($row['timeleft'] > 0) {
		$verified = _("Valid");
	} else {
		$verified = _("Expired");
	}

	if ($row['expired'] == 0) {
		$verified = _("Pending");
	}

	if ($row['revoked'] == 0) {
		$row['revoke'] = _("Not Revoked");
	} else {
		$verified = _("Revoked");
	}

	?>
	<tr>
	<?
	if (!$readonly) {
		if ($verified === _("Pending")) {
			?>
			<td class="DataTD">
				<input type="checkbox" name="delid[]" value="<?=intval($row['id'])?>">
			</td>
			<?

		} elseif ($verified === _("Revoked")) {
			?>
			<td class="DataTD">&nbsp;</td>
			<?

		} else {
			?>
			<td class="DataTD">
				<input type="checkbox" name="revokeid[]" value="<?=intval($row['id'])?>">
			</td>
			<?
		}
	}

	?>
	<td class="DataTD"><?=$verified?></td>
	<?

	if ($verified === _("Pending")) {
		?>
		<td class="DataTD"><?=(trim($row['CN'])=="" ? _("empty") : htmlspecialchars($row['CN']))?></td>
		<?
	} else {
		?>
		<td class="DataTD">
			<a href="account.php?id=6&amp;cert=<?=intval($row['id'])?>">
				<?=(trim($row['CN'])=="" ? _("empty") : htmlspecialchars($row['CN']))?>
			</a>
		</td>
		<?
	}

	?>
	<td class="DataTD"><?=$row['serial']?></td>
	<td class="DataTD"><?=$row['revoke']?></td>
	<td class="DataTD"><?=$row['expire']?></td>
	<td class="DataTD">
		<input type="checkbox" name="disablelogin_<?=intval($row['id'])?>" value="1" <?=$row['disablelogin']?"":"checked='checked'"?> <?=$readonly?'disabled="disabled"':''?>/>
		<input type="hidden" name="cert_<?=intval($row['id'])?>" value="1" />
	</td>
	<?

	if (1 != $support) {
		?>
		<td class="DataTD">
			<input name="comment_<?=intval($row['id'])?>" type="text" value="<?=htmlspecialchars($row['description'])?>" />
		</td>
		<?
		if (!$readonly) {
			?>
			<td class="DataTD">
				<input type="checkbox" name="check_comment_<?=intval($row['id'])?>" />
			</td>
			<?
		}
	}

	?>
	</tr>
	<?
}

/**
 * Show the table header to the server cert table
 * @param int  $support - if support = 1 some columns ar not visible
 * @param bool $readonly - whether elements to modify data should be hidden, default is `true`
 */
function output_server_certs_header($support=0, $readonly=true){
	//should be entered in account/12.php
	?>
	<tr>
	<?
		if (!$readonly) {
			?>
			<td class="DataTD"><?=_("Renew/Revoke/Delete")?></td>
			<?
		}
		?>
		<td class="DataTD"><?=_("Status")?></td>
		<td class="DataTD"><?=_("CommonName")?></td>
		<td class="DataTD"><?=_("SerialNumber")?></td>
		<td class="DataTD"><?=_("Revoked")?></td>
		<td class="DataTD"><?=_("Expires")?></td>
		<?
		if (1 != $support) {
			?>
			<td colspan="2" class="DataTD"><?=_("Comment *")?></td>
			<?
		}
	?>
	</tr>
	<?
}

/**
 * Show the server cert data
 * @param array $row - associative array containing the column data
 * @param int   $support - if support = 1 some columns are not visible
 * @param bool  $readonly - whether elements to modify data should be hidden, default is `true`
 */
function output_server_certs($row, $support=0, $readonly=true){
	//should be entered in account/12.php
	$verified="";
	if ($row['timeleft'] > 0) {
		$verified = _("Valid");
	} else {
		$verified = _("Expired");
	}

	if ($row['expired'] == 0) {
		$verified = _("Pending");
	}

	if ($row['revoked'] == 0) {
		$row['revoke'] = _("Not Revoked");
	} else {
		$verified = _("Revoked");
	}

	?>
	<tr>
	<?
	if (!$readonly) {
		if ($verified === _("Pending")) {
			?>
			<td class="DataTD">
				<input type="checkbox" name="delid[]" value="<?=intval($row['id'])?>"/>
			</td>
			<?
		} elseif($verified === _("Revoked")) {
			?>
			<td class="DataTD">&nbsp;</td>
			<?
		} else {
			?>
			<td class="DataTD">
				<input type="checkbox" name="revokeid[]" value="<?=intval($row['id'])?>"/>
			</td>
			<?
		}
	}

	?>
	<td class="DataTD"><?=$verified?></td>
	<?

	if ($verified === _("Pending")) {
		?>
		<td class="DataTD"><?=htmlspecialchars($row['CN'])?></td>
		<?
	} else {
		?>
		<td class="DataTD">
			<a href="account.php?id=15&amp;cert=<?=intval($row['id'])?>">
				<?=htmlspecialchars($row['CN'])?>
			</a>
		</td>
		<?
	}

	?>
	<td class="DataTD"><?=$row['serial']?></td>
	<td class="DataTD"><?=$row['revoke']?></td>
	<td class="DataTD"><?=$row['expire']?></td>
	<?

	if (1 != $support) {
		?>
		<td class="DataTD">
			<input name="comment_<?=intval($row['id'])?>" type="text" value="<?=htmlspecialchars($row['description'])?>" />
		</td>
		<?
		if (!$readonly) {
			?>
			<td class="DataTD">
				<input type="checkbox" name="check_comment_<?=intval($row['id'])?>" />
			</td>
			<?
		}
	}

	?>
	</tr>
	<?
}

/**
 * Show the table header to the gpg cert table
 * @param int  $support - if support = 1 some columns ar not visible
 * @param bool $readonly - whether elements to modify data should be hidden, default is `true`
 */
function output_gpg_certs_header($support=0, $readonly=true){
	// $readonly is currently ignored but kept for consistency
	?>
	<tr>
		<td class="DataTD"><?=_("Status")?></td>
		<td class="DataTD"><?=_("Email Address")?></td>
		<td class="DataTD"><?=_("Expires")?></td>
		<td class="DataTD"><?=_("Key ID")?></td>
		<?
		if (1 != $support) {
			?>
			<td colspan="2" class="DataTD"><?=_("Comment *")?></td>
			<?
		}
	?>
	</tr>
	<?
}

/**
 * Show the gpg cert data
 * @param array $row - associative array containing the column data
 * @param int   $support - if support = 1 some columns are not visible
 * @param bool  $readonly - whether elements to modify data should be hidden, default is `true`
 */
function output_gpg_certs($row, $support=0, $readonly=true){
	//should be entered in account/55.php
	$verified="";
	if ($row['timeleft'] > 0) {
		$verified = _("Valid");
	} else {
		$verified = _("Expired");
	}

	if ($row['expired'] == 0) {
		$verified = _("Pending");
	}

	?>
	<tr>
		<td class="DataTD"><?=$verified?></td>
	<?

	if($verified == _("Pending")) {
		?>
		<td class="DataTD"><?=htmlspecialchars($row['email'])?></td>
		<?
	} else {
		?>
		<td class="DataTD">
			<a href="gpg.php?id=3&amp;cert=<?=intval($row['id'])?>">
				<?=htmlspecialchars($row['email'])?>
			</a>
		</td>
		<?
	}

	?>
	<td class="DataTD"><?=$row['expire']?></td>
	<?

	if($verified == _("Pending")) {
		?>
		<td class="DataTD"><?=htmlspecialchars($row['keyid'])?></td>
		<?
	} else {
		?>
		<td class="DataTD">
			<a href="gpg.php?id=3&amp;cert=<?=intval($row['id'])?>">
				<?=htmlspecialchars($row['keyid'])?>
			</a>
		</td>
		<?
	}

	if (1 != $support) {
		?>
		<td class="DataTD">
			<input name="comment_<?=intval($row['id'])?>" type="text" value="<?=htmlspecialchars($row['description'])?>" />
		</td>
		<?
		if (!$readonly) {
			?>
			<td class="DataTD">
				<input type="checkbox" name="check_comment_<?=intval($row['id'])?>" />
			</td>
			<?
		}
	}

	?>
	</tr>
	<?
}

/**
 * revoke_assurance()
 * revokes an assurance and adjusts the old point calculation
 * @param mixed $assuranceid - id of the assurance
 * @param mixed $toid        - id of the assuree
 * @return
 */
function revoke_assurance($assuranceid, $toid){
	$assuranceid = intval($assuranceid);
	$toid = intval($toid);
	$points = 0;

	$query = "update `notary` set `deleted` = NOW() where `id` = '$assuranceid' LIMIT 1";
	mysql_query($query);
<<<<<<< HEAD

=======
	recalculate_old_assurance_points($toid);
	fix_assurer_flag($toid);
}

/**
 * recalculates the old points of an assuree
 * @param int $toid        - id of the assuree
 */
function recalculate_old_assurance_points($toid){
>>>>>>> cdf3dc9f
	$query = "select * from `notary` where `to` = '$toid' and `method` != 'Administrative Increase' and `deleted` = 0 order by `when`";
	$res = mysql_query($query);
	while($row = mysql_fetch_assoc($res)){
		$maxToAward = max(100 - $points, 0);
		$newpoints = min($row['awarded'], $maxToAward);

		$points += $row['awarded'];

		$query = "update `notary` set `points` = '". (int)$newpoints ."' where `id`='" . (int)$row['id'] . "' LIMIT 1";
		mysql_query($query);
	}

<<<<<<< HEAD
	fix_assurer_flag($toid);
=======
>>>>>>> cdf3dc9f
}<|MERGE_RESOLUTION|>--- conflicted
+++ resolved
@@ -2399,9 +2399,6 @@
 
 	$query = "update `notary` set `deleted` = NOW() where `id` = '$assuranceid' LIMIT 1";
 	mysql_query($query);
-<<<<<<< HEAD
-
-=======
 	recalculate_old_assurance_points($toid);
 	fix_assurer_flag($toid);
 }
@@ -2411,7 +2408,6 @@
  * @param int $toid        - id of the assuree
  */
 function recalculate_old_assurance_points($toid){
->>>>>>> cdf3dc9f
 	$query = "select * from `notary` where `to` = '$toid' and `method` != 'Administrative Increase' and `deleted` = 0 order by `when`";
 	$res = mysql_query($query);
 	while($row = mysql_fetch_assoc($res)){
@@ -2424,8 +2420,4 @@
 		mysql_query($query);
 	}
 
-<<<<<<< HEAD
-	fix_assurer_flag($toid);
-=======
->>>>>>> cdf3dc9f
 }