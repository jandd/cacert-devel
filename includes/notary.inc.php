<? /*
    LibreSSL - CAcert web application
    Copyright (C) 2004-2011  CAcert Inc.

    This program is free software; you can redistribute it and/or modify
    it under the terms of the GNU General Public License as published by
    the Free Software Foundation; version 2 of the License.

    This program is distributed in the hope that it will be useful,
    but WITHOUT ANY WARRANTY; without even the implied warranty of
    MERCHANTABILITY or FITNESS FOR A PARTICULAR PURPOSE.  See the
    GNU General Public License for more details.

    You should have received a copy of the GNU General Public License
    along with this program; if not, write to the Free Software
    Foundation, Inc., 51 Franklin Street, Fifth Floor, Boston, MA  02110-1301  USA
*/

define('NULL_DATETIME', '0000-00-00 00:00:00');
define('THAWTE_REVOCATION_DATETIME', '2010-11-16 00:00:00');

	function query_init ($query)
	{
		return mysql_query($query);
	}

	function query_getnextrow ($res)
	{
		$row1 = mysql_fetch_assoc($res);
		return $row1;
	}

	function query_get_number_of_rows ($resultset)
	{
		return intval(mysql_num_rows($resultset));
	}

	function get_number_of_assurances ($userid)
	{
		$res = query_init ("SELECT count(*) AS `list` FROM `notary`
			WHERE `method` = 'Face to Face Meeting' AND `from`='".intval($userid)."' and `deleted` = 0");
		$row = query_getnextrow($res);

		return intval($row['list']);
	}

	function get_number_of_ttpassurances ($userid)
	{
		$res = query_init ("SELECT count(*) AS `list` FROM `notary`
			WHERE (`method`='Trusted Third Parties' or `method`='TTP-Assisted') AND `to`='".intval($userid)."' and `deleted` = 0");
		$row = query_getnextrow($res);

		return intval($row['list']);
	}

	function get_number_of_assurees ($userid)
	{
		$res = query_init ("SELECT count(*) AS `list` FROM `notary`
			WHERE `method` = 'Face to Face Meeting' AND `to`='".intval($userid)."' and `deleted` = 0");
		$row = query_getnextrow($res);

		return intval($row['list']);
	}

	function get_top_assurer_position ($no_of_assurances)
	{
		$res = query_init ("SELECT count(*) AS `list` FROM `notary`
			WHERE `method` = 'Face to Face Meeting' and `deleted` = 0
			GROUP BY `from` HAVING count(*) > '".intval($no_of_assurances)."'");
		return intval(query_get_number_of_rows($res)+1);
	}

	function get_top_assuree_position ($no_of_assurees)
	{
		$res = query_init ("SELECT count(*) AS `list` FROM `notary`
			WHERE `method` = 'Face to Face Meeting' and `deleted` = 0
			GROUP BY `to` HAVING count(*) > '".intval($no_of_assurees)."'");
		return intval(query_get_number_of_rows($res)+1);
	}

	/**
	 * Get the list of assurances given by the user
	 * @param int $userid - id of the assurer
	 * @param int $log - if set to 1 also includes deleted assurances
	 * @return resource - a MySQL result set
	 */
	function get_given_assurances($userid, $log=0)
	{
		$deleted='';
		if ($log == 0) {
			$deleted = ' and `deleted` = 0 ';
		}
		$res = query_init("select * from `notary` where `from`='".intval($userid)."' and `from` != `to` $deleted order by `id` asc");
		return $res;
	}

	/**
	 * Get the list of assurances received by the user
	 * @param int $userid - id of the assuree
	 * @param int $log - if set to 1 also includes deleted assurances
	 * @return resource - a MySQL result set
	 */
	function get_received_assurances($userid, $log=0)
	{
		$deleted='';
		if ($log == 0) {
			$deleted = ' and `deleted` = 0 ';
		}
		$res = query_init("select * from `notary` where `to`='".intval($userid)."' and `from` != `to` $deleted order by `id` asc  ");
		return $res;
	}

	function get_given_assurances_summary ($userid)
	{
		$res = query_init ("select count(*) as number,points,awarded,method from notary where `from`='".intval($userid)."' and `deleted` = 0 group by points,awarded,method");
		return $res;
	}

	function get_received_assurances_summary ($userid)
	{
		$res = query_init ("select count(*) as number,points,awarded,method from notary where `to`='".intval($userid)."' and `deleted` = 0 group by points,awarded,method");
		return $res;
	}

	function get_user ($userid)
	{
		$res = query_init ("select * from `users` where `id`='".intval($userid)."'");
		return mysql_fetch_assoc($res);
	}

	function get_cats_state ($userid)
	{

		$res = query_init ("select * from `cats_passed` inner join `cats_variant` on `cats_passed`.`variant_id` = `cats_variant`.`id` and `cats_variant`.`type_id` = 1
			WHERE `cats_passed`.`user_id` = '".intval($userid)."'");
		return mysql_num_rows($res);
	}


	/**
	 * Calculate awarded points (corrects some issues like out of range points
	 * or points that were issued by means that have been deprecated)
	 *
	 * @param array $row - associative array containing the data from the
	 *     `notary` table
	 * @return int - the awarded points for this assurance
	 */
	function calc_awarded($row)
	{
		// Back in the old days there was no `awarded` column => is now zero,
		// there the `points` column contained that data
		$points = max(intval($row['awarded']), intval($row['points']));

		// Set negative points to zero, yes there are such things in the database
		$points = max($points, 0);

		switch ($row['method'])
		{
			// These programmes have been revoked
			case 'Thawte Points Transfer':	  // revoke all Thawte-points     (as per arbitration)
			case 'CT Magazine - Germany':	   // revoke c't		   (only one test-entry)
			case 'Temporary Increase':	      // revoke 'temporary increase'  (Current usage breaks audit aspects, needs to be reimplemented)
				$points = 0;
				break;

			case 'Administrative Increase':	 // ignore AI with 2 points or less (historical for experiance points, now other calculation)
				if ($points <= 2)	       // maybe limit to 35/50 pts in the future?
					$points = 0;
				break;

			// TTP assurances, limit to 35
			case 'TTP-Assisted':
				$points = min($points, 35);
				break;

				// TTP TOPUP, limit to 30
			case 'TOPUP':
				$points = min($points, 30);

			// All these should be preserved for the time being
			case 'Unknown':			 // to be revoked in the future? limit to max 50 pts?
			case 'Trusted Third Parties':	     // to be revoked in the future? limit to max 35 pts?
			case '':				// to be revoked in the future? limit to max 50 pts?
			case 'Face to Face Meeting': // normal assurances (and superassurances?), limit to 35/50 pts in the future?
				break;

			default:				// should never happen ... ;-)
				$points = 0;
		}

		return $points;
	}


	/**
	 * Calculate the experience points from a given Assurance
	 *
	 * @param array  $row - [inout] associative array containing the data from
	 *     the `notary` table, the keys 'experience' and 'calc_awarded' will be
	 *     added
	 * @param int    $sum_points - [inout] the sum of already counted assurance
	 *     points the assurer issued
	 * @param int    $sum_experience - [inout] the sum of already counted
	 *     experience points that were awarded to the assurer
	 */
	function calc_experience(&$row, &$sum_points, &$sum_experience)
	{
		$row['calc_awarded'] = calc_awarded($row);

		// Don't count revoked assurances even if we are displaying them
		if ($row['deleted'] !== NULL_DATETIME) {
			$row['experience'] = 0;
			return;
		}

		$experience = 0;
		if ($row['method'] == "Face to Face Meeting")
		{
			$experience = 2;
		}
		$sum_experience += $experience;
		$row['experience'] = $experience;

		$sum_points += $row['calc_awarded'];
	}

	/**
	 * Calculate the points received from a received Assurance
	 * @param array  $row - [inout] associative array containing the data from
	 *     the `notary` table, the keys 'experience' and 'calc_awarded' will be
	 *     added
	 * @param int    $sum_points - [inout] the sum of already counted assurance
	 *     points the assuree received
	 * @param int    $sum_experience - [inout] the sum of already counted
	 *     experience points that were awarded to the assurer
	 */
	function calc_assurances(&$row, &$sum_points, &$sum_experience)
	{
		$row['calc_awarded'] = calc_awarded($row);
		$experience = 0;

		// High point values mean that some of them are experience points
		if ($row['calc_awarded'] > 100)
		{
			$experience = $row['calc_awarded'] - 100;		// needs to be fixed in the future (limit 50 pts and/or no experience if pts > 100)
			$row['calc_awarded'] = 100;
		}

		switch ($row['method'])
		{
			case 'Thawte Points Transfer':
			case 'CT Magazine - Germany':
			case 'Temporary Increase':	      // Current usage of 'Temporary Increase' may break audit aspects, needs to be reimplemented
				$experience = 0;
				$row['deleted'] = THAWTE_REVOCATION_DATETIME;
				break;
		}
		// Don't count revoked assurances even if we are displaying them
		if ($row['deleted'] !== NULL_DATETIME) {
			$row['experience'] = 0;
			return;
		}

		$sum_experience += $experience;
		$row['experience'] = $experience;
		$sum_points += $row['calc_awarded'];
	}

	/**
	 * Generate a link to the support engineer page for the user with the name
	 * of the user as link text
	 * @param array $user - associative array containing the data from the
	 *     `user` table
	 * @return string
	 */
	function show_user_link($user)
	{
		$name = trim($user['fname'].' '.$user['lname']);
		$userid = intval($user['id']);

		if($name == "")
		{
			if ($userid == 0) {
				$name = _("System");
			} else {
				$name = _("Deleted account");
			}
		}
		else
		{
			$name = "<a href='wot.php?id=9&amp;userid=".$userid."'>".sanitizeHTML($name)."</a>";
		}

		return $name;
	}

	/**
	 * Generate a link to the support engineer page for the user with the email
	 * address as link text
	 * @param array $user - associative array containing the data from the
	 *     `user` table
	 * @return string
	 */
	function show_email_link($user)
	{
		$email = trim($user['email']);
		if($email != "") {
			$email = "<a href='account.php?id=43&amp;userid=".intval($user['id'])."'>".sanitizeHTML($email)."</a>";
		}
		return $email;
	}

	function get_assurer_ranking($userid,&$num_of_assurances,&$rank_of_assurer)
	{
		$num_of_assurances = get_number_of_assurances (intval($userid));
		$rank_of_assurer = get_top_assurer_position($num_of_assurances);
	}

	function get_assuree_ranking($userid,&$num_of_assurees,&$rank_of_assuree)
	{
		$num_of_assurees = get_number_of_assurees (intval($userid));
		$rank_of_assuree = get_top_assuree_position($num_of_assurees);
	}

	/**
	 * Helper function to sum all assurance points received by the user
	 * @param int  $userid
	 */
	function get_received_assurance_points($userid)
	{
		$sum_points = 0;
		$sum_experience = 0;
		$res = get_received_assurances(intval($userid));
		while($row = mysql_fetch_assoc($res))
		{
			calc_assurances($row, $sum_points, $sum_experience);
		}
		return $sum_points;
	}

	/**
	 * Helper function to sum all assurance points received by the user
	 * @param int  $userid
	 */
	function get_received_experience_points($userid)
	{
		$sum_points = 0;
		$sum_experience = 0;
		$res = get_received_assurances(intval($userid));

		// this loop sums experience points from recieved assurances
		// this happens when the member has assurances with more than 150 points (super assurances)
		// such points/assurances should be removed from the database. Afterwards, this logic can be removed.
		while($row = mysql_fetch_assoc($res))
		{
			calc_assurances($row, $sum_points, $sum_experience);
		}

		$res = get_given_assurances(intval($userid));
		while($row = mysql_fetch_assoc($res))
		{
			calc_experience($row, $sum_points, $sum_experience);
		}
		return $sum_experience;
	}

	/**
	 * Helper function to sum all points received by the user
	 * @param int  $userid
	 */
	function get_received_total_points($userid)
	{
		$res = min(100, get_received_assurance_points($userid)) + min(50, get_received_experience_points($userid));
		return $res;
	}

	/**
         * Updates the assurance points in $_SESSION['profile']
         */
	function update_points_in_profile(){
		 $_SESSION['profile']['points'] = get_received_total_points($_SESSION['profile']['id']);
	}

// ************* html table definitions ******************

	function output_ranking($userid)
	{
		get_assurer_ranking($userid,$num_of_assurances,$rank_of_assurer);
		get_assuree_ranking($userid,$num_of_assurees,$rank_of_assuree);

?>
<table align="center" valign="middle" border="0" cellspacing="0" cellpadding="0" class="wrapper">
    <tr>
    	<td class="title"><?=_("Assurer Ranking")?></td>
    </tr>
    <tr>
	<td class="DataTD"><?=sprintf(_("You have made %s assurances which ranks you as the #%s top assurer."), intval($num_of_assurances), intval($rank_of_assurer) )?></td>
    </tr>
    <tr>
	<td class="DataTD"><?=sprintf(_("You have received %s assurances which ranks you as the #%s top assuree."), intval($num_of_assurees), intval($rank_of_assuree) )?></td>
    </tr>
</table>
<br/>
<?
	}

	/**
	 * Render header for the assurance table (same for given/received)
	 * @param string $title - The title for the table
	 * @param int    $support - set to 1 if the output is for the support interface
	 * @param int    $log - if set to 1 also includes deleted assurances
	 */
	function output_assurances_header($title, $support, $log)
	{
		if ($support == 1) {
			$log = 1;
		}

		$colspan = 7;
		if ($support == 1) {
			$colspan += 2;
		}
		if ($log == 1) {
			$colspan += 1;
		}
?>
<table align="center" valign="middle" border="0" cellspacing="0" cellpadding="0" class="wrapper">
	<tr>
		<td colspan="<?=$colspan?>" class="title"><?=$title?></td>
	</tr>
	<tr>
		<td class="DataTD"><strong><?=_("ID")?></strong></td>
		<td class="DataTD"><strong><?=_("Date")?></strong></td>
<?
		if ($support == 1)
		{
?>
    	<td class="DataTD"><strong><?=_("When")?></strong></td>
    	<td class="DataTD"><strong><?=_("Email")?></strong></td>
<?
		}
?>
    	<td class="DataTD"><strong><?=_("Who")?></strong></td>
    	<td class="DataTD"><strong><?=_("Points")?></strong></td>
    	<td class="DataTD"><strong><?=_("Location")?></strong></td>
    	<td class="DataTD"><strong><?=_("Method")?></strong></td>
    	<td class="DataTD"><strong><?=_("Experience Points")?></strong></td>
<?
		if ($log == 1)
		{
?>
		<td class="DataTD"><strong><?=_("Revoked")?></strong></td>
<?
		}
?>
    </tr>
<?
	}

	/**
	 * Render footer for the assurance table (same for given/received)
	 * @param string $points_txt - Description for sum of assurance points
	 * @param int    $sumpoints - sum of assurance points
	 * @param string $experience_txt - Description for sum of experience points
	 * @param int    $sumexperience - sum of experience points
	 * @param int    $support - set to 1 if the output is for the support interface
	 * @param int    $log - if set to 1 also includes deleted assurances
	 */
	function output_assurances_footer(
			$points_txt,
			$sumpoints,
			$experience_txt,
			$sumexperience,
			$support,
			$log)
	{
?>
	<tr>
		<td colspan="<?=($support == 1) ? 5 : 3 ?>" class="DataTD"><strong><?=$points_txt?>:</strong></td>
		<td class="DataTD"><?=intval($sumpoints)?></td>
		<td class="DataTD">&nbsp;</td>
		<td class="DataTD"><strong><?=$experience_txt?>:</strong></td>
		<td class="DataTD"><?=intval($sumexperience)?></td>
<?
		if ($log == 1)
		{
?>
    	<td class="DataTD">&nbsp;</td>
<?
		}
?>
	</tr>
</table>
<br/>
<?
	}

	/**
	 * Render an assurance for a view
	 * @param array   $assurance - associative array containing the data from the `notary` table
	 * @param int     $userid - Id of the user whichs given/received assurances are displayed
	 * @param array   $other_user - associative array containing the other users data from the `users` table
	 * @param int     $support - set to 1 if the output is for the support interface
	 * @param string  $ticketno - ticket number currently set in the support interface
	 * @param int     $log - if set to 1 also includes deleted assurances
	 */
	function output_assurances_row(
			$assurance,
			$userid,
			$other_user,
			$support,
			$ticketno,
			$log)
	{
		$assuranceid = intval($assurance['id']);
		$date = $assurance['date'];
		$when = $assurance['when'];
		$awarded = intval($assurance['calc_awarded']);
		$points = intval($assurance['points']);
		$location = $assurance['location'];
		$method = $assurance['method'] ? _($assurance['method']) : '';
		$experience = intval($assurance['experience']);
		$revoked = $assurance['deleted'] !== NULL_DATETIME;

		$email = show_email_link($other_user);
		$name = show_user_link($other_user);

		if ($support == 1) {
			$log = 1;
		}

		$tdstyle="";
		$emopen="";
		$emclose="";

		if ($awarded == $points)
		{
			if ($awarded == 0)
			{
				if ($when < "2006-09-01")
				{
					$tdstyle="style='background-color: #ffff80'";
					$emopen="<em>";
					$emclose="</em>";
				}
			}
		}
?>
	<tr>
		<td class="DataTD" <?=$tdstyle?>><?=$emopen?><?=$assuranceid?><?=$emclose?></td>
		<td class="DataTD" <?=$tdstyle?>><?=$emopen?><?=$date?><?=$emclose?></td>
<?
		if ($support == 1)
		{
?>
		<td class="DataTD" <?=$tdstyle?>><?=$emopen?><?=$when?><?=$emclose?></td>
		<td class="DataTD" <?=$tdstyle?>><?=$emopen?><?=$email?><?=$emclose?></td>
<?
		}
?>
		<td class="DataTD" <?=$tdstyle?>><?=$emopen?><?=$name?><?=$emclose?></td>
		<td class="DataTD" <?=$tdstyle?>><?=$emopen?><?=$revoked ? sprintf("<strong style='color: red'>%s</strong>",_("Revoked")) : $awarded?><?=$emclose?></td>
		<td class="DataTD" <?=$tdstyle?>><?=$emopen?><?=sanitizeHTML($location)?><?=$emclose?></td>
		<td class="DataTD" <?=$tdstyle?>><?=$emopen?><?=$method?><?=$emclose?></td>
		<td class="DataTD" <?=$tdstyle?>><?=$emopen?><?=$experience?$experience:'&nbsp;'?><?=$emclose?></td>
<?
		if ($log == 1)
		{
			if ($revoked == true)
			{
?>
		<td class="DataTD" <?=$tdstyle?>><?=$assurance['deleted']?></td>
<?
			} elseif ($support == 1) {
?>
		<td class="DataTD" <?=$tdstyle?>><?=$emopen?><a href="account.php?id=43&amp;userid=<?=intval($userid)?>&amp;assurance=<?=intval($assuranceid)?>&amp;csrf=<?=make_csrf('admdelassurance')?>&amp;ticketno=<?=sanitizeHTML($ticketno)?>" onclick="return confirm('<?=sprintf(_("Are you sure you want to revoke the assurance with ID &quot;%s&quot;?"),$assuranceid)?>');"><?=_("Revoke")?></a><?=$emclose?></td>
<?
			} else {
?>
		<td class="DataTD" <?=$tdstyle?>>&nbsp;</td>
<?
			}
		}
?>
	</tr>
<?
	}

	function output_summary_header()
	{
?>
<table align="center" valign="middle" border="0" cellspacing="0" cellpadding="0" class="wrapper">
    <tr>
	<td colspan="4" class="title"><?=_("Summary of your Points")?></td>
    </tr>
    <tr>
	<td class="DataTD"><strong><?=_("Description")?></strong></td>
	<td class="DataTD"><strong><?=_("Points")?></strong></td>
	<td class="DataTD"><strong><?=_("Countable Points")?></strong></td>
	<td class="DataTD"><strong><?=_("Remark")?></strong></td>
    </tr>
<?
	}

	function output_summary_footer()
	{
?>
</table>
<br/>
<?
	}

	function output_summary_row($title,$points,$points_countable,$remark)
	{
?>
    <tr>
	<td class="DataTD"><strong><?=$title?></strong></td>
	<td class="DataTD"><?=$points?></td>
	<td class="DataTD"><?=$points_countable?></td>
	<td class="DataTD"><?=$remark?></td>
    </tr>
<?
	}


// ************* output given assurances ******************

	/**
	 * Helper function to render assurances given by the user
	 * @param int  $userid
	 * @param int& $sum_points - [out] sum of given points
	 * @param int& $sum_experience - [out] sum of experience points gained
	 * @param int  $support - set to 1 if the output is for the support interface
	 * @param string $ticketno - the ticket number set in the support interface
	 * @param int  $log - if set to 1 also includes deleted assurances
	 */
	function output_given_assurances_content(
			$userid,
			&$sum_points,
			&$sum_experience,
			$support,
			$ticketno,
			$log)
	{
		$sum_points = 0;
		$sum_experience = 0;
		$res = get_given_assurances(intval($userid), $log);
		while($row = mysql_fetch_assoc($res))
		{
			$assuree = get_user(intval($row['to']));
			calc_experience($row, $sum_points, $sum_experience);
			output_assurances_row($row, $userid, $assuree, $support, $ticketno, $log);
		}
	}

// ************* output received assurances ******************

	/**
	 * Helper function to render assurances received by the user
	 * @param int  $userid
	 * @param int& $sum_points - [out] sum of received points
	 * @param int& $sum_experience - [out] sum of experience points the assurers gained
	 * @param int  $support - set to 1 if the output is for the support interface
	 * @param string $ticketno - the ticket number set in the support interface
	 * @param int  $log - if set to 1 also includes deleted assurances
	 */
	function output_received_assurances_content(
			$userid,
			&$sum_points,
			&$sum_experience,
			$support,
			$ticketno,
			$log)
	{
		$sum_points = 0;
		$sum_experience = 0;
		$res = get_received_assurances(intval($userid), $log);
		while($row = mysql_fetch_assoc($res))
		{
			$fromuser = get_user(intval($row['from']));
			calc_assurances($row, $sum_points, $sum_experience);
			output_assurances_row($row, $userid, $fromuser, $support, $ticketno, $log);
		}
	}

// ************* output summary table ******************

	function check_date_limit ($userid,$age)
	{
		$dob = date("Y-m-d", mktime(0,0,0,date("m"),date("d"),date("Y")-$age));
		$res = query_init ("select id from `users` where `id`='".$userid."' and `dob` < '$dob'");
		return intval(query_get_number_of_rows($res));
	}

	function max_points($userid)
	{
		return output_summary_content ($userid,0);
	}

	function output_summary_content($userid,$display_output)
	{
		$sum_points = 0;
		$sum_experience = 0;
		$sum_experience_other = 0;
		$max_points = 100;
		$max_experience = 50;

		$experience_limit_reached_txt = _("Limit reached");

		if (check_date_limit($userid,18) != 1)
		{
			$max_experience = 10;
			$experience_limit_reached_txt = _("Limit given by PoJAM reached");
		}
		if (check_date_limit($userid,14) != 1)
		{
			$max_experience = 0;
			$experience_limit_reached_txt = _("Limit given by PoJAM reached");
		}

		$res = get_received_assurances_summary($userid);
		while($row = mysql_fetch_assoc($res))
		{
			$points = calc_awarded($row);

			if ($points > $max_points)			// limit to 100 points, above is experience (needs to be fixed)
			{
				$sum_experience_other = $sum_experience_other+($points-$max_points)*intval($row['number']);
				$points = $max_points;
			}
			$sum_points += $points*intval($row['number']);
		}

		$res = get_given_assurances_summary($userid);
		while($row = mysql_fetch_assoc($res))
		{
			switch ($row['method'])
			{
				case 'Face to Face Meeting':	 		// count Face to Face only
					$sum_experience += 2*intval($row['number']);
					break;
			}

		}

		if ($sum_points > $max_points)
			{
			$sum_points_countable = $max_points;
			$remark_points = _("Limit reached");
			}
		else
			{
			$sum_points_countable = $sum_points;
			$remark_points = "&nbsp;";
			}
		if ($sum_experience > $max_experience)
			{
			$sum_experience_countable = $max_experience;
			$remark_experience = $experience_limit_reached_txt;
			}
		else
			{
			$sum_experience_countable = $sum_experience;
			$remark_experience = "&nbsp;";
			}

		if ($sum_experience_countable + $sum_experience_other > $max_experience)
			{
			$sum_experience_other_countable = $max_experience-$sum_experience_countable;
			$remark_experience_other = $experience_limit_reached_txt;
			}
		else
			{
			$sum_experience_other_countable = $sum_experience_other;
			$remark_experience_other = "&nbsp;";
			}

		if ($sum_points_countable < $max_points)
			{
			if ($sum_experience_countable != 0)
				$remark_experience = _("Points on hold due to less assurance points");
			$sum_experience_countable = 0;
			if ($sum_experience_other_countable != 0)
				$remark_experience_other = _("Points on hold due to less assurance points");
			$sum_experience_other_countable = 0;
			}

		$issue_points = 0;
		$cats_test_passed = get_cats_state ($userid);
		if ($cats_test_passed == 0)
		{
			$issue_points_txt = "<strong style='color: red'>"._("You have to pass the CAcert Assurer Challenge (CATS-Test) to be an Assurer")."</strong>";
			if ($sum_points_countable < $max_points)
			{
				$issue_points_txt = "<strong style='color: red'>";
				$issue_points_txt .= sprintf(_("You need %s assurance points and the passed CATS-Test to be an Assurer"), intval($max_points));
				$issue_points_txt .= "</strong>";
			}
		}
		else
		{
			$experience_total = $sum_experience_countable+$sum_experience_other_countable;
			$issue_points_txt = "";
			if ($sum_points_countable == $max_points)
				$issue_points = 10;
			if ($experience_total >= 10)
				$issue_points = 15;
			if ($experience_total >= 20)
				$issue_points = 20;
			if ($experience_total >= 30)
				$issue_points = 25;
			if ($experience_total >= 40)
				$issue_points = 30;
			if ($experience_total >= 50)
				$issue_points = 35;
			if ($issue_points != 0)
				$issue_points_txt = sprintf(_("You may issue up to %s points"),$issue_points);
		}
		if ($display_output)
		{
			output_summary_row (_("Assurance Points you received"),$sum_points,$sum_points_countable,$remark_points);
			output_summary_row (_("Total Experience Points by Assurance"),$sum_experience,$sum_experience_countable,$remark_experience);
			output_summary_row (_("Total Experience Points (other ways)"),$sum_experience_other,$sum_experience_other_countable,$remark_experience_other);
			output_summary_row (_("Total Points"),"&nbsp;",$sum_points_countable + $sum_experience_countable + $sum_experience_other_countable,$issue_points_txt);
		}
		return $issue_points;
	}

	/**
	 * Render assurances given by the user
	 * @param int $userid
	 * @param int $support - set to 1 if the output is for the support interface
	 * @param string $ticketno - the ticket number set in the support interface
	 * @param int $log - if set to 1 also includes deleted assurances
	 */
	function output_given_assurances($userid, $support=0, $ticketno='', $log=0)
	{
		output_assurances_header(
				_("Assurance Points You Issued"),
				$support,
				$log);

		output_given_assurances_content(
				$userid,
				$sum_points,
				$sum_experience,
				$support,
				$ticketno,
				$log);

		output_assurances_footer(
				_("Total Points Issued"),
				$sum_points,
				_("Total Experience Points"),
				$sum_experience,
				$support,
				$log);
	}

	/**
	 * Render assurances received by the user
	 * @param int $userid
	 * @param int $support - set to 1 if the output is for the support interface
	 * @param string $ticketno - the ticket number set in the support interface
	 * @param int $log - if set to 1 also includes deleted assurances
	 */
	function output_received_assurances($userid, $support=0, $ticketno='', $log=0)
	{
		output_assurances_header(
				_("Assurance Points You Received"),
				$support,
				$log);

		output_received_assurances_content(
				$userid,
				$sum_points,
				$sum_experience,
				$support,
				$ticketno,
				$log);

		output_assurances_footer(
				_("Total Points Received"),
				$sum_points,
				_("Total Experience Points"),
				$sum_experience,
				$support,
				$log);
	}

	function output_summary($userid)
	{
		output_summary_header();
		output_summary_content($userid,1);
		output_summary_footer();
	}

	function output_end_of_page()
	{
?>
	<p>[ <a href='javascript:history.go(-1)'><?=_("Go Back")?></a> ]</p>
<?
	}

	//functions to do with recording user agreements
	/**
	 * write_user_agreement()
	 * writes a new record to the table user_agreement
	 *
	 * @param mixed $memid
	 * @param mixed $document
	 * @param mixed $method
	 * @param mixed $comment
	 * @param integer $active
	 * @param integer $secmemid
	 * @return
	 */
	function write_user_agreement($memid, $document, $method, $comment, $active=1, $secmemid=0){
	// write a new record to the table user_agreement
		$query="insert into `user_agreements` set `memid`=".intval($memid).", `secmemid`=".intval($secmemid).
			",`document`='".mysql_real_escape_string($document)."',`date`=NOW(), `active`=".intval($active).",`method`='".mysql_real_escape_string($method)."',`comment`='".mysql_real_escape_string($comment)."'" ;
		$res = mysql_query($query);
	}

	/**
	 * get_user_agreement_status()
	 *  returns 1 if the user has an entry for the given type in user_agreement, 0 if no entry is recorded
	 * @param mixed $memid
	 * @param string $type
	 * @return
	 */
	function get_user_agreement_status($memid, $type="CCA"){
		$query="SELECT u.`document` FROM `user_agreements` u
			WHERE u.`document` = '" . mysql_real_escape_string($type) . "' AND u.`memid`=" . intval($memid) ;
		$res = mysql_query($query);
		if(mysql_num_rows($res) <=0){
			return 0;
		}else{
			return 1;
		}
	}

	/**
	 * Get the first user_agreement entry of the requested type
	 * @param int $memid
	 * @param string $type - the type of user agreement, by default all
	 *     agreements are listed
	 * @param int $active - whether to get active or passive agreements:
	 *     0 := passive
	 *     1 := active
	 *     null := both
	 * @return array(string=>mixed) - an associative array containing
	 *     'document', 'date', 'method', 'comment', 'active'
	 */
	function get_first_user_agreement($memid, $type=null, $active=null){
		$filter = '';
		if (!is_null($type)) {
			$filter .= " AND u.`document` = '".mysql_real_escape_string($type)."'";
		}

		if (!is_null($active)) {
			$filter .= " AND u.`active` = ".intval($active);
		}

		$query="SELECT u.`document`, u.`date`, u.`method`, u.`comment`, u.`active` FROM `user_agreements` AS u
			WHERE u.`memid`=".intval($memid)."
				$filter
			ORDER BY u.`date` LIMIT 1";
		$res = mysql_query($query);
		if(mysql_num_rows($res) >0){
			$rec = mysql_fetch_assoc($res);
		}else{
			$rec=array();
		}
		return $rec;
	}

	/**
	 * Get the last user_agreement entry of the requested type
	 * @param int $memid
	 * @param string $type - the type of user agreement, by default all
	 *     agreements are listed
	 * @param int $active - whether to get active or passive agreements:
	 *     0 := passive,
	 *     1 := active,
	 *     null := both
	 * @return array(string=>mixed) - an associative array containing
	 *     'document', 'date', 'method', 'comment', 'active'
	 */
	function get_last_user_agreement($memid, $type=null, $active=null){
		$filter = '';
		if (!is_null($type)) {
			$filter .= " AND u.`document` = '".mysql_real_escape_string($type)."'";
		}

		if (!is_null($active)) {
			$filter .= " AND u.`active` = ".intval($active);
		}

		$query="SELECT u.`document`, u.`date`, u.`method`, u.`comment`, u.`active` FROM `user_agreements` AS u
			WHERE u.`memid`=".intval($memid)."
				$filter
			ORDER BY u.`date` DESC LIMIT 1";
		$res = mysql_query($query);
		if(mysql_num_rows($res) >0){
			$rec = mysql_fetch_assoc($res);
		}else{
			$rec=array();
		}
		return $rec;
	}

/**
 * Get the all user_agreement entries of the requested type
 * @param int $memid
 * @param string $type - the type of user agreement, by default all
 *     agreements are listed
 * @param int $active - whether to get an active or passive agreements:
 *     0 := passive,
 *     1 := active,
 *     null := both
 * @return resource - a mysql result set containing all agreements
 */
function get_user_agreements($memid, $type=null, $active=null){
	$filter = '';
	if (!is_null($type)) {
		$filter .= " AND u.`document` = '".mysql_real_escape_string($type)."'";
	}

	if (!is_null($active)) {
		$filter .= " AND u.`active` = ".intval($active);
	}

	$query="SELECT u.`document`, u.`date`, u.`method`, u.`comment`, u.`active` FROM `user_agreements` AS u
		WHERE u.`memid`=".intval($memid)."
			$filter
		ORDER BY u.`date`";
	return mysql_query($query);
}

	/**
	 * delete_user_agreement()
	 *  deletes all entries for a given type from user_agreement of a given user, if type is not given all
	 * @param mixed $memid
	 * @param string $type
	 * @return
	 */
	function delete_user_agreement($memid, $type=false){
		if ($type === false) {
			$filter = '';
		} else {
			$filter = " and `document` = '" . mysql_real_escape_string($type) . "'";
		}
		mysql_query("delete from `user_agreements` where `memid`=" . intval($memid) . $filter );
	}

	// functions for 6.php (assure somebody)

	function AssureHead($confirmation,$checkname)
	{
?>
<form method="post" action="wot.php">
<table align="center" valign="middle" border="0" cellspacing="0" cellpadding="0" class="wrapper" width="600">
	<tr>
		<td colspan="2" class="title"><?=$confirmation?></td>
	</tr>
	<tr>
		<td class="DataTD" colspan="2" align="left"><?=$checkname?></td>
	</tr>
<?
	}

	function AssureTextLine($field1,$field2)
	{
?>
	<tr>
		<td class="DataTD"><?=$field1.(empty($field1)?'':':')?></td>
		<td class="DataTD"><?=$field2?></td>
	</tr>
<?
	}

	function AssureBoxLine($type,$text,$checked)
	{
?>
	<tr>
		<td class="DataTD"><input type="checkbox" name="<?=$type?>" value="1" <?=$checked?"checked":""?>></td>
		<td class="DataTD"><?=$text?></td>
	</tr>
<?
	}

	function AssureMethodLine($text,$methods,$remark)
	{
		if (count($methods) != 1) {
?>
	<tr>
		<td class="DataTD"><?=$text.(empty($text)?'':':')?></td>
		<td class="DataTD">
			<select name="method">
<?
			foreach($methods as $val) {
?>
				<option value="<?=$val?>"><?=$val?></option>
<?
			}
?>
			</select>
			<br />
			<?=$remark?>
		</td>
	</tr>
<?
		} else {
?>
	<input type="hidden" name="method" value="<?=$methods[0]?>" />
<?
		}
	}

	function AssureInboxLine($type,$field,$value,$description)
	{
?>
	<tr>
		<td class="DataTD"><?=$field.(empty($field)?'':':')?></td>
		<td class="DataTD"><input type="text" name="<?=$type?>" value="<?=$value?>"><?=$description?></td>
	</tr>
<?
	}

	function AssureFoot($oldid,$confirm)
	{
?>
	<tr>
		<td class="DataTD" colspan="2">
			<input type="submit" name="process" value="<?=$confirm?>" />
			<input type="submit" name="cancel" value="<?=_("Cancel")?>" />
		</td>
	</tr>
</table>
<input type="hidden" name="pagehash" value="<?=$_SESSION['_config']['wothash']?>" />
<input type="hidden" name="oldid" value="<?=$oldid?>" />
</form>
<?
	}

	function account_email_delete($mailid){
	//deletes an email entry from an acount
	//revolkes all certifcates for that email address
	//called from www/account.php if($process != "" && $oldid == 2)
	//called from www/diputes.php if($type == "reallyemail") / if($action == "accept")
	//called from account_delete
		$mailid = intval($mailid);
		revoke_all_client_cert($mailid);
		$query = "update `email` set `deleted`=NOW() where `id`='$mailid'";
		mysql_query($query);
	}

	function account_domain_delete($domainid){
	//deletes an domain entry from an acount
	//revolkes all certifcates for that domain address
	//called from www/account.php if($process != "" && $oldid == 9)
	//called from www/diputes.php if($type == "reallydomain") / if($action == "accept")
	//called from account_delete
		$domainid = intval($domainid);
		revoke_all_server_cert($domainid);
		mysql_query(
			"update `domains`
			set `deleted`=NOW()
			where `id` = '$domainid'");
	}

	function account_delete($id, $arbno, $adminid){
	//deletes an account following the deleted account routnie V3
	// called from www/account.php if($oldid == 50 && $process != "")
	//change password
		$id = intval($id);
		$arbno = mysql_real_escape_string($arbno);
		$adminid = intval($adminid);
		$pool = 'abcdefghijklmnopqrstuvwxyz';
		$pool .= '0123456789!()§';
		$pool .= 'ABCDEFGHIJKLMNOPQRSTUVWXYZ';
		srand ((double)microtime()*1000000);
		$password="";
		for($index = 0; $index < 30; $index++)
		{
			$password .= substr($pool,(rand()%(strlen ($pool))), 1);
		}
		mysql_query("update `users` set `password`=sha1('".$password."') where `id`='".$id."'");

	//create new mail for arbitration number
		$query = "insert into `email` set `email`='".$arbno."@cacert.org',`memid`='".$id."',`created`=NOW(),`modified`=NOW(), `attempts`=-1";
		mysql_query($query);
		$emailid = mysql_insert_id();

	//set new mail as default
		$query = "update `users` set `email`='".$arbno."@cacert.org' where `id`='".$id."'";
		mysql_query($query);

	//delete all other email address
		$query = "select `id` from `email` where `memid`='".$id."' and `id`!='".$emailid."'" ;
		$res=mysql_query($query);
		while($row = mysql_fetch_assoc($res)){
			account_email_delete($row['id']);
		}

	//delete all domains
		$query = "select `id` from `domains` where `memid`='".$id."'";
		$res=mysql_query($query);
		while($row = mysql_fetch_assoc($res)){
			account_domain_delete($row['id']);
		}

	//clear alert settings
		mysql_query(
			"update `alerts` set
				`general`='0',
				`country`='0',
				`regional`='0',
				`radius`='0'
			where `memid`='$id'");

	//set default location
		$query = "update `users` set `locid`='2256755', `regid`='243', `ccid`='12' where `id`='".$id."'";
		mysql_query($query);

	//clear listings
		$query = "update `users` set `listme`=' ',`contactinfo`=' ' where `id`='".$id."'";
		mysql_query($query);

	//set lanuage to default
		//set default language
		mysql_query("update `users` set `language`='en_AU' where `id`='".$id."'");
		//delete secondary langugaes
		mysql_query("delete from `addlang` where `userid`='".$id."'");

	//change secret questions
		for($i=1;$i<=5;$i++){
			$q="";
			$a="";
			for($index = 0; $index < 30; $index++)
			{
				$q .= substr($pool,(rand()%(strlen ($pool))), 1);
				$a .= substr($pool,(rand()%(strlen ($pool))), 1);
			}
			$query = "update `users` set `Q$i`='$q', `A$i`='$a' where `id`='".$id."'";
			mysql_query($query);
		}

	//change personal information to arbitration number and DOB=1900-01-01
		$query = "update `users` set `fname`='".$arbno."',
			`mname`='".$arbno."',
			`lname`='".$arbno."',
			`suffix`='".$arbno."',
			`dob`='1900-01-01'
			where `id`='".$id."'";
		mysql_query($query);

	//clear all admin and board flags
		mysql_query(
			"update `users` set
				`assurer`='0',
				`assurer_blocked`='0',
				`codesign`='0',
				`orgadmin`='0',
				`ttpadmin`='0',
				`locadmin`='0',
				`admin`='0',
				`adadmin`='0',
				`tverify`='0',
				`board`='0'
			where `id`='$id'");

	//block account
		mysql_query("update `users` set `locked`='1' where `id`='$id'");  //, `deleted`=Now()
	}


	function check_email_exists($email){
	// called from includes/account.php if($process != "" && $oldid == 1)
	// called from includes/account.php	if($oldid == 50 && $process != "")
		$email = mysql_real_escape_string($email);
		$query = "select 1 from `email` where `email`='$email' and `deleted`=0";
		$res = mysql_query($query);
		return mysql_num_rows($res) > 0;
	}

	function check_gpg_cert_running($uid,$cca=0){
		//if $cca =0 if just expired, =1 if CCA retention +3 month should be obeyed
		// called from includes/account.php	if($oldid == 50 && $process != "")
		$uid = intval($uid);
		if (0==$cca) {
			$query = "select 1 from `gpg` where `memid`='$uid' and `expire`>NOW()";
		}else{
			$query = "select 1 from `gpg` where `memid`='$uid' and `expire`>(NOW()-90*86400)";
		}
		$res = mysql_query($query);
		return mysql_num_rows($res) > 0;
	}

	function check_client_cert_running($uid,$cca=0){
		//if $cca =0 if just expired, =1 if CCA retention +3 month should be obeyed
		// called from includes/account.php	if($oldid == 50 && $process != "")
		$uid = intval($uid);
		if (0==$cca) {
			$query1 = "select 1 from `emailcerts` where `memid`='$uid' and `expire`>NOW() and `revoked`<`created`";
			$query2 = "select 1 from `emailcerts` where `memid`='$uid' and `revoked`>NOW()";
		}else{
			$query1 = "select 1 from `emailcerts` where `memid`='$uid' and `expire`>(NOW()-90*86400)  and `revoked`<`created`";
			$query2 = "select 1 from `emailcerts` where `memid`='$uid' and `revoked`>(NOW()-90*86400)";
		}
		$res = mysql_query($query1);
		$r1 = mysql_num_rows($res)>0;
		$res = mysql_query($query2);
		$r2 = mysql_num_rows($res)>0;
		return !!($r1 || $r2);
	}

	function check_server_cert_running($uid,$cca=0){
		//if $cca =0 if just expired, =1 if CCA retention +3 month should be obeyed
		// called from includes/account.php	if($oldid == 50 && $process != "")
		$uid = intval($uid);
		if (0==$cca) {
			$query1 = "
				select 1 from `domaincerts` join `domains`
					on `domaincerts`.`domid` = `domains`.`id`
				where `domains`.`memid` = '$uid'
					and `domaincerts`.`expire` > NOW()
					and `domaincerts`.`revoked` < `domaincerts`.`created`";
			$query2 = "
				select 1 from `domaincerts` join `domains`
					on `domaincerts`.`domid` = `domains`.`id`
				where `domains`.`memid` = '$uid'
					and `revoked`>NOW()";
		}else{
			$query1 = "
				select 1 from `domaincerts` join `domains`
					on `domaincerts`.`domid` = `domains`.`id`
				where `domains`.`memid` = '$uid'
					and `expire`>(NOW()-90*86400)
					and `revoked`<`created`";
			$query2 = "
				select 1 from `domaincerts` join `domains`
					on `domaincerts`.`domid` = `domains`.`id`
				where `domains`.`memid` = '$uid'
					and `revoked`>(NOW()-90*86400)";
		}
		$res = mysql_query($query1);
		$r1 = mysql_num_rows($res)>0;
		$res = mysql_query($query2);
		$r2 = mysql_num_rows($res)>0;
		return !!($r1 || $r2);
	}

	function check_is_orgadmin($uid){
		// called from includes/account.php	if($oldid == 50 && $process != "")
		$uid = intval($uid);
		$query = "select 1 from `org` where `memid`='$uid' and `deleted`=0";
		$res = mysql_query($query);
		return mysql_num_rows($res) > 0;
	}


	// revokation of certificates
	function revoke_all_client_cert($mailid){
		//revokes all client certificates for an email address
		$mailid = intval($mailid);
		$query = "select `emailcerts`.`id`
			from `emaillink`,`emailcerts` where
			`emaillink`.`emailid`='$mailid' and `emaillink`.`emailcertsid`=`emailcerts`.`id` and `emailcerts`.`revoked`=0
			group by `emailcerts`.`id`";
		$dres = mysql_query($query);
		while($drow = mysql_fetch_assoc($dres)){
			mysql_query("update `emailcerts` set `revoked`='1970-01-01 10:00:01', `disablelogin`=1 where `id`='".$drow['id']."'");
		}
	}

	function revoke_all_server_cert($domainid){
		//revokes all server certs for an domain
		$domainid = intval($domainid);
		$query =
			"select `domaincerts`.`id`
				from `domaincerts`
				where `domaincerts`.`domid` = '$domainid'
			union distinct
			select `domaincerts`.`id`
				from `domaincerts`, `domlink`
				where `domaincerts`.`id` = `domlink`.`certid`
				and `domlink`.`domid` = '$domainid'";
		$dres = mysql_query($query);
		while($drow = mysql_fetch_assoc($dres))
		{
			mysql_query(
			"update `domaincerts`
				set `revoked`='1970-01-01 10:00:01'
				where `id` = '".$drow['id']."'
				and `revoked` = 0");
		}
	}

	function revoke_all_private_cert($uid){
		//revokes all certificates linked to a personal accounts
		//gpg revokation needs to be added to a later point
		$uid=intval($uid);
		$query = "select `id` from `email` where `memid`='".$uid."'";
		$res=mysql_query($query);
		while($row = mysql_fetch_assoc($res)){
			revoke_all_client_cert($row['id']);
		}


		$query = "select `id` from `domains` where `memid`='".$uid."'";
		$res=mysql_query($query);
		while($row = mysql_fetch_assoc($res)){
			revoke_all_server_cert($row['id']);
		}
	}

	/**
	 * check_date_format()
	 * checks if the date is entered in the right date format YYYY-MM-DD and
	 * if the date is after the 1st January of the given year
	 *
	 * @param mixed $date
	 * @param integer $year
	 * @return
	 */
	function check_date_format($date, $year=2000){
		if (!strpos($date,'-')) {
			return FALSE;
		}
		$arr=explode('-',$date);

		if ((count($arr)!=3)) {
			return FALSE;
		}
		if (intval($arr[0])<=$year) {
			return FALSE;
		}
		if (intval($arr[1])>12 or intval($arr[1])<=0) {
			return FALSE;
		}
		if (intval($arr[2])>31 or intval($arr[2])<=0) {
			return FALSE;
		}

		return checkdate( intval($arr[1]), intval($arr[2]), intval($arr[0]));

	}

	/**
	 * check_date_difference()
	 * returns false if the date is larger then today + time diffrence
	 *
	 * @param mixed $date
	 * @param integer $diff
	 * @return
	 */
	function check_date_difference($date, $diff=1){
		return (strtotime($date)<=time()+$diff*86400);
	}

	// table layout for organisation
	/**
	 * org_edit_org_table()
	 *
	 * @param mixed $orgname
	 * @param mixed $contactmail
	 * @param mixed $town
	 * @param mixed $state
	 * @param mixed $country
	 * @param mixed $comment
	 * @param integer $type  0 - new, 1, edit
	 * @return
	 */
	function org_edit_org_table($orgname, $contactmail, $town, $state, $country, $comment, $type=0){
		if ($type > 0) {
			$title = _('Edit Organisation');
			$action = _('Update');
		} else {
			$title = _('New Organisation');
			$action = _('Next');
		}
		org_edit_org_table_header($title);
		org_edit_org_table_row(_('Organisation Name'), 'O', $orgname, 64);
		org_edit_org_table_row(_('Contact Email'), 'contact', $contactmail, 255);
		org_edit_org_table_row(_('Town/Suburb'), 'L', $town, 128);
		org_edit_org_table_row(_('State/Province'), 'ST', $state, 128);
		org_edit_org_table_country(_('Country'), 'C', $country, 2);
		org_edit_org_table_comment(_('Comments'), 'comments', $comment);
		org_edit_org_table_footer($action);
	}

	/**
	 * org_edit_org_table_header()
	 *
	 * @param mixed $title
	 * @return
	 */
	function org_edit_org_table_header($title){
?>
		<table align="center" valign="middle" border="0" cellspacing="0" cellpadding="0" class="wrapper">
			<tr>
				<td colspan="3" class="title"><?=$title?></td>
			</tr>
<?
	}

	/**
	 * org_edit_org_table_row()
	 *
	 * @param mixed $label
	 * @param mixed $name
	 * @param mixed $value
	 * @param mixed $length
	 * @return
	 */
	function org_edit_org_table_row($label, $name, $value, $length){
?>
			<tr>
				<td class="DataTD"><?=$label?>:</td>
				<td class="DataTD"><input type="text" name="<?=$name?>" value="<?=SanitizeHTML($value)?>" maxlength="<?=intval($length)?>" size="90"></td>
				<td class="DataTD"><? printf(_('max %d characters'),$length)?></td>
			</tr>
<?
	}

	/**
	 * org_edit_org_table_country()
	 *
	 * @param mixed $label
	 * @param mixed $name
	 * @param mixed $value
	 * @param mixed $length
	 * @return
	 */
	function org_edit_org_table_country($label, $name, $value, $length){
?>
			<tr>
				<td class="DataTD"><?=$label?>:</td>
				<td class="DataTD">
					<input type="text" name="<?=$name?>" value="<?=SanitizeHTML($value)?>" maxlength="<?=intval($length)?>" size="<?=intval($length)?>" />
					<? printf(_('(2 letter %s ISO code %s )'), '<a href="http://www.iso.org/iso/home/standards/country_codes/iso-3166-1_decoding_table.htm">', '</a>')?>
				</td>
				<td class="DataTD"><?=sprintf(_('max %d characters'),$length)?></td>
			</tr>
<?
	}

	/**
	 * org_edit_org_table_comment()
	 *
	 * @param mixed $label
	 * @param mixed $name
	 * @param mixed $value
	 * @return
	 */
	function org_edit_org_table_comment($label, $name, $value){
?>
			<tr>
				<td class="DataTD"><?=$label?>:</td>
				<td class="DataTD"><textarea name="<?=$name?>" cols=60 rows=10><?=SanitizeHTML($value)?></textarea></td>
				<td class="DataTD">&nbsp</td>
			</tr>
<?
	}

	/**
	 * org_edit_org_table_footer()
	 *
	 * @param mixed $label
	 * @return
	 */
	function org_edit_org_table_footer($label){
?>
			<tr>
				<td class="DataTD" colspan="3"><input type="submit" name="process" value="<?=$label?>"></td>
			</tr>
		</table>
<?
    }

	/**
	 * get_array_from_ini()
	 *  gets an array from an ini file and trims all entries
	 * @param mixed $inifile, path and filename of the ini file
	 * @return
	 */
	function get_array_from_ini($inifile){
		$array = parse_ini_file('../config/ttp.ini');
		ksort($array);
		foreach($array as $key => $value)
		{
			unset($array[$key]);
			$array[trim($key)] = trim($value);
		}
		return	$array;
	}

	/**
	*  create_selectbox_HTML()
	 *
	 * @param mixed $name, name for the select element
	 * @param mixed $options, array with the data for the dropdown
	 * @param string $value, TRUE if the value for the option should be added
	 * @param string $firstline, if the should be a first line like´Choose country
	 * @param string $selected, if selection matches option key the
	 *         entry is preselected in the dropdownbox
	 * @return
	 */
	function create_selectbox_HTML($name, array $options, $firstline = '', $value='', $selected = ''){
		$return_str='<select name="' . $name . '">';
		if (''!= $firstline) {
			$return_str .= '<option>' . $firstline .'</option>';
		}
		foreach ($options as $key => $avalue) {
			$return_str.='<option';
			if ($value) {
				$return_str.=' value="'.$avalue.'"';
			}
			if ($key==$selected){
				$return_str.=' selected="selected"';
			}
			$return_str.='>'.$key.'</option>';
		}
		$return_str.='</select>';
		return	$return_str;
	}

	//user function
	function get_user_id_from_email($email){
		$email = mysql_real_escape_string(trim($email));
		$res = query_init ("select `id` from `users` where `email` = '" . $email . "'");
		$row = query_getnextrow($res);

		return intval($row['id']);
	}

	function get_number_of_adminlog_entries($uid, $typeid, $hours=1){
		$uid = intval($uid);
		$typeid = intval($typeid);
		$hours = intval($hours);
		$res = query_init ("SELECT count(*) AS `no` FROM `adminlog`
			WHERE `adminid` = " . $uid . " AND `actiontypeid`=" . $typeid . " and `when` >  NOW() - INTERVAL " . $hours . " HOUR " );
		$row = query_getnextrow($res);

		return intval($row['no']);
	}

/**
 * write_se_log()
 *  writes an information to the adminlog
 *
 * @param int $uid - id of the user account
 * @param int $adminid - id of the admin
 * @param string $type - the operation that was performed on the user account
 * @param string $info - the ticket / arbitration number or other information
 * @return bool - true := success, false := error
 */
function write_se_log($uid, $adminid, $type, $info, $typeid=1){
	//records all support engineer actions changing a user account
	$uid = intval($uid);
	$adminid = intval($adminid);
	$type = mysql_real_escape_string($type);
	$info = mysql_real_escape_string($info);
	$typeid = intval($typeid);
	$query="insert into `adminlog` (`when`, `uid`, `adminid`,`type`,`information`,`actiontypeid`) values
		(Now(), $uid, $adminid, '$type', '$info', '$typeid')";
<<<<<<< HEAD
	mysql_query($query);
}

/**
 * Check if the entered information is a valid ticket or arbitration number
 * @param string $ticketno
 * @return bool
 */
function valid_ticket_number($ticketno){
	//a arbitration case
	//d dispute action
	//s support case
	//m board motion
	$pattern='/[adsmADSM]\d{8}\.\d+/';
	if (preg_match($pattern, $ticketno)) {
		return true;
	}
	return false;
}

// function for handling account/43.php
/**
 * Get all data of an account given by the id from the `users` table
 * @param int $userid - account id
 * @param int $deleted - states if deleted data should be visible , default = 0 - not visible
 * @return resource - a mysql result set
 */
function get_user_data($userid, $deleted=0){
	$userid = intval($userid);
	$filter='';
	if (0==$deleted) {
		$filter .=' and `users`.`deleted`=0';
	}
	$query = "select * from `users` where `users`.`id`='$userid' ".$filter;
	return mysql_query($query);
}

/**
 * Get the alert settings for a user
 * @param int $userid for the requested account
 * @return array - associative array
 */
function get_alerts($userid){
	return mysql_fetch_assoc(mysql_query("select * from `alerts` where `memid`='".intval($userid)."'"));
}

/**
 * Get all email addresses linked to the account
 * @param int    $userid
 * @param string $exclude - if given the email address will be excluded
 * @param int    $deleted - states if deleted data should be visible, default = 0 - not visible
 * @return resource - a mysql result set
 */
function get_email_addresses($userid, $exclude, $deleted=0){
	//should be entered in account/2.php
	$userid = intval($userid);
	$filter='';
	if (0==$deleted) {
		$filter .= ' and `deleted`=0';
	}
	if ($exclude) {
		$filter .= " and `email`!='".mysql_real_escape_string($exclude)."'";
	}
	$query = "select * from `email` where `memid`='".$userid."' and `hash`='' ".$filter." order by `created`";
	return mysql_query($query);
}

/**
 * Get all domains linked to the account
 * @param int $userid
 * @param int $deleted - states if deleted data should be visible, default = 0 - not visible
 * @return resource - a mysql result set
 */
function get_domains($userid, $deleted=0){
	//should be entered in account/9.php
	$userid = intval($userid);
	$filter='';
	if (0==$deleted) {
		$filter .= ' and `deleted`=0';
	}
	$query = "select * from `domains` where `memid`='".$userid."' and `hash`=''".$filter." order by `created`";
	return mysql_query($query);
}

/**
 * Get all training results for the account
 * @param int $userid
 * @return resource - a mysql result set
 */
function get_training_results($userid){
	//should be entered in account/55.php
	$userid = intval($userid);
	$query = "SELECT `CP`.`pass_date`, `CT`.`type_text`, `CV`.`test_text` ".
		" FROM `cats_passed` AS CP, `cats_variant` AS CV, `cats_type` AS CT ".
		" WHERE `CP`.`variant_id`=`CV`.`id` AND `CV`.`type_id`=`CT`.`id` AND `CP`.`user_id` ='".$userid."'".
		" ORDER BY `CP`.`pass_date`";
	return mysql_query($query);
}

/**
 * Get all SE log entries for the account
 * @param int $userid
 * @return resource - a mysql result set
 */
function get_se_log($userid){
	$userid = intval($userid);
	$query = "SELECT `adminlog`.`when`, `adminlog`.`type`, `adminlog`.`information`, `users`.`fname`, `users`.`lname`
		FROM `adminlog`, `users`
		WHERE `adminlog`.`adminid` = `users`.`id` and `adminlog`.`uid`=".$userid."
		ORDER BY `adminlog`.`when`";
	return mysql_query($query);
}

/**
 * Get all client certificates linked to the account
 * @param int $userid
 * @param int $viewall - states if expired certs should be visible, default = 0 - not visible
 * @return resource - a mysql result set
 */
function get_client_certs($userid, $viewall=0){
	//add to account/5.php
	$userid = intval($userid);
	$query = "select UNIX_TIMESTAMP(`emailcerts`.`created`) as `created`,
		UNIX_TIMESTAMP(`emailcerts`.`expire`) - UNIX_TIMESTAMP() as `timeleft`,
		UNIX_TIMESTAMP(`emailcerts`.`expire`) as `expired`,
		`emailcerts`.`expire`,
		`emailcerts`.`revoked` as `revoke`,
		UNIX_TIMESTAMP(`emailcerts`.`revoked`) as `revoked`,
		`emailcerts`.`id`,
		`emailcerts`.`CN`,
		`emailcerts`.`serial`,
		`emailcerts`.`disablelogin`,
		`emailcerts`.`description`
		from `emailcerts`
		where `emailcerts`.`memid`='".$userid."'";
	if($viewall == 0)
	{
		$query .= " AND `emailcerts`.`revoked`=0 AND `emailcerts`.`renewed`=0";
		$query .= " HAVING `timeleft` > 0";
	}
	$query .= " ORDER BY `emailcerts`.`modified` desc";
	return mysql_query($query);
}

/**
 * Get all server certs linked to the account
 * @param int $userid
 * @param int $viewall - states if expired certs should be visible, default = 0 - not visible
 * @return resource - a mysql result set
 */
function get_server_certs($userid, $viewall=0){
	//add to account/12.php
	$userid = intval($userid);
	$query = "select UNIX_TIMESTAMP(`domaincerts`.`created`) as `created`,
			UNIX_TIMESTAMP(`domaincerts`.`expire`) - UNIX_TIMESTAMP() as `timeleft`,
			UNIX_TIMESTAMP(`domaincerts`.`expire`) as `expired`,
			`domaincerts`.`expire`,
			`domaincerts`.`revoked` as `revoke`,
			UNIX_TIMESTAMP(`revoked`) as `revoked`,
			`domaincerts`.`CN`,
			`domaincerts`.`serial`,
			`domaincerts`.`id`,
			`domaincerts`.`description`
			from `domaincerts`,`domains`
			where `domains`.`memid`='".$userid."' and `domaincerts`.`domid`=`domains`.`id`";
	if($viewall == 0)
	{
		$query .= " AND `domaincerts`.`revoked`=0 AND `domaincerts`.`renewed`=0";
		$query .= " HAVING `timeleft` > 0";
	}
	$query .= " ORDER BY `domaincerts`.`modified` desc";
	return mysql_query($query);
}

/**
 * Get all gpg certs linked to the account
 * @param int $userid
 * @param int $viewall - states if expired certs should be visible, default = 0 - not visible
 * @return resource - a mysql result set
 */
function get_gpg_certs($userid, $viewall=0){
	//add to gpg/2.php
	$userid = intval($userid);
	$query = $query = "select UNIX_TIMESTAMP(`issued`) as `issued`,
			UNIX_TIMESTAMP(`expire`) - UNIX_TIMESTAMP() as `timeleft`,
			UNIX_TIMESTAMP(`expire`) as `expired`,
			`expire`, `id`, `level`, `email`, `keyid`, `description`
			from `gpg` where `memid`='".$userid."'";
	if ($viewall == 0) {
		$query .= " HAVING `timeleft` > 0";
	}
	$query .= " ORDER BY `issued` desc";
	return mysql_query($query);
}



/**
 * Show the table header to the email table for the admin log
 */
function output_log_email_header(){
	?>
	<tr>
		<td class="DataTD bold"><?= _("Email, primary bold") ?></td>
		<td class="DataTD bold"><?= _("Created") ?></td>
		<td class="DataTD bold"><?= _("Deleted") ?></td>
	</tr>

	<?
}
/**
 * Show all email data for the admin log
 * @param array  $row - associative array containing the column data
 * @param string $primary - if given the primary address is highlighted
 */
function output_log_email($row, $primary){
	$style = '';
	if ($row['deleted'] !== NULL_DATETIME) {
		$style = ' deletedemailaddress';
	} elseif ($primary == $row['email']) {
		$style = ' primaryemailaddress';
	}
	?>
	<tr>
		<td class="DataTD<?=$style?>"><?=$row['email']?></td>
		<td class="DataTD<?=$style?>"><?=$row['created']?></td>
		<td class="DataTD<?=$style?>"><?=$row['deleted']?></td>
	</tr>
	<?
}

/**
 * Show the table header to the domains table for the admin log
 */
function output_log_domains_header(){
	?>
	<tr>
		<td class="DataTD bold"><?= _("Domain") ?></td>
		<td class="DataTD bold"><?= _("Created") ?></td>
		<td class="DataTD bold"><?= _("Deleted") ?></td>
	</tr>

	<?
}

/**
 * Show the domain data for the admin log
 * @param array $row - associative array containing the column data
 */
function output_log_domains($row){
	$italic='';
	if ($row['deleted'] !== NULL_DATETIME) {
		$italic=' italic';
	}
	?>
	<tr>
		<td class="DataTD<?=$italic?>"><?=$row['domain']?></td>
		<td class="DataTD<?=$italic?>"><?=$row['created']?></td>
		<td class="DataTD<?=$italic?>"><?=$row['deleted']?></td>
	</tr>
	<?
}

/**
 * Show the table header to the user agreement table for the admin log
 */
function output_log_agreement_header(){
	?>
	<tr>
		<td class="DataTD bold"><?= _("Agreement") ?></td>
		<td class="DataTD bold"><?= _("Date") ?></td>
		<td class="DataTD bold"><?= _("Method") ?></td>
		<td class="DataTD bold"><?= _("Active ") ?></td>
	</tr>
	<?
}

/**
 * Show the agreement data for the admin log
 * @param array $row - associative array containing the column data
 */
function output_log_agreement($row){
	?>
	<tr>
		<td class="DataTD" ><?=$row['document']?></td>
		<td class="DataTD" ><?=$row['date']?></td>
		<td class="DataTD" ><?=$row['method']?></td>
		<td class="DataTD"><?= ($row['active']==0)? _('passive'):_('active')?></td>
	</tr>
	<?
}

/**
 * Show the table header to the training table
 */
function output_log_training_header(){
	//should be entered in account/55.php
	?>
	<tr>
		<td class="DataTD bold"><?= _("Agreement") ?></td>
		<td class="DataTD bold"><?= _("Test") ?></td>
		<td class="DataTD bold"><?= _("Variant") ?></td>
	</tr>
	<?
}

/**
 * Show the training data
 * @param array $row - associative array containing the column data
 */
function output_log_training($row){
	//should be entered in account/55.php
	?>
	<tr>
		<td class="DataTD"><?=$row['pass_date']?></td>
		<td class="DataTD"><?=$row['type_text']?></td>
		<td class="DataTD"><?=$row['test_text']?></td>
	</tr>
	<?
}

/**
 * Show the table header to the SE log table for the admin log
 * @param int $support - if support = 1 more information is visible
 */
function output_log_se_header($support=0){
	?>
	<tr>
		<td class="DataTD bold"><?= _("Date") ?></td>
		<td class="DataTD bold"><?= _("Type") ?></td>
		<?
		if (1 == $support) {
			?>
			<td class="DataTD bold"><?= _("Information") ?></td>
			<td class="DataTD bold"><?= _("Admin") ?></td>
			<?
		}
		?>
	</tr>
	<?
}

/**
 * Show the SE log data for the admin log
 * @param array $row - associative array containing the column data
 * @param int   $support - if support = 1 more information is visible
 */
function output_log_se($row, $support=0){
	//should be entered in account/55.php
	?>
	<tr>
		<td class="DataTD"><?=$row['when']?></td>
		<td class="DataTD"><?=$row['type']?></td>
		<?
		if (1 == $support) {
			?>
			<td class="DataTD"><?=$row['information']?></td>
			<td class="DataTD"><?=$row['fname'].' '.$row['lname']?></td>
			<?
		}
		?>
	</tr>
	<?
}

/**
 * Shows the table header to the client cert table
 * @param int  $support - if support = 1 some columns ar not visible
 * @param bool $readonly - whether elements to modify data should be hidden, default is `true`
 */
function output_client_cert_header($support=0, $readonly=true){
	//should be added to account/5.php
	?>
	<tr>
		<?
		if (!$readonly) {
			?>
			<td class="DataTD"><?=_("Renew/Revoke/Delete")?></td>
			<?
		}
		?>
		<td class="DataTD"><?=_("Status")?></td>
		<td class="DataTD"><?=_("Email Address")?></td>
		<td class="DataTD"><?=_("SerialNumber")?></td>
		<td class="DataTD"><?=_("Revoked")?></td>
		<td class="DataTD"><?=_("Expires")?></td>
		<td class="DataTD"><?=_("Login")?></td>
		<?
		if (1 != $support) {
			?>
			<td colspan="2" class="DataTD"><?=_("Comment *")?></td>
			<?
		}
		?>
	</tr>
	<?
}

/**
 * Show the client cert data
 * @param array $row - associative array containing the column data
 * @param int   $support - if support = 1 some columns are not visible
 * @param bool  $readonly - whether elements to modify data should be hidden, default is `true`
 */
function output_client_cert($row, $support=0, $readonly=true){
	//should be entered in account/5.php
	$verified="";
	if ($row['timeleft'] > 0) {
		$verified = _("Valid");
	} else {
		$verified = _("Expired");
	}

	if ($row['expired'] == 0) {
		$verified = _("Pending");
	}

	if ($row['revoked'] == 0) {
		$row['revoke'] = _("Not Revoked");
	} else {
		$verified = _("Revoked");
	}

	?>
	<tr>
	<?
	if (!$readonly) {
		if ($verified === _("Pending")) {
			?>
			<td class="DataTD">
				<input type="checkbox" name="delid[]" value="<?=intval($row['id'])?>">
			</td>
			<?

		} elseif ($verified === _("Revoked")) {
			?>
			<td class="DataTD">&nbsp;</td>
			<?

		} else {
			?>
			<td class="DataTD">
				<input type="checkbox" name="revokeid[]" value="<?=intval($row['id'])?>">
			</td>
			<?
		}
	}

	?>
	<td class="DataTD"><?=$verified?></td>
	<?

	if ($verified === _("Pending")) {
		?>
		<td class="DataTD"><?=(trim($row['CN'])=="" ? _("empty") : htmlspecialchars($row['CN']))?></td>
		<?
	} else {
		?>
		<td class="DataTD">
			<a href="account.php?id=6&amp;cert=<?=intval($row['id'])?>">
				<?=(trim($row['CN'])=="" ? _("empty") : htmlspecialchars($row['CN']))?>
			</a>
		</td>
		<?
	}

	?>
	<td class="DataTD"><?=$row['serial']?></td>
	<td class="DataTD"><?=$row['revoke']?></td>
	<td class="DataTD"><?=$row['expire']?></td>
	<td class="DataTD">
		<input type="checkbox" name="disablelogin_<?=intval($row['id'])?>" value="1" <?=$row['disablelogin']?"":"checked='checked'"?> <?=$readonly?'disabled="disabled"':''?>/>
		<input type="hidden" name="cert_<?=intval($row['id'])?>" value="1" />
	</td>
	<?

	if (1 != $support) {
		?>
		<td class="DataTD">
			<input name="comment_<?=intval($row['id'])?>" type="text" value="<?=htmlspecialchars($row['description'])?>" />
		</td>
		<?
		if (!$readonly) {
			?>
			<td class="DataTD">
				<input type="checkbox" name="check_comment_<?=intval($row['id'])?>" />
			</td>
			<?
		}
	}

	?>
	</tr>
	<?
}

/**
 * Show the table header to the server cert table
 * @param int  $support - if support = 1 some columns ar not visible
 * @param bool $readonly - whether elements to modify data should be hidden, default is `true`
 */
function output_server_certs_header($support=0, $readonly=true){
	//should be entered in account/12.php
	?>
	<tr>
	<?
		if (!$readonly) {
			?>
			<td class="DataTD"><?=_("Renew/Revoke/Delete")?></td>
			<?
		}
		?>
		<td class="DataTD"><?=_("Status")?></td>
		<td class="DataTD"><?=_("CommonName")?></td>
		<td class="DataTD"><?=_("SerialNumber")?></td>
		<td class="DataTD"><?=_("Revoked")?></td>
		<td class="DataTD"><?=_("Expires")?></td>
		<?
		if (1 != $support) {
			?>
			<td colspan="2" class="DataTD"><?=_("Comment *")?></td>
			<?
		}
	?>
	</tr>
	<?
}

/**
 * Show the server cert data
 * @param array $row - associative array containing the column data
 * @param int   $support - if support = 1 some columns are not visible
 * @param bool  $readonly - whether elements to modify data should be hidden, default is `true`
 */
function output_server_certs($row, $support=0, $readonly=true){
	//should be entered in account/12.php
	$verified="";
	if ($row['timeleft'] > 0) {
		$verified = _("Valid");
	} else {
		$verified = _("Expired");
	}

	if ($row['expired'] == 0) {
		$verified = _("Pending");
	}

	if ($row['revoked'] == 0) {
		$row['revoke'] = _("Not Revoked");
	} else {
		$verified = _("Revoked");
	}

	?>
	<tr>
	<?
	if (!$readonly) {
		if ($verified === _("Pending")) {
			?>
			<td class="DataTD">
				<input type="checkbox" name="delid[]" value="<?=intval($row['id'])?>"/>
			</td>
			<?
		} elseif($verified === _("Revoked")) {
			?>
			<td class="DataTD">&nbsp;</td>
			<?
		} else {
			?>
			<td class="DataTD">
				<input type="checkbox" name="revokeid[]" value="<?=intval($row['id'])?>"/>
			</td>
			<?
		}
	}

	?>
	<td class="DataTD"><?=$verified?></td>
	<?

	if ($verified === _("Pending")) {
		?>
		<td class="DataTD"><?=htmlspecialchars($row['CN'])?></td>
		<?
	} else {
		?>
		<td class="DataTD">
			<a href="account.php?id=15&amp;cert=<?=intval($row['id'])?>">
				<?=htmlspecialchars($row['CN'])?>
			</a>
		</td>
		<?
	}

	?>
	<td class="DataTD"><?=$row['serial']?></td>
	<td class="DataTD"><?=$row['revoke']?></td>
	<td class="DataTD"><?=$row['expire']?></td>
	<?

	if (1 != $support) {
		?>
		<td class="DataTD">
			<input name="comment_<?=intval($row['id'])?>" type="text" value="<?=htmlspecialchars($row['description'])?>" />
		</td>
		<?
		if (!$readonly) {
			?>
			<td class="DataTD">
				<input type="checkbox" name="check_comment_<?=intval($row['id'])?>" />
			</td>
			<?
		}
	}

	?>
	</tr>
	<?
}

/**
 * Show the table header to the gpg cert table
 * @param int  $support - if support = 1 some columns ar not visible
 * @param bool $readonly - whether elements to modify data should be hidden, default is `true`
 */
function output_gpg_certs_header($support=0, $readonly=true){
	// $readonly is currently ignored but kept for consistency
	?>
	<tr>
		<td class="DataTD"><?=_("Status")?></td>
		<td class="DataTD"><?=_("Email Address")?></td>
		<td class="DataTD"><?=_("Expires")?></td>
		<td class="DataTD"><?=_("Key ID")?></td>
		<?
		if (1 != $support) {
			?>
			<td colspan="2" class="DataTD"><?=_("Comment *")?></td>
			<?
		}
	?>
	</tr>
	<?
}

/**
 * Show the gpg cert data
 * @param array $row - associative array containing the column data
 * @param int   $support - if support = 1 some columns are not visible
 * @param bool  $readonly - whether elements to modify data should be hidden, default is `true`
 */
function output_gpg_certs($row, $support=0, $readonly=true){
	//should be entered in account/55.php
	$verified="";
	if ($row['timeleft'] > 0) {
		$verified = _("Valid");
	} else {
		$verified = _("Expired");
	}

	if ($row['expired'] == 0) {
		$verified = _("Pending");
	}

	?>
	<tr>
		<td class="DataTD"><?=$verified?></td>
	<?

	if($verified == _("Pending")) {
		?>
		<td class="DataTD"><?=htmlspecialchars($row['email'])?></td>
		<?
	} else {
		?>
		<td class="DataTD">
			<a href="gpg.php?id=3&amp;cert=<?=intval($row['id'])?>">
				<?=htmlspecialchars($row['email'])?>
			</a>
		</td>
		<?
	}

	?>
	<td class="DataTD"><?=$row['expire']?></td>
	<?

	if($verified == _("Pending")) {
		?>
		<td class="DataTD"><?=htmlspecialchars($row['keyid'])?></td>
		<?
	} else {
		?>
		<td class="DataTD">
			<a href="gpg.php?id=3&amp;cert=<?=intval($row['id'])?>">
				<?=htmlspecialchars($row['keyid'])?>
			</a>
		</td>
		<?
	}

	if (1 != $support) {
		?>
		<td class="DataTD">
			<input name="comment_<?=intval($row['id'])?>" type="text" value="<?=htmlspecialchars($row['description'])?>" />
		</td>
		<?
		if (!$readonly) {
			?>
			<td class="DataTD">
				<input type="checkbox" name="check_comment_<?=intval($row['id'])?>" />
			</td>
			<?
		}
	}

	?>
	</tr>
	<?
}

/**
 * revoke_assurance()
 * revokes an assurance and adjusts the old point calculation
 * @param mixed $assuranceid - id of the assurance
 * @param mixed $toid        - id of the assuree
 * @return
 */
function revoke_assurance($assuranceid, $toid){
	$assuranceid = intval($assuranceid);
	$toid = intval($toid);
	$points = 0;

	$query = "update `notary` set `deleted` = NOW() where `id` = '$assuranceid' LIMIT 1";
	mysql_query($query);
	recalculate_old_assurance_points($toid);
	fix_assurer_flag($toid);
}

/**
 * recalculates the old points of an assuree
 * @param int $toid        - id of the assuree
 */
function recalculate_old_assurance_points($toid){
	$query = "select * from `notary` where `to` = '$toid' and `method` != 'Administrative Increase' and `deleted` = 0 order by `when`";
	$res = mysql_query($query);
	while($row = mysql_fetch_assoc($res)){
		$maxToAward = max(100 - $points, 0);
		$newpoints = min($row['awarded'], $maxToAward);

		$points += $row['awarded'];

		$query = "update `notary` set `points` = '". (int)$newpoints ."' where `id`='" . (int)$row['id'] . "' LIMIT 1";
		mysql_query($query);
	}

=======
	return mysql_query($query);
>>>>>>> 77bb1aa3
}<|MERGE_RESOLUTION|>--- conflicted
+++ resolved
@@ -1666,8 +1666,7 @@
 	$typeid = intval($typeid);
 	$query="insert into `adminlog` (`when`, `uid`, `adminid`,`type`,`information`,`actiontypeid`) values
 		(Now(), $uid, $adminid, '$type', '$info', '$typeid')";
-<<<<<<< HEAD
-	mysql_query($query);
+	return mysql_query($query);
 }
 
 /**
@@ -2422,7 +2421,4 @@
 		mysql_query($query);
 	}
 
-=======
-	return mysql_query($query);
->>>>>>> 77bb1aa3
 }