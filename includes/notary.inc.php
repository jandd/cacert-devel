<? /*
    LibreSSL - CAcert web application
    Copyright (C) 2004-2011  CAcert Inc.

    This program is free software; you can redistribute it and/or modify
    it under the terms of the GNU General Public License as published by
    the Free Software Foundation; version 2 of the License.

    This program is distributed in the hope that it will be useful,
    but WITHOUT ANY WARRANTY; without even the implied warranty of
    MERCHANTABILITY or FITNESS FOR A PARTICULAR PURPOSE.  See the
    GNU General Public License for more details.

    You should have received a copy of the GNU General Public License
    along with this program; if not, write to the Free Software
    Foundation, Inc., 51 Franklin Street, Fifth Floor, Boston, MA  02110-1301  USA
*/

define('NULL_DATETIME', '0000-00-00 00:00:00');
define('THAWTE_REVOCATION_DATETIME', '2010-11-16 00:00:00');

	function query_init ($query)
	{
		return mysqli_query($_SESSION['mconn'], $query);
	}

	function query_getnextrow ($res)
	{
		$row1 = mysqli_fetch_assoc($res);
		return $row1;
	}

	function query_get_number_of_rows ($resultset)
	{
		return intval(mysqli_num_rows($resultset));
	}

	function get_number_of_assurances ($userid)
	{
		$res = query_init ("SELECT count(*) AS `list` FROM `notary`
			WHERE `method` = 'Face to Face Meeting' AND `from`='".intval($userid)."' and `deleted` = 0");
		$row = query_getnextrow($res);

		return intval($row['list']);
	}

	function get_number_of_ttpassurances ($userid)
	{
		$res = query_init ("SELECT count(*) AS `list` FROM `notary`
			WHERE (`method`='Trusted Third Parties' or `method`='TTP-Assisted') AND `to`='".intval($userid)."' and `deleted` = 0");
		$row = query_getnextrow($res);

		return intval($row['list']);
	}

	function get_number_of_assurees ($userid)
	{
		$res = query_init ("SELECT count(*) AS `list` FROM `notary`
			WHERE `method` = 'Face to Face Meeting' AND `to`='".intval($userid)."' and `deleted` = 0");
		$row = query_getnextrow($res);

		return intval($row['list']);
	}

	function get_top_assurer_position ($no_of_assurances)
	{
		$res = query_init ("SELECT count(*) AS `list` FROM `notary`
			WHERE `method` = 'Face to Face Meeting' and `deleted` = 0
			GROUP BY `from` HAVING count(*) > '".intval($no_of_assurances)."'");
		return intval(query_get_number_of_rows($res)+1);
	}

	function get_top_assuree_position ($no_of_assurees)
	{
		$res = query_init ("SELECT count(*) AS `list` FROM `notary`
			WHERE `method` = 'Face to Face Meeting' and `deleted` = 0
			GROUP BY `to` HAVING count(*) > '".intval($no_of_assurees)."'");
		return intval(query_get_number_of_rows($res)+1);
	}

	/**
	 * Get the list of assurances given by the user
	 * @param int $userid - id of the assurer
	 * @param int $log - if set to 1 also includes deleted assurances
	 * @return resource - a MySQL result set
	 */
	function get_given_assurances($userid, $log=0)
	{
		$deleted='';
		if ($log == 0) {
			$deleted = ' and `deleted` = 0 ';
		}
		$res = query_init("select * from `notary` where `from`='".intval($userid)."' and `from` != `to` $deleted order by `id` asc");
		return $res;
	}

	/**
	 * Get the list of assurances received by the user
	 * @param int $userid - id of the assuree
	 * @param int $log - if set to 1 also includes deleted assurances
	 * @return resource - a MySQL result set
	 */
	function get_received_assurances($userid, $log=0)
	{
		$deleted='';
		if ($log == 0) {
			$deleted = ' and `deleted` = 0 ';
		}
		$res = query_init("select * from `notary` where `to`='".intval($userid)."' and `from` != `to` $deleted order by `id` asc  ");
		return $res;
	}

	function get_given_assurances_summary ($userid)
	{
		$res = query_init ("select count(*) as number,points,awarded,method from notary where `from`='".intval($userid)."' and `deleted` = 0 group by points,awarded,method");
		return $res;
	}

	function get_received_assurances_summary ($userid)
	{
		$res = query_init ("select count(*) as number,points,awarded,method from notary where `to`='".intval($userid)."' and `deleted` = 0 group by points,awarded,method");
		return $res;
	}

	function get_user ($userid)
	{
		$res = query_init ("select * from `users` where `id`='".intval($userid)."'");
		return mysqli_fetch_assoc($res);
	}

	function get_cats_state ($userid)
	{

		$res = query_init ("select * from `cats_passed` inner join `cats_variant` on `cats_passed`.`variant_id` = `cats_variant`.`id` and `cats_variant`.`type_id` = 1
			WHERE `cats_passed`.`user_id` = '".intval($userid)."'");
		return mysqli_num_rows($res);
	}


	/**
	 * Calculate awarded points (corrects some issues like out of range points
	 * or points that were issued by means that have been deprecated)
	 *
	 * @param array $row - associative array containing the data from the
	 *     `notary` table
	 * @return int - the awarded points for this assurance
	 */
	function calc_awarded($row)
	{
		// Back in the old days there was no `awarded` column => is now zero,
		// there the `points` column contained that data
		$points = max(intval($row['awarded']), intval($row['points']));

		// Set negative points to zero, yes there are such things in the database
		$points = max($points, 0);

		switch ($row['method'])
		{
			// These programmes have been revoked
			case 'Thawte Points Transfer':	  // revoke all Thawte-points     (as per arbitration)
			case 'CT Magazine - Germany':	   // revoke c't		   (only one test-entry)
			case 'Temporary Increase':	      // revoke 'temporary increase'  (Current usage breaks audit aspects, needs to be reimplemented)
				$points = 0;
				break;

			case 'Administrative Increase':	 // ignore AI with 2 points or less (historical for experiance points, now other calculation)
				if ($points <= 2)	       // maybe limit to 35/50 pts in the future?
					$points = 0;
				break;

			// TTP assurances, limit to 35
			case 'TTP-Assisted':
				$points = min($points, 35);
				break;

				// TTP TOPUP, limit to 30
			case 'TOPUP':
				$points = min($points, 30);

			// All these should be preserved for the time being
			case 'Unknown':			 // to be revoked in the future? limit to max 50 pts?
			case 'Trusted Third Parties':	     // to be revoked in the future? limit to max 35 pts?
			case '':				// to be revoked in the future? limit to max 50 pts?
			case 'Face to Face Meeting': // normal assurances (and superassurances?), limit to 35/50 pts in the future?
				break;

			default:				// should never happen ... ;-)
				$points = 0;
		}

		return $points;
	}


	/**
	 * Calculate the experience points from a given Assurance
	 *
	 * @param array  $row - [inout] associative array containing the data from
	 *     the `notary` table, the keys 'experience' and 'calc_awarded' will be
	 *     added
	 * @param int    $sum_points - [inout] the sum of already counted assurance
	 *     points the assurer issued
	 * @param int    $sum_experience - [inout] the sum of already counted
	 *     experience points that were awarded to the assurer
	 */
	function calc_experience(&$row, &$sum_points, &$sum_experience)
	{
		$row['calc_awarded'] = calc_awarded($row);

		// Don't count revoked assurances even if we are displaying them
		if ($row['deleted'] !== NULL_DATETIME) {
			$row['experience'] = 0;
			return;
		}

		$experience = 0;
		if ($row['method'] == "Face to Face Meeting")
		{
			$experience = 2;
		}
		$sum_experience += $experience;
		$row['experience'] = $experience;

		$sum_points += $row['calc_awarded'];
	}

	/**
	 * Calculate the points received from a received Assurance
	 * @param array  $row - [inout] associative array containing the data from
	 *     the `notary` table, the keys 'experience' and 'calc_awarded' will be
	 *     added
	 * @param int    $sum_points - [inout] the sum of already counted assurance
	 *     points the assuree received
	 * @param int    $sum_experience - [inout] the sum of already counted
	 *     experience points that were awarded to the assurer
	 */
	function calc_assurances(&$row, &$sum_points, &$sum_experience)
	{
		$row['calc_awarded'] = calc_awarded($row);
		$experience = 0;

		// High point values mean that some of them are experience points
		if ($row['calc_awarded'] > 100)
		{
			$experience = $row['calc_awarded'] - 100;		// needs to be fixed in the future (limit 50 pts and/or no experience if pts > 100)
			$row['calc_awarded'] = 100;
		}

		switch ($row['method'])
		{
			case 'Thawte Points Transfer':
			case 'CT Magazine - Germany':
			case 'Temporary Increase':	      // Current usage of 'Temporary Increase' may break audit aspects, needs to be reimplemented
				$experience = 0;
				$row['deleted'] = THAWTE_REVOCATION_DATETIME;
				break;
		}
		// Don't count revoked assurances even if we are displaying them
		if ($row['deleted'] !== NULL_DATETIME) {
			$row['experience'] = 0;
			return;
		}

		$sum_experience += $experience;
		$row['experience'] = $experience;
		$sum_points += $row['calc_awarded'];
	}

	/**
	 * Generate a link to the support engineer page for the user with the name
	 * of the user as link text
	 * @param array $user - associative array containing the data from the
	 *     `user` table
	 * @return string
	 */
	function show_user_link($user)
	{
		$name = trim($user['fname'].' '.$user['lname']);
		$userid = intval($user['id']);

		if($name == "")
		{
			if ($userid == 0) {
				$name = _("System");
			} else {
				$name = _("Deleted account");
			}
		}
		else
		{
			$name = "<a href='wot.php?id=9&amp;userid=".$userid."'>".sanitizeHTML($name)."</a>";
		}

		return $name;
	}

	/**
	 * Generate a link to the support engineer page for the user with the email
	 * address as link text
	 * @param array $user - associative array containing the data from the
	 *     `user` table
	 * @return string
	 */
	function show_email_link($user)
	{
		$email = trim($user['email']);
		if($email != "") {
			$email = "<a href='account.php?id=43&amp;userid=".intval($user['id'])."'>".sanitizeHTML($email)."</a>";
		}
		return $email;
	}

	function get_assurer_ranking($userid,&$num_of_assurances,&$rank_of_assurer)
	{
		$num_of_assurances = get_number_of_assurances (intval($userid));
		$rank_of_assurer = get_top_assurer_position($num_of_assurances);
	}

	function get_assuree_ranking($userid,&$num_of_assurees,&$rank_of_assuree)
	{
		$num_of_assurees = get_number_of_assurees (intval($userid));
		$rank_of_assuree = get_top_assuree_position($num_of_assurees);
	}

	/**
	 * Helper function to sum all assurance points received by the user
	 * @param int  $userid
	 */
	function get_received_assurance_points($userid)
	{
		$sum_points = 0;
		$sum_experience = 0;
		$res = get_received_assurances(intval($userid));
		while($row = mysqli_fetch_assoc($_SESSION['mconn'], $res))
		{
			calc_assurances($row, $sum_points, $sum_experience);
		}
		return $sum_points;
	}

	/**
	 * Helper function to sum all assurance points received by the user
	 * @param int  $userid
	 */
	function get_received_experience_points($userid)
	{
		$sum_points = 0;
		$sum_experience = 0;
		$res = get_received_assurances(intval($userid));

		// this loop sums experience points from recieved assurances
		// this happens when the member has assurances with more than 150 points (super assurances)
		// such points/assurances should be removed from the database. Afterwards, this logic can be removed.
		while($row = mysqli_fetch_assoc($_SESSION['mconn'],$res))
		{
			calc_assurances($row, $sum_points, $sum_experience);
		}

		$res = get_given_assurances(intval($userid));
		while($row = mysqli_fetch_assoc($_SESSION['mconn'],$res))
		{
			calc_experience($row, $sum_points, $sum_experience);
		}
		return $sum_experience;
	}

	/**
	 * Helper function to sum all points received by the user
	 * @param int  $userid
	 */
	function get_received_total_points($userid)
	{
		$assurance = min(100, get_received_assurance_points($userid));
		$experience = min(50, get_received_experience_points($userid));
		if($assurance < 100) {
			return $assurance;
		} else {
			return 100 + $experience;
		}
	}

	/**
         * Updates the assurance points in $_SESSION['profile']
         */
	function update_points_in_profile(){
		 $_SESSION['profile']['points'] = get_received_total_points($_SESSION['profile']['id']);
	}

// ************* html table definitions ******************

	function output_ranking($userid)
	{
		get_assurer_ranking($userid,$num_of_assurances,$rank_of_assurer);
		get_assuree_ranking($userid,$num_of_assurees,$rank_of_assuree);

?>
<table align="center" valign="middle" border="0" cellspacing="0" cellpadding="0" class="wrapper">
    <tr>
    	<td class="title"><?=_("Assurer Ranking")?></td>
    </tr>
    <tr>
	<td class="DataTD"><?=sprintf(_("You have made %s assurances which ranks you as the #%s top assurer."), intval($num_of_assurances), intval($rank_of_assurer) )?></td>
    </tr>
    <tr>
	<td class="DataTD"><?=sprintf(_("You have received %s assurances which ranks you as the #%s top assuree."), intval($num_of_assurees), intval($rank_of_assuree) )?></td>
    </tr>
</table>
<br/>
<?
	}

	/**
	 * Render header for the assurance table (same for given/received)
	 * @param string $title - The title for the table
	 * @param int    $support - set to 1 if the output is for the support interface
	 * @param int    $log - if set to 1 also includes deleted assurances
	 */
	function output_assurances_header($title, $support, $log)
	{
		$colspan = 7;
		if ($support == 1) {
			$colspan += 2;
		}
		if ($log == 1 || $support == 1) {
			$colspan += 1;
		}
?>
<table align="center" valign="middle" border="0" cellspacing="0" cellpadding="0" class="wrapper">
	<tr>
		<td colspan="<?=$colspan?>" class="title"><?=$title?></td>
	</tr>
	<tr>
		<td class="DataTD"><strong><?=_("ID")?></strong></td>
		<td class="DataTD"><strong><?=_("Date")?></strong></td>
<?
		if ($support == 1)
		{
?>
    	<td class="DataTD"><strong><?=_("When")?></strong></td>
    	<td class="DataTD"><strong><?=_("Email")?></strong></td>
<?
		}
?>
    	<td class="DataTD"><strong><?=_("Who")?></strong></td>
    	<td class="DataTD"><strong><?=_("Points")?></strong></td>
    	<td class="DataTD"><strong><?=_("Location")?></strong></td>
    	<td class="DataTD"><strong><?=_("Method")?></strong></td>
    	<td class="DataTD"><strong><?=_("Experience Points")?></strong></td>
<?
		if ($log == 1 || $support == 1)
		{
?>
		<td class="DataTD"><strong><?=_("Revoked")?></strong></td>
<?
		}
?>
    </tr>
<?
	}

	/**
	 * Render footer for the assurance table (same for given/received)
	 * @param string $points_txt - Description for sum of assurance points
	 * @param int    $sumpoints - sum of assurance points
	 * @param string $experience_txt - Description for sum of experience points
	 * @param int    $sumexperience - sum of experience points
	 * @param int    $support - set to 1 if the output is for the support interface
	 * @param int    $log - if set to 1 also includes deleted assurances
	 */
	function output_assurances_footer(
			$points_txt,
			$sumpoints,
			$experience_txt,
			$sumexperience,
			$support,
			$log)
	{
?>
	<tr>
		<td colspan="<?=($support == 1) ? 5 : 3 ?>" class="DataTD"><strong><?=$points_txt?>:</strong></td>
		<td class="DataTD"><?=intval($sumpoints)?></td>
		<td class="DataTD">&nbsp;</td>
		<td class="DataTD"><strong><?=$experience_txt?>:</strong></td>
		<td class="DataTD"><?=intval($sumexperience)?></td>
<?
		if ($log == 1 || $support == 1)
		{
?>
    	<td class="DataTD">&nbsp;</td>
<?
		}
?>
	</tr>
</table>
<br/>
<?
	}

	/**
	 * Render an assurance for a view
	 * @param array   $assurance - associative array containing the data from the `notary` table
	 * @param int     $userid - Id of the user whichs given/received assurances are displayed
	 * @param array   $other_user - associative array containing the other users data from the `users` table
	 * @param int     $support - set to 1 if the output is for the support interface
	 * @param string  $ticketno - ticket number currently set in the support interface
	 * @param int     $log - if set to 1 also includes deleted assurances
	 */
	function output_assurances_row(
			$assurance,
			$userid,
			$other_user,
			$support,
			$ticketno,
			$log)
	{
		$assuranceid = intval($assurance['id']);
		$date = $assurance['date'];
		$when = $assurance['when'];
		$awarded = intval($assurance['calc_awarded']);
		$points = intval($assurance['points']);
		$location = $assurance['location'];
		$method = $assurance['method'] ? _($assurance['method']) : '';
		$experience = intval($assurance['experience']);
		$revoked = $assurance['deleted'] !== NULL_DATETIME;

		$email = show_email_link($other_user);
		$name = show_user_link($other_user);

		if ($support == 1) {
			$log = 1;
		}

		$tdstyle="";
		$emopen="";
		$emclose="";

		if ($awarded == $points)
		{
			if ($awarded == 0)
			{
				if ($when < "2006-09-01")
				{
					$tdstyle="style='background-color: #ffff80'";
					$emopen="<em>";
					$emclose="</em>";
				}
			}
		}
?>
	<tr>
		<td class="DataTD" <?=$tdstyle?>><?=$emopen?><?=$assuranceid?><?=$emclose?></td>
		<td class="DataTD" <?=$tdstyle?>><?=$emopen?><?=$date?><?=$emclose?></td>
<?
		if ($support == 1)
		{
?>
		<td class="DataTD" <?=$tdstyle?>><?=$emopen?><?=$when?><?=$emclose?></td>
		<td class="DataTD" <?=$tdstyle?>><?=$emopen?><?=$email?><?=$emclose?></td>
<?
		}
?>
		<td class="DataTD" <?=$tdstyle?>><?=$emopen?><?=$name?><?=$emclose?></td>
		<td class="DataTD" <?=$tdstyle?>><?=$emopen?><?=$revoked ? sprintf("<strong style='color: red'>%s</strong>",_("Revoked")) : $awarded?><?=$emclose?></td>
		<td class="DataTD" <?=$tdstyle?>><?=$emopen?><?=sanitizeHTML($location)?><?=$emclose?></td>
		<td class="DataTD" <?=$tdstyle?>><?=$emopen?><?=$method?><?=$emclose?></td>
		<td class="DataTD" <?=$tdstyle?>><?=$emopen?><?=$experience?$experience:'&nbsp;'?><?=$emclose?></td>
<?
		if ($log == 1)
		{
			if ($revoked == true)
			{
?>
		<td class="DataTD" <?=$tdstyle?>><?=$assurance['deleted']?></td>
<?
			} elseif ($support == 1) {
?>
		<td class="DataTD" <?=$tdstyle?>><?=$emopen?><a href="account.php?id=43&amp;userid=<?=intval($userid)?>&amp;assurance=<?=intval($assuranceid)?>&amp;csrf=<?=make_csrf('admdelassurance')?>&amp;ticketno=<?=sanitizeHTML($ticketno)?>" onclick="return confirm('<?=sprintf(_("Are you sure you want to revoke the assurance with ID &quot;%s&quot;?"),$assuranceid)?>');"><?=_("Revoke")?></a><?=$emclose?></td>
<?
			} else {
?>
		<td class="DataTD" <?=$tdstyle?>>&nbsp;</td>
<?
			}
		}
?>
	</tr>
<?
	}

	function output_summary_header()
	{
?>
<table align="center" valign="middle" border="0" cellspacing="0" cellpadding="0" class="wrapper">
    <tr>
	<td colspan="4" class="title"><?=_("Summary of your Points")?></td>
    </tr>
    <tr>
	<td class="DataTD"><strong><?=_("Description")?></strong></td>
	<td class="DataTD"><strong><?=_("Points")?></strong></td>
	<td class="DataTD"><strong><?=_("Countable Points")?></strong></td>
	<td class="DataTD"><strong><?=_("Remark")?></strong></td>
    </tr>
<?
	}

	function output_summary_footer()
	{
?>
</table>
<br/>
<?
	}

	function output_summary_row($title,$points,$points_countable,$remark)
	{
?>
    <tr>
	<td class="DataTD"><strong><?=$title?></strong></td>
	<td class="DataTD"><?=$points?></td>
	<td class="DataTD"><?=$points_countable?></td>
	<td class="DataTD"><?=$remark?></td>
    </tr>
<?
	}


// ************* output given assurances ******************

	/**
	 * Helper function to render assurances given by the user
	 * @param int  $userid
	 * @param int& $sum_points - [out] sum of given points
	 * @param int& $sum_experience - [out] sum of experience points gained
	 * @param int  $support - set to 1 if the output is for the support interface
	 * @param string $ticketno - the ticket number set in the support interface
	 * @param int  $log - if set to 1 also includes deleted assurances
	 */
	function output_given_assurances_content(
			$userid,
			&$sum_points,
			&$sum_experience,
			$support,
			$ticketno,
			$log)
	{
		$sum_points = 0;
		$sum_experience = 0;
		$res = get_given_assurances(intval($userid), $log);
		while($row = mysqli_fetch_assoc($res))
		{
			$assuree = get_user(intval($row['to']));
			calc_experience($row, $sum_points, $sum_experience);
			output_assurances_row($row, $userid, $assuree, $support, $ticketno, $log);
		}
	}

// ************* output received assurances ******************

	/**
	 * Helper function to render assurances received by the user
	 * @param int  $userid
	 * @param int& $sum_points - [out] sum of received points
	 * @param int& $sum_experience - [out] sum of experience points the assurers gained
	 * @param int  $support - set to 1 if the output is for the support interface
	 * @param string $ticketno - the ticket number set in the support interface
	 * @param int  $log - if set to 1 also includes deleted assurances
	 */
	function output_received_assurances_content(
			$userid,
			&$sum_points,
			&$sum_experience,
			$support,
			$ticketno,
			$log)
	{
		$sum_points = 0;
		$sum_experience = 0;
		$res = get_received_assurances(intval($userid), $log);
		while($row = mysqli_fetch_assoc($res))
		{
			$fromuser = get_user(intval($row['from']));
			calc_assurances($row, $sum_points, $sum_experience);
			output_assurances_row($row, $userid, $fromuser, $support, $ticketno, $log);
		}
	}

// ************* output summary table ******************

	function check_date_limit ($userid,$age)
	{
		$dob = date("Y-m-d", mktime(0,0,0,date("m"),date("d"),date("Y")-$age));
		$res = query_init ("select id from `users` where `id`='".$userid."' and `dob` < '$dob'");
		return intval(query_get_number_of_rows($res));
	}

	function max_points($userid)
	{
		return output_summary_content ($userid,0);
	}

	function output_summary_content($userid,$display_output)
	{
		$sum_points = 0;
		$sum_experience = 0;
		$sum_experience_other = 0;
		$max_points = 100;
		$max_experience = 50;

		$experience_limit_reached_txt = _("Limit reached");

		if (check_date_limit($userid,18) != 1)
		{
			$max_experience = 10;
			$experience_limit_reached_txt = _("Limit given by PoJAM reached");
		}
		if (check_date_limit($userid,14) != 1)
		{
			$max_experience = 0;
			$experience_limit_reached_txt = _("Limit given by PoJAM reached");
		}

		$res = get_received_assurances_summary($userid);
		while($row = mysqli_fetch_assoc($res))
		{
			$points = calc_awarded($row);

			if ($points > $max_points)			// limit to 100 points, above is experience (needs to be fixed)
			{
				$sum_experience_other = $sum_experience_other+($points-$max_points)*intval($row['number']);
				$points = $max_points;
			}
			$sum_points += $points*intval($row['number']);
		}

		$res = get_given_assurances_summary($userid);
		while($row = mysqli_fetch_assoc($res))
		{
			switch ($row['method'])
			{
				case 'Face to Face Meeting':	 		// count Face to Face only
					$sum_experience += 2*intval($row['number']);
					break;
			}

		}

		if ($sum_points > $max_points)
			{
			$sum_points_countable = $max_points;
			$remark_points = _("Limit reached");
			}
		else
			{
			$sum_points_countable = $sum_points;
			$remark_points = "&nbsp;";
			}
		if ($sum_experience > $max_experience)
			{
			$sum_experience_countable = $max_experience;
			$remark_experience = $experience_limit_reached_txt;
			}
		else
			{
			$sum_experience_countable = $sum_experience;
			$remark_experience = "&nbsp;";
			}

		if ($sum_experience_countable + $sum_experience_other > $max_experience)
			{
			$sum_experience_other_countable = $max_experience-$sum_experience_countable;
			$remark_experience_other = $experience_limit_reached_txt;
			}
		else
			{
			$sum_experience_other_countable = $sum_experience_other;
			$remark_experience_other = "&nbsp;";
			}

		if ($sum_points_countable < $max_points)
			{
			if ($sum_experience_countable != 0)
				$remark_experience = _("Points on hold due to less assurance points");
			$sum_experience_countable = 0;
			if ($sum_experience_other_countable != 0)
				$remark_experience_other = _("Points on hold due to less assurance points");
			$sum_experience_other_countable = 0;
			}

		$issue_points = 0;
		$cats_test_passed = get_cats_state ($userid);
		if ($cats_test_passed == 0)
		{
			$issue_points_txt = "<strong style='color: red'>"._("You have to pass the CAcert Assurer Challenge (CATS-Test) to be an Assurer")."</strong>";
			if ($sum_points_countable < $max_points)
			{
				$issue_points_txt = "<strong style='color: red'>";
				$issue_points_txt .= sprintf(_("You need %s assurance points and the passed CATS-Test to be an Assurer"), intval($max_points));
				$issue_points_txt .= "</strong>";
			}
		}
		else
		{
			$experience_total = $sum_experience_countable+$sum_experience_other_countable;
			$issue_points_txt = "";
			if ($sum_points_countable == $max_points)
				$issue_points = 10;
			if ($experience_total >= 10)
				$issue_points = 15;
			if ($experience_total >= 20)
				$issue_points = 20;
			if ($experience_total >= 30)
				$issue_points = 25;
			if ($experience_total >= 40)
				$issue_points = 30;
			if ($experience_total >= 50)
				$issue_points = 35;
			if ($issue_points != 0)
				$issue_points_txt = sprintf(_("You may issue up to %s points"),$issue_points);
		}
		if ($display_output)
		{
			output_summary_row (_("Assurance Points you received"),$sum_points,$sum_points_countable,$remark_points);
			output_summary_row (_("Total Experience Points by Assurance"),$sum_experience,$sum_experience_countable,$remark_experience);
			output_summary_row (_("Total Experience Points (other ways)"),$sum_experience_other,$sum_experience_other_countable,$remark_experience_other);
			output_summary_row (_("Total Points"),"&nbsp;",$sum_points_countable + $sum_experience_countable + $sum_experience_other_countable,$issue_points_txt);
		}
		return $issue_points;
	}

	/**
	 * Render assurances given by the user
	 * @param int $userid
	 * @param int $support - set to 1 if the output is for the support interface
	 * @param string $ticketno - the ticket number set in the support interface
	 * @param int $log - if set to 1 also includes deleted assurances
	 */
	function output_given_assurances($userid, $support=0, $ticketno='', $log=0)
	{
		output_assurances_header(
				_("Assurance Points You Issued"),
				$support,
				$log);

		output_given_assurances_content(
				$userid,
				$sum_points,
				$sum_experience,
				$support,
				$ticketno,
				$log);

		output_assurances_footer(
				_("Total Points Issued"),
				$sum_points,
				_("Total Experience Points"),
				$sum_experience,
				$support,
				$log);
	}

	/**
	 * Render assurances received by the user
	 * @param int $userid
	 * @param int $support - set to 1 if the output is for the support interface
	 * @param string $ticketno - the ticket number set in the support interface
	 * @param int $log - if set to 1 also includes deleted assurances
	 */
	function output_received_assurances($userid, $support=0, $ticketno='', $log=0)
	{
		output_assurances_header(
				_("Assurance Points You Received"),
				$support,
				$log);

		output_received_assurances_content(
				$userid,
				$sum_points,
				$sum_experience,
				$support,
				$ticketno,
				$log);

		output_assurances_footer(
				_("Total Points Received"),
				$sum_points,
				_("Total Experience Points"),
				$sum_experience,
				$support,
				$log);
	}

	function output_summary($userid)
	{
		output_summary_header();
		output_summary_content($userid,1);
		output_summary_footer();
	}

	function output_end_of_page()
	{
?>
	<p>[ <a href='javascript:history.go(-1)'><?=_("Go Back")?></a> ]</p>
<?
	}

	//functions to do with recording user agreements
	/**
	 * write_user_agreement()
	 * writes a new record to the table user_agreement
	 *
	 * @param mixed $memid
	 * @param mixed $document
	 * @param mixed $method
	 * @param mixed $comment
	 * @param integer $active
	 * @param integer $secmemid
	 * @return
	 */
	function write_user_agreement($memid, $document, $method, $comment, $active=1, $secmemid=0){
	// write a new record to the table user_agreement
		$query="insert into `user_agreements` set `memid`=".intval($memid).", `secmemid`=".intval($secmemid).
			",`document`='".mysqli_real_escape_string($_SESSION['mconn'], $document)."',`date`=NOW(), `active`=".intval($active).",`method`='".mysqli_real_escape_string($_SESSION['mconn'], $method)."',`comment`='".mysqli_real_escape_string($_SESSION['mconn'], $comment)."'" ;
		$res = mysqli_query($_SESSION['mconn'], $query);
	}

	/**
	 * get_user_agreement_status()
	 *  returns 1 if the user has an entry for the given type in user_agreement, 0 if no entry is recorded
	 * @param mixed $memid
	 * @param string $type
	 * @return
	 */
	function get_user_agreement_status($memid, $type="CCA"){
		$query="SELECT u.`document` FROM `user_agreements` u
			WHERE u.`document` = '" . mysqli_real_escape_string($_SESSION['mconn'], $type) . "' AND u.`memid`=" . intval($memid) ;
		$res = mysqli_query($_SESSION['mconn'], $query);
		if(mysqli_num_rows($res) <=0){
			return 0;
		}else{
			return 1;
		}
	}

	/**
	 * Get the first user_agreement entry of the requested type
	 * @param int $memid
	 * @param string $type - the type of user agreement, by default all
	 *     agreements are listed
	 * @param int $active - whether to get active or passive agreements:
	 *     0 := passive
	 *     1 := active
	 *     null := both
	 * @return array(string=>mixed) - an associative array containing
	 *     'document', 'date', 'method', 'comment', 'active'
	 */
	function get_first_user_agreement($memid, $type=null, $active=null){
		$filter = '';
		if (!is_null($type)) {
			$filter .= " AND u.`document` = '".mysqli_real_escape_string($_SESSION['mconn'], $type)."'";
		}

		if (!is_null($active)) {
			$filter .= " AND u.`active` = ".intval($active);
		}

		$query="SELECT u.`document`, u.`date`, u.`method`, u.`comment`, u.`active` FROM `user_agreements` AS u
			WHERE u.`memid`=".intval($memid)."
				$filter
			ORDER BY u.`date` LIMIT 1";
		$res = mysqli_query($_SESSION['mconn'], $query);
		if(mysqli_num_rows($res) >0){
			$rec = mysqli_fetch_assoc($res);
		}else{
			$rec=array();
		}
		return $rec;
	}

	/**
	 * Get the last user_agreement entry of the requested type
	 * @param int $memid
	 * @param string $type - the type of user agreement, by default all
	 *     agreements are listed
	 * @param int $active - whether to get active or passive agreements:
	 *     0 := passive,
	 *     1 := active,
	 *     null := both
	 * @return array(string=>mixed) - an associative array containing
	 *     'document', 'date', 'method', 'comment', 'active'
	 */
	function get_last_user_agreement($memid, $type=null, $active=null){
		$filter = '';
		if (!is_null($type)) {
			$filter .= " AND u.`document` = '".mysqli_real_escape_string($_SESSION['mconn'], $type)."'";
		}

		if (!is_null($active)) {
			$filter .= " AND u.`active` = ".intval($active);
		}

		$query="SELECT u.`document`, u.`date`, u.`method`, u.`comment`, u.`active` FROM `user_agreements` AS u
			WHERE u.`memid`=".intval($memid)."
				$filter
			ORDER BY u.`date` DESC LIMIT 1";
		$res = mysqli_query($_SESSION['mconn'], $query);
		if(mysqli_num_rows($res) >0){
			$rec = mysqli_fetch_assoc($res);
		}else{
			$rec=array();
		}
		return $rec;
	}

/**
 * Get the all user_agreement entries of the requested type
 * @param int $memid
 * @param string $type - the type of user agreement, by default all
 *     agreements are listed
 * @param int $active - whether to get an active or passive agreements:
 *     0 := passive,
 *     1 := active,
 *     null := both
 * @return resource - a mysql result set containing all agreements
 */
function get_user_agreements($memid, $type=null, $active=null){
	$filter = '';
	if (!is_null($type)) {
		$filter .= " AND u.`document` = '".mysqli_real_escape_string($_SESSION['mconn'], $type)."'";
	}

	if (!is_null($active)) {
		$filter .= " AND u.`active` = ".intval($active);
	}

	$query="SELECT u.`document`, u.`date`, u.`method`, u.`comment`, u.`active` FROM `user_agreements` AS u
		WHERE u.`memid`=".intval($memid)."
			$filter
		ORDER BY u.`date`";
	return mysqli_query($_SESSION['mconn'], $query);
}

	/**
	 * delete_user_agreement()
	 *  deletes all entries for a given type from user_agreement of a given user, if type is not given all
	 * @param mixed $memid
	 * @param string $type
	 * @return
	 */
	function delete_user_agreement($memid, $type=false){
		if ($type === false) {
			$filter = '';
		} else {
			$filter = " and `document` = '" . mysqli_real_escape_string($_SESSION['mconn'], $type) . "'";
		}
		mysqli_query($_SESSION['mconn'], "delete from `user_agreements` where `memid`=" . intval($memid) . $filter );
	}

	// functions for 6.php (assure somebody)

	function AssureHead($confirmation,$checkname)
	{
?>
<form method="post" action="wot.php">
<table align="center" valign="middle" border="0" cellspacing="0" cellpadding="0" class="wrapper" width="600">
	<tr>
		<td colspan="2" class="title"><?=$confirmation?></td>
	</tr>
	<tr>
		<td class="DataTD" colspan="2" align="left"><?=$checkname?></td>
	</tr>
<?
	}

	function AssureTextLine($field1,$field2)
	{
?>
	<tr>
		<td class="DataTD"><?=$field1.(empty($field1)?'':':')?></td>
		<td class="DataTD"><?=$field2?></td>
	</tr>
<?
	}

	function AssureBoxLine($type,$text,$checked)
	{
?>
	<tr>
		<td class="DataTD"><input type="checkbox" name="<?=$type?>" value="1" <?=$checked?"checked":""?>></td>
		<td class="DataTD"><?=$text?></td>
	</tr>
<?
	}

	function AssureMethodLine($text,$methods,$remark)
	{
		if (count($methods) != 1) {
?>
	<tr>
		<td class="DataTD"><?=$text.(empty($text)?'':':')?></td>
		<td class="DataTD">
			<select name="method">
<?
			foreach($methods as $val) {
?>
				<option value="<?=$val?>"><?=$val?></option>
<?
			}
?>
			</select>
			<br />
			<?=$remark?>
		</td>
	</tr>
<?
		} else {
?>
	<input type="hidden" name="method" value="<?=$methods[0]?>" />
<?
		}
	}

	function AssureInboxLine($type,$field,$value,$description)
	{
?>
	<tr>
		<td class="DataTD"><?=$field.(empty($field)?'':':')?></td>
		<td class="DataTD"><input type="text" name="<?=$type?>" value="<?=$value?>"><?=$description?></td>
	</tr>
<?
	}

	function AssureFoot($oldid,$confirm)
	{
?>
	<tr>
		<td class="DataTD" colspan="2">
			<input type="submit" name="process" value="<?=$confirm?>" />
			<input type="submit" name="cancel" value="<?=_("Cancel")?>" />
		</td>
	</tr>
</table>
<input type="hidden" name="pagehash" value="<?=$_SESSION['_config']['wothash']?>" />
<input type="hidden" name="oldid" value="<?=$oldid?>" />
</form>
<?
	}

	function account_email_delete($mailid){
	//deletes an email entry from an acount
	//revolkes all certifcates for that email address
	//called from www/account.php if($process != "" && $oldid == 2)
	//called from www/diputes.php if($type == "reallyemail") / if($action == "accept")
	//called from account_delete
		$mailid = intval($mailid);
		revoke_all_client_cert($mailid);
		$query = "update `email` set `deleted`=NOW() where `id`='$mailid'";
		mysqli_query($_SESSION['mconn'], $query);
	}

	function account_domain_delete($domainid){
	//deletes an domain entry from an acount
	//revolkes all certifcates for that domain address
	//called from www/account.php if($process != "" && $oldid == 9)
	//called from www/diputes.php if($type == "reallydomain") / if($action == "accept")
	//called from account_delete
		$domainid = intval($domainid);
		revoke_all_server_cert($domainid);
		mysqli_query($_SESSION['mconn'],
			"update `domains`
			set `deleted`=NOW()
			where `id` = '$domainid'");
	}

	function account_delete($id, $arbno, $adminid){
	//deletes an account following the deleted account routnie V3
	// called from www/account.php if($oldid == 50 && $process != "")
	//change password
		$id = intval($id);
		$arbno = mysqli_real_escape_string($_SESSION['mconn'], $arbno);
		$adminid = intval($adminid);
		$pool = 'abcdefghijklmnopqrstuvwxyz';
		$pool .= '0123456789!()§';
		$pool .= 'ABCDEFGHIJKLMNOPQRSTUVWXYZ';
		srand ((double)microtime()*1000000);
		$password="";
		for($index = 0; $index < 30; $index++)
		{
			$password .= substr($pool,(rand()%(strlen ($pool))), 1);
		}
		mysqli_query($_SESSION['mconn'], "update `users` set `password`=sha1('".$password."') where `id`='".$id."'");

	//create new mail for arbitration number
		$query = "insert into `email` set `email`='".$arbno."@cacert.org',`memid`='".$id."',`created`=NOW(),`modified`=NOW(), `attempts`=-1";
		mysqli_query($_SESSION['mconn'], $query);
		$emailid = mysqli_insert_id($_SESSION['mconn']);

	//set new mail as default
		$query = "update `users` set `email`='".$arbno."@cacert.org' where `id`='".$id."'";
		mysqli_query($_SESSION['mconn'], $query);

	//delete all other email address
		$query = "select `id` from `email` where `memid`='".$id."' and `id`!='".$emailid."'" ;
		$res=mysqli_query($_SESSION['mconn'], $query);
		while($row = mysqli_fetch_assoc($res)){
			account_email_delete($row['id']);
		}

	//delete all domains
		$query = "select `id` from `domains` where `memid`='".$id."'";
		$res=mysqli_query($_SESSION['mconn'], $query);
		while($row = mysqli_fetch_assoc($res)){
			account_domain_delete($row['id']);
		}

	//clear alert settings
		mysqli_query($_SESSION['mconn'],
			"update `alerts` set
				`general`='0',
				`country`='0',
				`regional`='0',
				`radius`='0'
			where `memid`='$id'");

	//set default location
		$query = "update `users` set `locid`='2256755', `regid`='243', `ccid`='12' where `id`='".$id."'";
		mysqli_query($_SESSION['mconn'], $query);

	//clear listings
		$query = "update `users` set `listme`=' ',`contactinfo`=' ' where `id`='".$id."'";
		mysqli_query($_SESSION['mconn'], $query);

	//set lanuage to default
		//set default language
		mysqli_query($_SESSION['mconn'], "update `users` set `language`='en_AU' where `id`='".$id."'");
		//delete secondary langugaes
		mysqli_query($_SESSION['mconn'], "delete from `addlang` where `userid`='".$id."'");

	//change secret questions
		for($i=1;$i<=5;$i++){
			$q="";
			$a="";
			for($index = 0; $index < 30; $index++)
			{
				$q .= substr($pool,(rand()%(strlen ($pool))), 1);
				$a .= substr($pool,(rand()%(strlen ($pool))), 1);
			}
			$query = "update `users` set `Q$i`='$q', `A$i`='$a' where `id`='".$id."'";
			mysqli_query($_SESSION['mconn'], $query);
		}

	//change personal information to arbitration number and DOB=1900-01-01
		$query = "update `users` set `fname`='".$arbno."',
			`mname`='".$arbno."',
			`lname`='".$arbno."',
			`suffix`='".$arbno."',
			`dob`='1900-01-01'
			where `id`='".$id."'";
		mysqli_query($_SESSION['mconn'], $query);

	//clear all admin and board flags
		mysqli_query($_SESSION['mconn'],
			"update `users` set
				`assurer`='0',
				`assurer_blocked`='0',
				`codesign`='0',
				`orgadmin`='0',
				`ttpadmin`='0',
				`locadmin`='0',
				`admin`='0',
				`adadmin`='0',
				`tverify`='0',
				`board`='0'
			where `id`='$id'");

	//block account
		mysqli_query($_SESSION['mconn'], "update `users` set `locked`='1' where `id`='$id'");  //, `deleted`=Now()
	}


	function check_email_exists($email){
	// called from includes/account.php if($process != "" && $oldid == 1)
	// called from includes/account.php	if($oldid == 50 && $process != "")
		$email = mysqli_real_escape_string($_SESSION['mconn'], $email);
		$query = "select 1 from `email` where `email`='$email' and `deleted`=0";
		$res = mysqli_query($_SESSION['mconn'], $query);
		return mysqli_num_rows($res) > 0;
	}

	function check_gpg_cert_running($uid,$cca=0){
		//if $cca =0 if just expired, =1 if CCA retention +3 month should be obeyed
		// called from includes/account.php	if($oldid == 50 && $process != "")
		$uid = intval($uid);
		if (0==$cca) {
			$query = "select 1 from `gpg` where `memid`='$uid' and `expire`>NOW()";
		}else{
			$query = "select 1 from `gpg` where `memid`='$uid' and `expire`>(NOW()-90*86400)";
		}
		$res = mysqli_query($_SESSION['mconn'], $query);
		return mysqli_num_rows($res) > 0;
	}

	function check_client_cert_running($uid,$cca=0){
		//if $cca =0 if just expired, =1 if CCA retention +3 month should be obeyed
		// called from includes/account.php	if($oldid == 50 && $process != "")
		$uid = intval($uid);
		if (0==$cca) {
			$query1 = "select 1 from `emailcerts` where `memid`='$uid' and `expire`>NOW() and `revoked`<`created`";
			$query2 = "select 1 from `emailcerts` where `memid`='$uid' and `revoked`>NOW()";
		}else{
			$query1 = "select 1 from `emailcerts` where `memid`='$uid' and `expire`>(NOW()-90*86400)  and `revoked`<`created`";
			$query2 = "select 1 from `emailcerts` where `memid`='$uid' and `revoked`>(NOW()-90*86400)";
		}
		$res = mysqli_query($_SESSION['mconn'], $query1);
		$r1 = mysqli_num_rows($res)>0;
		$res = mysqli_query($_SESSION['mconn'], $query2);
		$r2 = mysqli_num_rows($res)>0;
		return !!($r1 || $r2);
	}

	function check_server_cert_running($uid,$cca=0){
		//if $cca =0 if just expired, =1 if CCA retention +3 month should be obeyed
		// called from includes/account.php	if($oldid == 50 && $process != "")
		$uid = intval($uid);
		if (0==$cca) {
			$query1 = "
				select 1 from `domaincerts` join `domains`
					on `domaincerts`.`domid` = `domains`.`id`
				where `domains`.`memid` = '$uid'
					and `domaincerts`.`expire` > NOW()
					and `domaincerts`.`revoked` < `domaincerts`.`created`";
			$query2 = "
				select 1 from `domaincerts` join `domains`
					on `domaincerts`.`domid` = `domains`.`id`
				where `domains`.`memid` = '$uid'
					and `revoked`>NOW()";
		}else{
			$query1 = "
				select 1 from `domaincerts` join `domains`
					on `domaincerts`.`domid` = `domains`.`id`
				where `domains`.`memid` = '$uid'
					and `expire`>(NOW()-90*86400)
					and `revoked`<`created`";
			$query2 = "
				select 1 from `domaincerts` join `domains`
					on `domaincerts`.`domid` = `domains`.`id`
				where `domains`.`memid` = '$uid'
					and `revoked`>(NOW()-90*86400)";
		}
		$res = mysqli_query($_SESSION['mconn'], $query1);
		$r1 = mysqli_num_rows($res)>0;
		$res = mysqli_query($_SESSION['mconn'], $query2);
		$r2 = mysqli_num_rows($res)>0;
		return !!($r1 || $r2);
	}

	function check_is_orgadmin($uid){
		// called from includes/account.php	if($oldid == 50 && $process != "")
		$uid = intval($uid);
		$query = "select 1 from `org` where `memid`='$uid' and `deleted`=0";
		$res = mysqli_query($_SESSION['mconn'], $query);
		return mysqli_num_rows($res) > 0;
	}


	// revokation of certificates
	function revoke_all_client_cert($mailid){
		//revokes all client certificates for an email address
		$mailid = intval($mailid);
		$query = "select `emailcerts`.`id`
			from `emaillink`,`emailcerts` where
			`emaillink`.`emailid`='$mailid' and `emaillink`.`emailcertsid`=`emailcerts`.`id` and `emailcerts`.`revoked`=0
			group by `emailcerts`.`id`";
		$dres = mysqli_query($_SESSION['mconn'], $query);
		while($drow = mysqli_fetch_assoc($dres)){
			mysqli_query($_SESSION['mconn'], "update `emailcerts` set `revoked`='1970-01-01 10:00:01', `disablelogin`=1 where `id`='".$drow['id']."'");
		}
	}

	function revoke_all_server_cert($domainid){
		//revokes all server certs for an domain
		$domainid = intval($domainid);
		$query =
			"select `domaincerts`.`id`
				from `domaincerts`
				where `domaincerts`.`domid` = '$domainid'
			union distinct
			select `domaincerts`.`id`
				from `domaincerts`, `domlink`
				where `domaincerts`.`id` = `domlink`.`certid`
				and `domlink`.`domid` = '$domainid'";
		$dres = mysqli_query($_SESSION['mconn'], $query);
		while($drow = mysqli_fetch_assoc($dres))
		{
			mysqli_query($_SESSION['mconn'],
			"update `domaincerts`
				set `revoked`='1970-01-01 10:00:01'
				where `id` = '".$drow['id']."'
				and `revoked` = 0");
		}
	}

	function revoke_all_private_cert($uid){
		//revokes all certificates linked to a personal accounts
		//gpg revokation needs to be added to a later point
		$uid=intval($uid);
		$query = "select `id` from `email` where `memid`='".$uid."'";
		$res=mysqli_query($_SESSION['mconn'], $query);
		while($row = mysqli_fetch_assoc($res)){
			revoke_all_client_cert($row['id']);
		}


		$query = "select `id` from `domains` where `memid`='".$uid."'";
		$res=mysqli_query($_SESSION['mconn'], $query);
		while($row = mysqli_fetch_assoc($res)){
			revoke_all_server_cert($row['id']);
		}
	}

	/**
	 * check_date_format()
	 * checks if the date is entered in the right date format YYYY-MM-DD and
	 * if the date is after the 1st January of the given year
	 *
	 * @param mixed $date
	 * @param integer $year
	 * @return
	 */
	function check_date_format($date, $year=2000){
		if (!strpos($date,'-')) {
			return FALSE;
		}
		$arr=explode('-',$date);

		if ((count($arr)!=3)) {
			return FALSE;
		}
		if (intval($arr[0])<=$year) {
			return FALSE;
		}
		if (intval($arr[1])>12 or intval($arr[1])<=0) {
			return FALSE;
		}
		if (intval($arr[2])>31 or intval($arr[2])<=0) {
			return FALSE;
		}

		return checkdate( intval($arr[1]), intval($arr[2]), intval($arr[0]));

	}

	/**
	 * check_date_difference()
	 * returns false if the date is larger then today + time diffrence
	 *
	 * @param mixed $date
	 * @param integer $diff
	 * @return
	 */
	function check_date_difference($date, $diff=1){
		return (strtotime($date)<=time()+$diff*86400);
	}

	// table layout for organisation
	/**
	 * org_edit_org_table()
	 *
	 * @param mixed $orgname
	 * @param mixed $contactmail
	 * @param mixed $town
	 * @param mixed $state
	 * @param mixed $country
	 * @param mixed $comment
	 * @param integer $type  0 - new, 1, edit
	 * @return
	 */
	function org_edit_org_table($orgname, $contactmail, $town, $state, $country, $comment, $type=0){
		if ($type > 0) {
			$title = _('Edit Organisation');
			$action = _('Update');
		} else {
			$title = _('New Organisation');
			$action = _('Next');
		}
		org_edit_org_table_header($title);
		org_edit_org_table_row(_('Organisation Name'), 'O', $orgname, 64);
		org_edit_org_table_row(_('Contact Email'), 'contact', $contactmail, 255);
		org_edit_org_table_row(_('Town/Suburb'), 'L', $town, 128);
		org_edit_org_table_row(_('State/Province'), 'ST', $state, 128);
		org_edit_org_table_country(_('Country'), 'C', $country, 2);
		org_edit_org_table_comment(_('Comments'), 'comments', $comment);
		org_edit_org_table_footer($action);
	}

	/**
	 * org_edit_org_table_header()
	 *
	 * @param mixed $title
	 * @return
	 */
	function org_edit_org_table_header($title){
?>
		<table align="center" valign="middle" border="0" cellspacing="0" cellpadding="0" class="wrapper">
			<tr>
				<td colspan="3" class="title"><?=$title?></td>
			</tr>
<?
	}

	/**
	 * org_edit_org_table_row()
	 *
	 * @param mixed $label
	 * @param mixed $name
	 * @param mixed $value
	 * @param mixed $length
	 * @return
	 */
	function org_edit_org_table_row($label, $name, $value, $length){
?>
			<tr>
				<td class="DataTD"><?=$label?>:</td>
				<td class="DataTD"><input type="text" name="<?=$name?>" value="<?=SanitizeHTML($value)?>" maxlength="<?=intval($length)?>" size="90"></td>
				<td class="DataTD"><? printf(_('max %d characters'),$length)?></td>
			</tr>
<?
	}

	/**
	 * org_edit_org_table_country()
	 *
	 * @param mixed $label
	 * @param mixed $name
	 * @param mixed $value
	 * @param mixed $length
	 * @return
	 */
	function org_edit_org_table_country($label, $name, $value, $length){
?>
			<tr>
				<td class="DataTD"><?=$label?>:</td>
				<td class="DataTD">
					<input type="text" name="<?=$name?>" value="<?=SanitizeHTML($value)?>" maxlength="<?=intval($length)?>" size="<?=intval($length)?>" />
					<? printf(_('(2 letter %s ISO code %s )'), '<a href="http://www.iso.org/iso/home/standards/country_codes/iso-3166-1_decoding_table.htm">', '</a>')?>
				</td>
				<td class="DataTD"><?=sprintf(_('max %d characters'),$length)?></td>
			</tr>
<?
	}

	/**
	 * org_edit_org_table_comment()
	 *
	 * @param mixed $label
	 * @param mixed $name
	 * @param mixed $value
	 * @return
	 */
	function org_edit_org_table_comment($label, $name, $value){
?>
			<tr>
				<td class="DataTD"><?=$label?>:</td>
				<td class="DataTD"><textarea name="<?=$name?>" cols=60 rows=10><?=SanitizeHTML($value)?></textarea></td>
				<td class="DataTD">&nbsp</td>
			</tr>
<?
	}

	/**
	 * org_edit_org_table_footer()
	 *
	 * @param mixed $label
	 * @return
	 */
	function org_edit_org_table_footer($label){
?>
			<tr>
				<td class="DataTD" colspan="3"><input type="submit" name="process" value="<?=$label?>"></td>
			</tr>
		</table>
<?
    }

	/**
	 * get_array_from_ini()
	 *  gets an array from an ini file and trims all entries
	 * @param mixed $inifile, path and filename of the ini file
	 * @return
	 */
	function get_array_from_ini($inifile){
		$array = parse_ini_file('../config/ttp.ini');
		ksort($array);
		foreach($array as $key => $value)
		{
			unset($array[$key]);
			$array[trim($key)] = trim($value);
		}
		return	$array;
	}

	/**
	*  create_selectbox_HTML()
	 *
	 * @param mixed $name, name for the select element
	 * @param mixed $options, array with the data for the dropdown
	 * @param string $value, TRUE if the value for the option should be added
	 * @param string $firstline, if the should be a first line like´Choose country
	 * @param string $selected, if selection matches option key the
	 *         entry is preselected in the dropdownbox
	 * @return
	 */
	function create_selectbox_HTML($name, array $options, $firstline = '', $value='', $selected = ''){
		$return_str='<select name="' . $name . '">';
		if (''!= $firstline) {
			$return_str .= '<option>' . $firstline .'</option>';
		}
		foreach ($options as $key => $avalue) {
			$return_str.='<option';
			if ($value) {
				$return_str.=' value="'.$avalue.'"';
			}
			if ($key==$selected){
				$return_str.=' selected="selected"';
			}
			$return_str.='>'.$key.'</option>';
		}
		$return_str.='</select>';
		return	$return_str;
	}

	//user function
	function get_user_id_from_email($email){
		$email = mysqli_real_escape_string($_SESSION['mconn'],trim($email));
		$res = query_init ("select `id` from `users` where `email` = '" . $email . "'");
		$row = query_getnextrow($res);

		return intval($row['id']);
	}

	function get_number_of_adminlog_entries($uid, $typeid, $hours=1){
		$uid = intval($uid);
		$typeid = intval($typeid);
		$hours = intval($hours);
		$res = query_init ("SELECT count(*) AS `no` FROM `adminlog`
			WHERE `adminid` = " . $uid . " AND `actiontypeid`=" . $typeid . " and `when` >  NOW() - INTERVAL " . $hours . " HOUR " );
		$row = query_getnextrow($res);

		return intval($row['no']);
	}

/**
 * write_se_log()
 *  writes an information to the adminlog
 *
 * @param int $uid - id of the user account
 * @param int $adminid - id of the admin
 * @param string $type - the operation that was performed on the user account
 * @param string $info - the ticket / arbitration number or other information
 * @return bool - true := success, false := error
 */
function write_se_log($uid, $adminid, $type, $info, $typeid=1){
	//records all support engineer actions changing a user account
	$uid = intval($uid);
	$adminid = intval($adminid);
	$type = mysqli_real_escape_string($_SESSION['mconn'], $type);
<<<<<<< HEAD
	$info = mysqli_real_escape_string($_SESSION['mconn'], g($info);
	$typeid = intval($typeid);
	$query="insert into `adminlog` (`when`, `uid`, `adminid`,`type`,`information`,`actiontypeid`) values
	          (Now(), $uid, $adminid, '$type', '$info')";
=======
	$info = mysqli_real_escape_string($_SESSION['mconn'], g($info));
	$query="insert into `adminlog` (`when`, `uid`, `adminid`,`type`,`information`) values
		(Now(), $uid, $adminid, '$type', '$info')";
>>>>>>> d6ce5013
	return mysqli_query($_SESSION['mconn'], $query);
}

/**
 * Check if the entered information is a valid ticket or arbitration number
 * @param string $ticketno
 * @return bool
 */
function valid_ticket_number($ticketno){
	//a arbitration case
	//d dispute action
	//s support case
	//m board motion
	$pattern='/[adsmADSM]\d{8}\.\d+/';
	if (preg_match($pattern, $ticketno)) {
		return true;
	}
	return false;
}

// function for handling account/43.php
/**
 * Get all data of an account given by the id from the `users` table
 * @param int $userid - account id
 * @param int $deleted - states if deleted data should be visible , default = 0 - not visible
 * @return resource - a mysql result set
 */
function get_user_data($userid, $deleted=0){
	$userid = intval($userid);
	$filter='';
	if (0==$deleted) {
		$filter .=' and `users`.`deleted`=0';
	}
	$query = "select * from `users` where `users`.`id`='$userid' ".$filter;
	return mysqli_query($_SESSION['mconn'], $query);
}

/**
 * Get the alert settings for a user
 * @param int $userid for the requested account
 * @return array - associative array
 */
function get_alerts($userid){
	return mysqli_fetch_assoc(mysqli_query($_SESSION['mconn'], "select * from `alerts` where `memid`='".intval($userid)."'"));
}

/**
 * Get all email addresses linked to the account
 * @param int    $userid
 * @param string $exclude - if given the email address will be excluded
 * @param int    $deleted - states if deleted data should be visible, default = 0 - not visible
 * @return resource - a mysql result set
 */
function get_email_addresses($userid, $exclude, $deleted=0){
	//should be entered in account/2.php
	$userid = intval($userid);
	$filter='';
	if (0==$deleted) {
		$filter .= ' and `deleted`=0';
	}
	if ($exclude) {
		$filter .= " and `email`!='".mysqli_real_escape_string($_SESSION['mconn'], $exclude)."'";
	}
	$query = "select * from `email` where `memid`='".$userid."' and `hash`='' ".$filter." order by `created`";
	return mysqli_query($_SESSION['mconn'], $query);
}

/**
 * Get all domains linked to the account
 * @param int $userid
 * @param int $deleted - states if deleted data should be visible, default = 0 - not visible
 * @return resource - a mysql result set
 */
function get_domains($userid, $deleted=0){
	//should be entered in account/9.php
	$userid = intval($userid);
	$filter='';
	if (0==$deleted) {
		$filter .= ' and `deleted`=0';
	}
	$query = "select * from `domains` where `memid`='".$userid."' and `hash`=''".$filter." order by `created`";
	return mysqli_query($_SESSION['mconn'], $query);
}

/**
 * Get all training results for the account
 * @param int $userid
 * @return resource - a mysql result set
 */
function get_training_results($userid){
	//should be entered in account/55.php
	$userid = intval($userid);
	$query = "SELECT `CP`.`pass_date`, `CT`.`type_text`, `CV`.`test_text` ".
		" FROM `cats_passed` AS CP, `cats_variant` AS CV, `cats_type` AS CT ".
		" WHERE `CP`.`variant_id`=`CV`.`id` AND `CV`.`type_id`=`CT`.`id` AND `CP`.`user_id` ='".$userid."'".
		" ORDER BY `CP`.`pass_date`";
	return mysqli_query($_SESSION['mconn'], $query);
}

/**
 * Get all SE log entries for the account
 * @param int $userid
 * @return resource - a mysql result set
 */
function get_se_log($userid){
	$userid = intval($userid);
	$query = "SELECT `adminlog`.`when`, `adminlog`.`type`, `adminlog`.`information`, `users`.`fname`, `users`.`lname`
		FROM `adminlog`, `users`
		WHERE `adminlog`.`adminid` = `users`.`id` and `adminlog`.`uid`=".$userid."
		ORDER BY `adminlog`.`when`";
	return mysqli_query($_SESSION['mconn'], $query);
}

/**
 * Get all client certificates linked to the account
 * @param int $userid
 * @param int $viewall - states if expired certs should be visible, default = 0 - not visible
 * @return resource - a mysql result set
 */
function get_client_certs($userid, $viewall=0){
	//add to account/5.php
	$userid = intval($userid);
	$query = "select UNIX_TIMESTAMP(`emailcerts`.`created`) as `created`,
		UNIX_TIMESTAMP(`emailcerts`.`expire`) - UNIX_TIMESTAMP() as `timeleft`,
		UNIX_TIMESTAMP(`emailcerts`.`expire`) as `expired`,
		`emailcerts`.`expire`,
		`emailcerts`.`revoked` as `revoke`,
		UNIX_TIMESTAMP(`emailcerts`.`revoked`) as `revoked`,
		`emailcerts`.`id`,
		`emailcerts`.`CN`,
		`emailcerts`.`serial`,
		`emailcerts`.`disablelogin`,
		`emailcerts`.`description`
		from `emailcerts`
		where `emailcerts`.`memid`='".$userid."'";
	if($viewall == 0)
	{
		$query .= " AND `emailcerts`.`revoked`=0 AND `emailcerts`.`renewed`=0";
		$query .= " HAVING `timeleft` > 0";
	}
	$query .= " ORDER BY `emailcerts`.`modified` desc";
	return mysqli_query($_SESSION['mconn'], $query);
}

/**
 * Get all server certs linked to the account
 * @param int $userid
 * @param int $viewall - states if expired certs should be visible, default = 0 - not visible
 * @return resource - a mysql result set
 */
function get_server_certs($userid, $viewall=0){
	//add to account/12.php
	$userid = intval($userid);
	$query = "select UNIX_TIMESTAMP(`domaincerts`.`created`) as `created`,
			UNIX_TIMESTAMP(`domaincerts`.`expire`) - UNIX_TIMESTAMP() as `timeleft`,
			UNIX_TIMESTAMP(`domaincerts`.`expire`) as `expired`,
			`domaincerts`.`expire`,
			`domaincerts`.`revoked` as `revoke`,
			UNIX_TIMESTAMP(`revoked`) as `revoked`,
			`domaincerts`.`CN`,
			`domaincerts`.`serial`,
			`domaincerts`.`id`,
			`domaincerts`.`description`
			from `domaincerts`,`domains`
			where `domains`.`memid`='".$userid."' and `domaincerts`.`domid`=`domains`.`id`";
	if($viewall == 0)
	{
		$query .= " AND `domaincerts`.`revoked`=0 AND `domaincerts`.`renewed`=0";
		$query .= " HAVING `timeleft` > 0";
	}
	$query .= " ORDER BY `domaincerts`.`modified` desc";
	return mysqli_query($_SESSION['mconn'], $query);
}

/**
 * Get all gpg certs linked to the account
 * @param int $userid
 * @param int $viewall - states if expired certs should be visible, default = 0 - not visible
 * @return resource - a mysql result set
 */
function get_gpg_certs($userid, $viewall=0){
	//add to gpg/2.php
	$userid = intval($userid);
	$query = $query = "select UNIX_TIMESTAMP(`issued`) as `issued`,
			UNIX_TIMESTAMP(`expire`) - UNIX_TIMESTAMP() as `timeleft`,
			UNIX_TIMESTAMP(`expire`) as `expired`,
			`expire`, `id`, `level`, `email`, `keyid`, `description`
			from `gpg` where `memid`='".$userid."'";
	if ($viewall == 0) {
		$query .= " HAVING `timeleft` > 0";
	}
	$query .= " ORDER BY `issued` desc";
	return mysqli_query($_SESSION['mconn'], $query);
}



/**
 * Show the table header to the email table for the admin log
 */
function output_log_email_header(){
	?>
	<tr>
		<td class="DataTD bold"><?= _("Email, primary bold") ?></td>
		<td class="DataTD bold"><?= _("Created") ?></td>
		<td class="DataTD bold"><?= _("Deleted") ?></td>
	</tr>

	<?
}
/**
 * Show all email data for the admin log
 * @param array  $row - associative array containing the column data
 * @param string $primary - if given the primary address is highlighted
 */
function output_log_email($row, $primary){
	$style = '';
	if ($row['deleted'] !== NULL_DATETIME) {
		$style = ' deletedemailaddress';
	} elseif ($primary == $row['email']) {
		$style = ' primaryemailaddress';
	}
	?>
	<tr>
		<td class="DataTD<?=$style?>"><?=$row['email']?></td>
		<td class="DataTD<?=$style?>"><?=$row['created']?></td>
		<td class="DataTD<?=$style?>"><?=$row['deleted']?></td>
	</tr>
	<?
}

/**
 * Show the table header to the domains table for the admin log
 */
function output_log_domains_header(){
	?>
	<tr>
		<td class="DataTD bold"><?= _("Domain") ?></td>
		<td class="DataTD bold"><?= _("Created") ?></td>
		<td class="DataTD bold"><?= _("Deleted") ?></td>
	</tr>

	<?
}

/**
 * Show the domain data for the admin log
 * @param array $row - associative array containing the column data
 */
function output_log_domains($row){
	$italic='';
	if ($row['deleted'] !== NULL_DATETIME) {
		$italic=' italic';
	}
	?>
	<tr>
		<td class="DataTD<?=$italic?>"><?=$row['domain']?></td>
		<td class="DataTD<?=$italic?>"><?=$row['created']?></td>
		<td class="DataTD<?=$italic?>"><?=$row['deleted']?></td>
	</tr>
	<?
}

/**
 * Show the table header to the user agreement table for the admin log
 */
function output_log_agreement_header(){
	?>
	<tr>
		<td class="DataTD bold"><?= _("Agreement") ?></td>
		<td class="DataTD bold"><?= _("Date") ?></td>
		<td class="DataTD bold"><?= _("Method") ?></td>
		<td class="DataTD bold"><?= _("Active ") ?></td>
	</tr>
	<?
}

/**
 * Show the agreement data for the admin log
 * @param array $row - associative array containing the column data
 */
function output_log_agreement($row){
	?>
	<tr>
		<td class="DataTD" ><?=$row['document']?></td>
		<td class="DataTD" ><?=$row['date']?></td>
		<td class="DataTD" ><?=$row['method']?></td>
		<td class="DataTD"><?= ($row['active']==0)? _('passive'):_('active')?></td>
	</tr>
	<?
}

/**
 * Show the table header to the training table
 */
function output_log_training_header(){
	//should be entered in account/55.php
	?>
	<tr>
		<td class="DataTD bold"><?= _("Agreement") ?></td>
		<td class="DataTD bold"><?= _("Test") ?></td>
		<td class="DataTD bold"><?= _("Variant") ?></td>
	</tr>
	<?
}

/**
 * Show the training data
 * @param array $row - associative array containing the column data
 */
function output_log_training($row){
	//should be entered in account/55.php
	?>
	<tr>
		<td class="DataTD"><?=$row['pass_date']?></td>
		<td class="DataTD"><?=$row['type_text']?></td>
		<td class="DataTD"><?=$row['test_text']?></td>
	</tr>
	<?
}

/**
 * Show the table header to the SE log table for the admin log
 * @param int $support - if support = 1 more information is visible
 */
function output_log_se_header($support=0){
	?>
	<tr>
		<td class="DataTD bold"><?= _("Date") ?></td>
		<td class="DataTD bold"><?= _("Type") ?></td>
		<?
		if (1 == $support) {
			?>
			<td class="DataTD bold"><?= _("Information") ?></td>
			<td class="DataTD bold"><?= _("Admin") ?></td>
			<?
		}
		?>
	</tr>
	<?
}

/**
 * Show the SE log data for the admin log
 * @param array $row - associative array containing the column data
 * @param int   $support - if support = 1 more information is visible
 */
function output_log_se($row, $support=0){
	//should be entered in account/55.php
	?>
	<tr>
		<td class="DataTD"><?=$row['when']?></td>
		<td class="DataTD"><?=$row['type']?></td>
		<?
		if (1 == $support) {
			?>
			<td class="DataTD"><?=$row['information']?></td>
			<td class="DataTD"><?=$row['fname'].' '.$row['lname']?></td>
			<?
		}
		?>
	</tr>
	<?
}

/**
 * Shows the table header to the client cert table
 * @param int  $support - if support = 1 some columns ar not visible
 * @param bool $readonly - whether elements to modify data should be hidden, default is `true`
 */
function output_client_cert_header($support=0, $readonly=true){
	//should be added to account/5.php
	?>
	<tr>
		<?
		if (!$readonly) {
			?>
			<td class="DataTD"><?=_("Renew/Revoke/Delete")?></td>
			<?
		}
		?>
		<td class="DataTD"><?=_("Status")?></td>
		<td class="DataTD"><?=_("Email Address")?></td>
		<td class="DataTD"><?=_("SerialNumber")?></td>
		<td class="DataTD"><?=_("Revoked")?></td>
		<td class="DataTD"><?=_("Expires")?></td>
		<td class="DataTD"><?=_("Login")?></td>
		<?
		if (1 != $support) {
			?>
			<td colspan="2" class="DataTD"><?=_("Comment *")?></td>
			<?
		}
		?>
	</tr>
	<?
}

/**
 * Show the client cert data
 * @param array $row - associative array containing the column data
 * @param int   $support - if support = 1 some columns are not visible
 * @param bool  $readonly - whether elements to modify data should be hidden, default is `true`
 */
function output_client_cert($row, $support=0, $readonly=true){
	//should be entered in account/5.php
	$verified="";
	if ($row['timeleft'] > 0) {
		$verified = _("Valid");
	} else {
		$verified = _("Expired");
	}

	if ($row['expired'] == 0) {
		$verified = _("Pending");
	}

	if ($row['revoked'] == 0) {
		$row['revoke'] = _("Not Revoked");
	} else {
		$verified = _("Revoked");
	}

	?>
	<tr>
	<?
	if (!$readonly) {
		if ($verified === _("Pending")) {
			?>
			<td class="DataTD">
				<input type="checkbox" name="delid[]" value="<?=intval($row['id'])?>">
			</td>
			<?

		} elseif ($verified === _("Revoked")) {
			?>
			<td class="DataTD">&nbsp;</td>
			<?

		} else {
			?>
			<td class="DataTD">
				<input type="checkbox" name="revokeid[]" value="<?=intval($row['id'])?>">
			</td>
			<?
		}
	}

	?>
	<td class="DataTD"><?=$verified?></td>
	<?

	if ($verified === _("Pending")) {
		?>
		<td class="DataTD"><?=(trim($row['CN'])=="" ? _("empty") : htmlspecialchars($row['CN']))?></td>
		<?
	} else {
		?>
		<td class="DataTD">
			<a href="account.php?id=6&amp;cert=<?=intval($row['id'])?>">
				<?=(trim($row['CN'])=="" ? _("empty") : htmlspecialchars($row['CN']))?>
			</a>
		</td>
		<?
	}

	?>
	<td class="DataTD"><?=$row['serial']?></td>
	<td class="DataTD"><?=$row['revoke']?></td>
	<td class="DataTD"><?=$row['expire']?></td>
	<td class="DataTD">
		<input type="checkbox" name="disablelogin_<?=intval($row['id'])?>" value="1" <?=$row['disablelogin']?"":"checked='checked'"?> <?=$readonly?'disabled="disabled"':''?>/>
		<input type="hidden" name="cert_<?=intval($row['id'])?>" value="1" />
	</td>
	<?

	if (1 != $support) {
		?>
		<td class="DataTD">
			<input name="comment_<?=intval($row['id'])?>" type="text" value="<?=htmlspecialchars($row['description'])?>" />
		</td>
		<?
		if (!$readonly) {
			?>
			<td class="DataTD">
				<input type="checkbox" name="check_comment_<?=intval($row['id'])?>" />
			</td>
			<?
		}
	}

	?>
	</tr>
	<?
}

/**
 * Show the table header to the server cert table
 * @param int  $support - if support = 1 some columns ar not visible
 * @param bool $readonly - whether elements to modify data should be hidden, default is `true`
 */
function output_server_certs_header($support=0, $readonly=true){
	//should be entered in account/12.php
	?>
	<tr>
	<?
		if (!$readonly) {
			?>
			<td class="DataTD"><?=_("Renew/Revoke/Delete")?></td>
			<?
		}
		?>
		<td class="DataTD"><?=_("Status")?></td>
		<td class="DataTD"><?=_("CommonName")?></td>
		<td class="DataTD"><?=_("SerialNumber")?></td>
		<td class="DataTD"><?=_("Revoked")?></td>
		<td class="DataTD"><?=_("Expires")?></td>
		<?
		if (1 != $support) {
			?>
			<td colspan="2" class="DataTD"><?=_("Comment *")?></td>
			<?
		}
	?>
	</tr>
	<?
}

/**
 * Show the server cert data
 * @param array $row - associative array containing the column data
 * @param int   $support - if support = 1 some columns are not visible
 * @param bool  $readonly - whether elements to modify data should be hidden, default is `true`
 */
function output_server_certs($row, $support=0, $readonly=true){
	//should be entered in account/12.php
	$verified="";
	if ($row['timeleft'] > 0) {
		$verified = _("Valid");
	} else {
		$verified = _("Expired");
	}

	if ($row['expired'] == 0) {
		$verified = _("Pending");
	}

	if ($row['revoked'] == 0) {
		$row['revoke'] = _("Not Revoked");
	} else {
		$verified = _("Revoked");
	}

	?>
	<tr>
	<?
	if (!$readonly) {
		if ($verified === _("Pending")) {
			?>
			<td class="DataTD">
				<input type="checkbox" name="delid[]" value="<?=intval($row['id'])?>"/>
			</td>
			<?
		} elseif($verified === _("Revoked")) {
			?>
			<td class="DataTD">&nbsp;</td>
			<?
		} else {
			?>
			<td class="DataTD">
				<input type="checkbox" name="revokeid[]" value="<?=intval($row['id'])?>"/>
			</td>
			<?
		}
	}

	?>
	<td class="DataTD"><?=$verified?></td>
	<?

	if ($verified === _("Pending")) {
		?>
		<td class="DataTD"><?=htmlspecialchars($row['CN'])?></td>
		<?
	} else {
		?>
		<td class="DataTD">
			<a href="account.php?id=15&amp;cert=<?=intval($row['id'])?>">
				<?=htmlspecialchars($row['CN'])?>
			</a>
		</td>
		<?
	}

	?>
	<td class="DataTD"><?=$row['serial']?></td>
	<td class="DataTD"><?=$row['revoke']?></td>
	<td class="DataTD"><?=$row['expire']?></td>
	<?

	if (1 != $support) {
		?>
		<td class="DataTD">
			<input name="comment_<?=intval($row['id'])?>" type="text" value="<?=htmlspecialchars($row['description'])?>" />
		</td>
		<?
		if (!$readonly) {
			?>
			<td class="DataTD">
				<input type="checkbox" name="check_comment_<?=intval($row['id'])?>" />
			</td>
			<?
		}
	}

	?>
	</tr>
	<?
}

/**
 * Show the table header to the gpg cert table
 * @param int  $support - if support = 1 some columns ar not visible
 * @param bool $readonly - whether elements to modify data should be hidden, default is `true`
 */
function output_gpg_certs_header($support=0, $readonly=true){
	// $readonly is currently ignored but kept for consistency
	?>
	<tr>
		<td class="DataTD"><?=_("Status")?></td>
		<td class="DataTD"><?=_("Email Address")?></td>
		<td class="DataTD"><?=_("Expires")?></td>
		<td class="DataTD"><?=_("Key ID")?></td>
		<?
		if (1 != $support) {
			?>
			<td colspan="2" class="DataTD"><?=_("Comment *")?></td>
			<?
		}
	?>
	</tr>
	<?
}

/**
 * Show the gpg cert data
 * @param array $row - associative array containing the column data
 * @param int   $support - if support = 1 some columns are not visible
 * @param bool  $readonly - whether elements to modify data should be hidden, default is `true`
 */
function output_gpg_certs($row, $support=0, $readonly=true){
	//should be entered in account/55.php
	$verified="";
	if ($row['timeleft'] > 0) {
		$verified = _("Valid");
	} else {
		$verified = _("Expired");
	}

	if ($row['expired'] == 0) {
		$verified = _("Pending");
	}

	?>
	<tr>
		<td class="DataTD"><?=$verified?></td>
	<?

	if($verified == _("Pending")) {
		?>
		<td class="DataTD"><?=htmlspecialchars($row['email'])?></td>
		<?
	} else {
		?>
		<td class="DataTD">
			<a href="gpg.php?id=3&amp;cert=<?=intval($row['id'])?>">
				<?=htmlspecialchars($row['email'])?>
			</a>
		</td>
		<?
	}

	?>
	<td class="DataTD"><?=$row['expire']?></td>
	<?

	if($verified == _("Pending")) {
		?>
		<td class="DataTD"><?=htmlspecialchars($row['keyid'])?></td>
		<?
	} else {
		?>
		<td class="DataTD">
			<a href="gpg.php?id=3&amp;cert=<?=intval($row['id'])?>">
				<?=htmlspecialchars($row['keyid'])?>
			</a>
		</td>
		<?
	}

	if (1 != $support) {
		?>
		<td class="DataTD">
			<input name="comment_<?=intval($row['id'])?>" type="text" value="<?=htmlspecialchars($row['description'])?>" />
		</td>
		<?
		if (!$readonly) {
			?>
			<td class="DataTD">
				<input type="checkbox" name="check_comment_<?=intval($row['id'])?>" />
			</td>
			<?
		}
	}

	?>
	</tr>
	<?
}

/**
 * revoke_assurance()
 * revokes an assurance and adjusts the old point calculation
 * @param mixed $assuranceid - id of the assurance
 * @param mixed $toid        - id of the assuree
 * @return
 */
function revoke_assurance($assuranceid, $toid){
	$assuranceid = intval($assuranceid);
	$toid = intval($toid);
	$points = 0;

	$query = "update `notary` set `deleted` = NOW() where `id` = '$assuranceid' LIMIT 1";
	mysqli_query($_SESSION['mconn'],$query);
	recalculate_old_assurance_points($toid);
	fix_assurer_flag($toid);
}

/**
 * recalculates the old points of an assuree
 * @param int $toid        - id of the assuree
 */
function recalculate_old_assurance_points($toid){
	$query = "select * from `notary` where `to` = '$toid' and `method` != 'Administrative Increase' and `deleted` = 0 order by `when`";
	$res = mysqli_query($_SESSION['mconn'], $query);
	while($row = mysqli_fetch_assoc($_SESSION['mconn'],$res)){
		$maxToAward = max(100 - $points, 0);
		$newpoints = min($row['awarded'], $maxToAward);

		$points += $row['awarded'];

		$query = "update `notary` set `points` = '". (int)$newpoints ."' where `id`='" . (int)$row['id'] . "' LIMIT 1";
		mysqli_query($_SESSION['mconn'],$query);
	}

}<|MERGE_RESOLUTION|>--- conflicted
+++ resolved
@@ -1663,16 +1663,10 @@
 	$uid = intval($uid);
 	$adminid = intval($adminid);
 	$type = mysqli_real_escape_string($_SESSION['mconn'], $type);
-<<<<<<< HEAD
-	$info = mysqli_real_escape_string($_SESSION['mconn'], g($info);
+	$info = mysqli_real_escape_string($_SESSION['mconn'], g($info));
 	$typeid = intval($typeid);
 	$query="insert into `adminlog` (`when`, `uid`, `adminid`,`type`,`information`,`actiontypeid`) values
 	          (Now(), $uid, $adminid, '$type', '$info')";
-=======
-	$info = mysqli_real_escape_string($_SESSION['mconn'], g($info));
-	$query="insert into `adminlog` (`when`, `uid`, `adminid`,`type`,`information`) values
-		(Now(), $uid, $adminid, '$type', '$info')";
->>>>>>> d6ce5013
 	return mysqli_query($_SESSION['mconn'], $query);
 }
 
