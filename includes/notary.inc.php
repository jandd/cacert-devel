--- conflicted
+++ resolved
@@ -796,7 +796,6 @@
 <?
 	}
 
-<<<<<<< HEAD
 	/**
 	 * check_date_format()
 	 * checks if the date is entered in the right date format YYYY-MM-DD and
@@ -839,7 +838,8 @@
 	 */
 	function check_date_difference($date, $diff=1){
 		return (strtotime($date)<=time()+$diff*86400);
-=======
+	}
+
 	function account_email_delete($mailid){
 	//deletes an email entry from an acount
 	//revolkes all certifcates for that email address
@@ -1088,6 +1088,4 @@
 		while($row = mysql_fetch_assoc($res)){
 			revoke_all_server_cert($row['id']);
 		}
-
->>>>>>> 23ee6915
 	}