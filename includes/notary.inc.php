--- conflicted
+++ resolved
@@ -97,11 +97,7 @@
 	/**
 	 * Get the list of assurances received by the user
 	 * @param int $userid - id of the assuree
-<<<<<<< HEAD
-	 * @param integer $log - if set to 1 also includes deleted assurances
-=======
 	 * @param int $log - if set to 1 also includes deleted assurances
->>>>>>> df84901b
 	 * @return resource - a MySQL result set
 	 */
 	function get_received_assurances($userid, $log=0)
@@ -371,32 +367,12 @@
 		}
 ?>
 <table align="center" valign="middle" border="0" cellspacing="0" cellpadding="0" class="wrapper">
-<<<<<<< HEAD
-    <tr>
-<?
-	if ($support == "1")
-	{
-?>
-    	<td colspan="10" class="title"><?=$title?></td>
-<?
-	} else {
-?>
-    	<td colspan="7" class="title"><?=$title?></td>
-<?
-	}
-?>
-    </tr>
-    <tr>
-    	<td class="DataTD"><strong><?=_("ID")?></strong></td>
-    	<td class="DataTD"><strong><?=_("Date")?></strong></td>
-=======
 	<tr>
 		<td colspan="<?=$colspan?>" class="title"><?=$title?></td>
 	</tr>
 	<tr>
 		<td class="DataTD"><strong><?=_("ID")?></strong></td>
 		<td class="DataTD"><strong><?=_("Date")?></strong></td>
->>>>>>> df84901b
 <?
 		if ($support == 1)
 		{
@@ -415,11 +391,7 @@
 		if ($log == 1)
 		{
 ?>
-<<<<<<< HEAD
-	<td class="DataTD"><strong><?=_("Revoke")?></strong></td>
-=======
 		<td class="DataTD"><strong><?=_("Revoked")?></strong></td>
->>>>>>> df84901b
 <?
 		}
 ?>
@@ -445,21 +417,12 @@
 			$log)
 	{
 ?>
-<<<<<<< HEAD
-    <tr>
-		<td<?=($support == "1")?' colspan="5"':' colspan="3"'?> class="DataTD"><strong><?=$points_txt?>:</strong></td>
-    	<td class="DataTD"><?=$points?></td>
-    	<td class="DataTD">&nbsp;</td>
-    	<td class="DataTD"><strong><?=$experience_txt?>:</strong></td>
-    	<td class="DataTD"><?=$sumexperience?></td>
-=======
 	<tr>
 		<td colspan="<?=($support == 1) ? 5 : 3 ?>" class="DataTD"><strong><?=$points_txt?>:</strong></td>
 		<td class="DataTD"><?=intval($sumpoints)?></td>
 		<td class="DataTD">&nbsp;</td>
 		<td class="DataTD"><strong><?=$experience_txt?>:</strong></td>
 		<td class="DataTD"><?=intval($sumexperience)?></td>
->>>>>>> df84901b
 <?
 		if ($log == 1)
 		{
@@ -468,12 +431,7 @@
 <?
 		}
 ?>
-<<<<<<< HEAD
-
-    </tr>
-=======
-	</tr>
->>>>>>> df84901b
+	</tr>
 </table>
 <br/>
 <?
@@ -481,24 +439,6 @@
 
 	/**
 	 * Render an assurance for a view
-<<<<<<< HEAD
-	 * @param int     $assuranceid - id of the assurance
-	 * @param string  $date - When the assurance took place in user provided format
-	 * @param string  $when - When the assurance was entered (ISO format), only visible for support
-	 * @param string  $email - Email address of the other party, only visible for support
-	 * @param string  $name - Name of the other party
-	 * @param int     $awarded - The points the Assurer wanted to issue (not rounded down)
-	 * @param int     $points - The points recognised by the system (rounded down)
-	 * @param string  $location - Where the assurance took place
-	 * @param string  $method - The method used to make the assurance (Face-to-Face, Administrative Increase, etc.)
-	 * @param int     $experience - Number of experience points the Assurer got for this assurance
-	 * @param int     $userid - Id of the user whichs given/received assurances are displayed
-	 * @param int     $support - set to 1 if the output is for the support interface
-	 * @param bool    $revoked - whether the assurance is already revoked
-	 * @param string  $ticketno - ticket number currently set in the support interface
-	 */
-	function output_assurances_row($assuranceid,$date,$when,$email,$name,$awarded,$points,$location,$method,$experience,$userid,$support,$revoked, $ticketno)
-=======
 	 * @param array   $assurance - associative array containing the data from the `notary` table
 	 * @param int     $userid - Id of the user whichs given/received assurances are displayed
 	 * @param array   $other_user - associative array containing the other users data from the `users` table
@@ -513,7 +453,6 @@
 			$support,
 			$ticketno,
 			$log)
->>>>>>> df84901b
 	{
 		$assuranceid = intval($assurance['id']);
 		$date = $assurance['date'];
@@ -532,78 +471,58 @@
 			$log = 1;
 		}
 
-	$tdstyle="";
-	$emopen="";
-	$emclose="";
-
-	if ($awarded == $points)
-	{
-		if ($awarded == "0")
-		{
-<<<<<<< HEAD
-			if ($when < "2006-09-01")
-=======
+		$tdstyle="";
+		$emopen="";
+		$emclose="";
+
+		if ($awarded == $points)
+		{
 			if ($awarded == 0)
->>>>>>> df84901b
 			{
-				$tdstyle="style='background-color: #ffff80'";
-				$emopen="<em>";
-				$emclose="</em>";
+				if ($when < "2006-09-01")
+				{
+					$tdstyle="style='background-color: #ffff80'";
+					$emopen="<em>";
+					$emclose="</em>";
+				}
 			}
 		}
-	}
-?>
-    <tr>
-	<td class="DataTD" <?=$tdstyle?>><?=$emopen?><?=$assuranceid?><?=$emclose?></td>
-	<td class="DataTD" <?=$tdstyle?>><?=$emopen?><?=$date?><?=$emclose?></td>
-<?
-<<<<<<< HEAD
-	if ($support == 1)
-	{
-=======
+?>
+	<tr>
+		<td class="DataTD" <?=$tdstyle?>><?=$emopen?><?=$assuranceid?><?=$emclose?></td>
+		<td class="DataTD" <?=$tdstyle?>><?=$emopen?><?=$date?><?=$emclose?></td>
+<?
 		if ($support == 1)
 		{
->>>>>>> df84901b
 ?>
 		<td class="DataTD" <?=$tdstyle?>><?=$emopen?><?=$when?><?=$emclose?></td>
 		<td class="DataTD" <?=$tdstyle?>><?=$emopen?><?=$email?><?=$emclose?></td>
-<?	}
-?>
-	<td class="DataTD" <?=$tdstyle?>><?=$emopen?><?=$name?><?=$emclose?></td>
-	<td class="DataTD" <?=$tdstyle?>><?=$emopen?><?=$revoked ? sprintf("<strong style='color: red'>%s</strong>",_("Revoked")) : $awarded?><?=$emclose?></td>
-	<td class="DataTD" <?=$tdstyle?>><?=$emopen?><?=$location?><?=$emclose?></td>
-	<td class="DataTD" <?=$tdstyle?>><?=$emopen?><?=$method?><?=$emclose?></td>
-	<td class="DataTD" <?=$tdstyle?>><?=$emopen?><?=$experience?$experience:'&nbsp;'?><?=$emclose?></td>
-<?
-<<<<<<< HEAD
-	if ($support == 1)
-	{
-		if ($revoked == true)
-=======
+<?
+		}
+?>
+		<td class="DataTD" <?=$tdstyle?>><?=$emopen?><?=$name?><?=$emclose?></td>
+		<td class="DataTD" <?=$tdstyle?>><?=$emopen?><?=$revoked ? sprintf("<strong style='color: red'>%s</strong>",_("Revoked")) : $awarded?><?=$emclose?></td>
+		<td class="DataTD" <?=$tdstyle?>><?=$emopen?><?=$location?><?=$emclose?></td>
+		<td class="DataTD" <?=$tdstyle?>><?=$emopen?><?=$method?><?=$emclose?></td>
+		<td class="DataTD" <?=$tdstyle?>><?=$emopen?><?=$experience?$experience:'&nbsp;'?><?=$emclose?></td>
+<?
 		if ($log == 1)
->>>>>>> df84901b
-		{
-?>
-<<<<<<< HEAD
-			<td class="DataTD" <?=$tdstyle?>>&nbsp;</td>
+		{
+			if ($revoked == true)
+			{
+?>
+		<td class="DataTD" <?=$tdstyle?>><?=$assurance['deleted']?></td>
+<?
+			} elseif ($support == 1) {
+?>
+		<td class="DataTD" <?=$tdstyle?>><?=$emopen?><a href="account.php?id=43&amp;userid=<?=intval($userid)?>&amp;assurance=<?=intval($assuranceid)?>&amp;csrf=<?=make_csrf('admdelassurance')?>&amp;ticketno=<?=sanitizeHTML($ticketno)?>" onclick="return confirm('<?=sprintf(_("Are you sure you want to revoke the assurance with ID &quot;%s&quot;?"),$assuranceid)?>');"><?=_("Revoke")?></a><?=$emclose?></td>
 <?
 			} else {
 ?>
-		<td class="DataTD" <?=$tdstyle?>><?=$emopen?><a href="account.php?id=43&amp;userid=<?=intval($userid)?>&amp;assurance=<?=intval($assuranceid)?>&amp;csrf=<?=make_csrf('admdelassurance')?>&amp;ticketno=<?=sanitizeHTML($ticketno)?>" onclick="return confirm('<?=sprintf(_("Are you sure you want to revoke the assurance with ID &quot;%s&quot;?"),$assuranceid)?>');"><?=_("Revoke")?></a><?=$emclose?></td>
-=======
-		<td class="DataTD" <?=$tdstyle?>><?=$assurance['deleted']?></td>
-<?
-			} elseif ($support == 1) {
-?>
-		<td class="DataTD" <?=$tdstyle?>><?=$emopen?><a href="account.php?id=43&amp;userid=<?=intval($userid)?>&amp;assurance=<?=intval($assuranceid)?>&amp;csrf=<?=make_csrf('admdelassurance')?>&amp;ticketno=<?=sanitizeHTML($ticketno)?>" onclick="return confirm('<?=sprintf(_("Are you sure you want to revoke the assurance with ID &quot;%s&quot;?"),$assuranceid)?>');"><?=_("Revoke")?></a><?=$emclose?></td>
-<?
-			} else {
-?>
 		<td class="DataTD" <?=$tdstyle?>>&nbsp;</td>
->>>>>>> df84901b
-<?
-		}
-	}
+<?
+			}
+		}
 ?>
 	</tr>
 <?
@@ -655,10 +574,6 @@
 	 * @param int& $sum_experience - [out] sum of experience points gained
 	 * @param int  $support - set to 1 if the output is for the support interface
 	 * @param string $ticketno - the ticket number set in the support interface
-<<<<<<< HEAD
-	 */
-	function output_given_assurances_content($userid,&$sum_points,&$sum_experience,$support, $ticketno)
-=======
 	 * @param int  $log - if set to 1 also includes deleted assurances
 	 */
 	function output_given_assurances_content(
@@ -668,24 +583,15 @@
 			$support,
 			$ticketno,
 			$log)
->>>>>>> df84901b
 	{
 		$sum_points = 0;
 		$sumexperience = 0;
 		$res = get_given_assurances(intval($userid), $log);
 		while($row = mysql_fetch_assoc($res))
 		{
-<<<<<<< HEAD
-			$assuree = get_user (intval($row['to']));
-			$apoints = calc_experience($row, $sum_points, $sum_experience);
-			$name = show_user_link ($assuree['fname']." ".$assuree['lname'],intval($row['to']));
-			$email = show_email_link ($assuree['email'],intval($row['to']));
-			output_assurances_row (intval($row['id']),$row['date'],$row['when'],$email,$name,$apoints,intval($row['points']),$row['location'],$row['method']==""?"":_(sprintf("%s", $row['method'])),$row['experience'],$userid,$support,$row['deleted']!==NULL_DATETIME, $ticketno);
-=======
 			$assuree = get_user(intval($row['to']));
 			calc_experience($row, $sum_points, $sum_experience);
 			output_assurances_row($row, $userid, $assuree, $support, $ticketno, $log);
->>>>>>> df84901b
 		}
 	}
 
@@ -698,21 +604,6 @@
 	 * @param int& $sum_experience - [out] sum of experience points the assurers gained
 	 * @param int  $support - set to 1 if the output is for the support interface
 	 * @param string $ticketno - the ticket number set in the support interface
-<<<<<<< HEAD
-	 */
-	function output_received_assurances_content($userid,&$sum_points,&$sum_experience,$support, $ticketno)
-	{
-		$sum_points = 0;
-		$sumexperience = 0;
-		$res = get_received_assurances(intval($userid), $support);
-		while($row = mysql_fetch_assoc($res))
-		{
-			$fromuser = get_user (intval($row['from']));
-			$awarded = calc_assurances($row, $sum_points, $sum_experience);
-			$name = show_user_link ($fromuser['fname']." ".$fromuser['lname'],intval($row['from']));
-			$email = show_email_link ($fromuser['email'],intval($row['from']));
-			output_assurances_row (intval($row['id']),$row['date'],$row['when'],$email,$name,$awarded,intval($row['points']),$row['location'],$row['method']==""?"":_(sprintf("%s", $row['method'])),$row['experience'],$userid,$support,$row['deleted']!==NULL_DATETIME, $ticketno);
-=======
 	 * @param int  $log - if set to 1 also includes deleted assurances
 	 */
 	function output_received_assurances_content(
@@ -731,7 +622,6 @@
 			$fromuser = get_user(intval($row['from']));
 			calc_assurances($row, $sum_points, $sum_experience);
 			output_assurances_row($row, $userid, $fromuser, $support, $ticketno, $log);
->>>>>>> df84901b
 		}
 	}
 
@@ -883,14 +773,6 @@
 	 * @param int $userid
 	 * @param int $support - set to 1 if the output is for the support interface
 	 * @param string $ticketno - the ticket number set in the support interface
-<<<<<<< HEAD
-	 */
-	function output_given_assurances($userid, $support=0, $ticketno='')
-	{
-		output_assurances_header(_("Assurance Points You Issued"),$support);
-		output_given_assurances_content($userid,$points,$sum_experience,$support, $ticketno);
-		output_assurances_footer(_("Total Points Issued"),$points,_("Total Experience Points"),$sum_experience,$support);
-=======
 	 * @param int $log - if set to 1 also includes deleted assurances
 	 */
 	function output_given_assurances($userid, $support=0, $ticketno='', $log=0)
@@ -915,7 +797,6 @@
 				$sum_experience,
 				$support,
 				$log);
->>>>>>> df84901b
 	}
 
 	/**
@@ -923,14 +804,6 @@
 	 * @param int $userid
 	 * @param int $support - set to 1 if the output is for the support interface
 	 * @param string $ticketno - the ticket number set in the support interface
-<<<<<<< HEAD
-	 */
-	function output_received_assurances($userid,$support=0, $ticketno='')
-	{
-		output_assurances_header(_("Your Assurance Points"),$support);
-		output_received_assurances_content($userid,$points,$sum_experience,$support, $ticketno);
-		output_assurances_footer(_("Total Assurance Points"),$points,_("Total Experience Points"),$sum_experience,$support);
-=======
 	 * @param int $log - if set to 1 also includes deleted assurances
 	 */
 	function output_received_assurances($userid, $support=0, $ticketno='', $log=0)
@@ -955,7 +828,6 @@
 				$sum_experience,
 				$support,
 				$log);
->>>>>>> df84901b
 	}
 
 	function output_summary($userid)
@@ -1530,7 +1402,6 @@
 		return (strtotime($date)<=time()+$diff*86400);
 	}
 
-<<<<<<< HEAD
 
 	/**
 	 * get_array_from_ini()
@@ -1579,8 +1450,6 @@
 		return	$return_str;
 	}
 
-=======
->>>>>>> df84901b
 /**
  * Write some information to the adminlog
  *
@@ -1611,11 +1480,7 @@
 	//d dispute action
 	//s support case
 	//m board motion
-<<<<<<< HEAD
-	$pattern='/[adsmADSM]\d{8}\./';
-=======
 	$pattern='/[adsmADSM]\d{8}\.\d+/';
->>>>>>> df84901b
 	if (preg_match($pattern, $ticketno)) {
 		return true;
 	}
@@ -2318,144 +2183,4 @@
 	?>
 	</tr>
 	<?
-<<<<<<< HEAD
-}
-
-/**
- * output_log_given_assurances()
- *  returns the list of all given assurances
- * @param mixed $userid - user id for the output
- * @param integer $support - support view = 1
- * @return
- */
-function output_log_given_assurances($userid, $support=0)
-{
-	output_assurances_header(_("Assurance given"),$support);
-	output_log_given_assurances_content($userid, $support);
-}
-
-/**
- * output_log_given_assurances_content()
- *
- * @param mixed $userid
- * @param mixed $support
- * @return
- */
-function output_log_given_assurances_content($userid, $support)
-{
-	$res = get_given_assurances(intval($userid), 1);
-	while($row = mysql_fetch_assoc($res))
-	{
-		$fromuser = get_user (intval($row['to']));
-		$apoints = calc_experience ($row,$points,$experience,$sum_experience,$revoked);
-		$name = show_user_link ($fromuser['fname']." ".$fromuser['lname'],intval($row['to']));
-		$email = show_email_link ($fromuser['email'],intval($row['to']));
-		$revoked = '';
-		if ($row['date'] != 0) {
-			$revoked = $row['deleted'];
-		}
-		output_log_assurances_row(intval($row['id']),$row['date'],$row['when'],$email,$name,$apoints,intval($row['points']),$row['location'],$row['method']==""?"":_(sprintf("%s", $row['method'])),$experience,$userid,$support,$revoked);
-	}
-}
-
-/**
- * output_log_received_assurances()
- *
- * @param mixed $userid
- * @param integer $support
- * @return
- */
-function output_log_received_assurances($userid, $support=0)
-{
-	output_assurances_header(_("Assurance received"), $support);
-	output_log_received_assurances_content($userid, $support);
-}
-
-/**
- * output_log_received_assurances_content()
- *
- * @param mixed $userid
- * @param mixed $support
- * @param mixed $points
- * @param mixed $sum_experience
- * @param mixed $ticketno
- * @return
- */
-function output_log_received_assurances_content($userid, $support)
-{
-	$res = get_received_assurances(intval($userid), 1);
-	while($row = mysql_fetch_assoc($res))
-	{
-		$fromuser = get_user (intval($row['from']));
-		calc_assurances ($row,$points,$experience,$sum_experience,$awarded,$revoked);
-		$name = show_user_link ($fromuser['fname']." ".$fromuser['lname'],intval($row['from']));
-		$email = show_email_link ($fromuser['email'],intval($row['from']));
-		$revoked = '';
-		if ($row['date'] != 0) {
-			$revoked = $revoked = $row['deleted'];
-		}
-		output_log_assurances_row(intval($row['id']),$row['date'],$row['when'],$email,$name,$awarded,intval($row['points']),$row['location'],$row['method']==""?"":_(sprintf("%s", $row['method'])),$experience,$userid,$support,$revoked);
-	}
-}
-
-/**
- * output_log_assurances_row()
- *
- * @param mixed $assuranceid
- * @param mixed $date
- * @param mixed $when
- * @param mixed $email
- * @param mixed $name
- * @param mixed $awarded
- * @param mixed $points
- * @param mixed $location
- * @param mixed $method
- * @param mixed $experience
- * @param mixed $userid
- * @param mixed $support
- * @param mixed $revoked
- * @return
- */
-function output_log_assurances_row($assuranceid,$date,$when,$email,$name,$awarded,$points,$location,$method,$experience,$userid,$support,$revoked)
-{
-
-	$tdstyle="";
-	$emopen="";
-	$emclose="";
-
-	if ($awarded == $points)
-	{
-		if ($awarded == "0")
-		{
-			if ($when < "2006-09-01")
-			{
-				$tdstyle="style='background-color: #ffff80'";
-				$emopen="<em>";
-				$emclose="</em>";
-			}
-		}
-	}
-	?>
-	<tr>
-		<td class="DataTD" <?=$tdstyle?>><?=$emopen?><?=$assuranceid?><?=$emclose?></td>
-		<td class="DataTD" <?=$tdstyle?>><?=$emopen?><?=$date?><?=$emclose?></td>
-	<?
-	if ($support == "1")
-	{
-		?>
-		<td class="DataTD" <?=$tdstyle?>><?=$emopen?><?=$when?><?=$emclose?></td>
-		<td class="DataTD" <?=$tdstyle?>><?=$emopen?><?=$email?><?=$emclose?></td>
-		<?
-	}
-	?>
-		<td class="DataTD" <?=$tdstyle?>><?=$emopen?><?=$name?><?=$emclose?></td>
-		<td class="DataTD" <?=$tdstyle?>><?=$emopen?><?=$awarded?><?=$emclose?></td>
-		<td class="DataTD" <?=$tdstyle?>><?=$emopen?><?=$location?><?=$emclose?></td>
-		<td class="DataTD" <?=$tdstyle?>><?=$emopen?><?=$method?><?=$emclose?></td>
-		<td class="DataTD" <?=$tdstyle?>><?=$emopen?><?=$experience?><?=$emclose?></td>
-		<td class="DataTD" <?=$tdstyle?>><?=$emopen?><?=$revoked?><?=$emclose?></td>
-	</tr>
-	<?
-=======
->>>>>>> df84901b
 }