--- conflicted
+++ resolved
@@ -1,9 +1,5 @@
-<<<<<<< HEAD
-<?php /*
-=======
 <?php
 /*
->>>>>>> bdb3f12f
     LibreSSL - CAcert web application
     Copyright (C) 2004-2011  CAcert Inc.
 
@@ -37,7 +33,6 @@
 function get_user_id_from_cert( $serial, $issuer_cn )
 {
 	$query = "select `memid` from `emailcerts` where
-<<<<<<< HEAD
 			`serial`='".mysqli_real_escape_string($_SESSION['mconn'], $serial)."' and
 			`rootcert`= (select `id` from `root_certs` where
 				`Cert_Text`='".mysqli_real_escape_string($_SESSION['mconn'], $issuer_cn)."') and
@@ -48,17 +43,6 @@
 	{
 		$row = mysqli_fetch_assoc($res);
 		return intval($row['memid']);
-=======
-			`serial`='" . mysql_escape_string( $serial ) . "' and
-			`rootcert`= (select `id` from `root_certs` where
-				`Cert_Text`='" . mysql_escape_string( $issuer_cn ) . "') and
-			`revoked`=0 and disablelogin=0 and
-			UNIX_TIMESTAMP(`expire`) - UNIX_TIMESTAMP() > 0";
-	$res   = mysql_query( $query );
-	if ( mysql_num_rows( $res ) > 0 ) {
-		$row = mysql_fetch_assoc( $res );
-		return intval( $row[ 'memid' ] );
->>>>>>> bdb3f12f
 	}
 
 	return -1;
@@ -149,7 +133,6 @@
 	}
 }
 
-<<<<<<< HEAD
   	// returns 0 if $userID is an Assurer
 	// Otherwise :
 	//	 Bit 0 is always set
@@ -177,41 +160,6 @@
 		if ($row['assurer_blocked'] > 0) {
 			$Result |= 9;
 		}
-=======
-/**
- * Return the Assurer State of a User
- *
- * @param int $userID
- * @return int Assurer State
- *
- * returns 0 if $userID is an Assurer
- * Otherwise :
- * Bit 0 is always set
- * Bit 1 is set if 100 Assurance Points are not reached
- * Bit 2 is set if Assurer Test is missing
- * Bit 3 is set if the user is not allowed to be an Assurer (assurer_blocked > 0)
- */
-function get_assurer_status( $userID )
-{
-	$Result = 0;
-	$query  = mysql_query( 'SELECT * FROM `cats_passed` AS `tp`, `cats_variant` AS `cv` ' .
-		'  WHERE `tp`.`variant_id` = `cv`.`id` AND `cv`.`type_id` = 1 AND `tp`.`user_id` = \'' . (int)intval( $userID ) . '\'' );
-	if ( mysql_num_rows( $query ) < 1 ) {
-		$Result |= 5;
-	}
-
-	$query = mysql_query( 'SELECT SUM(`points`) AS `points` FROM `notary` AS `n` WHERE `n`.`to` = \'' . (int)intval( $userID ) . '\' AND `n`.`expire` < now() and `deleted` = 0' );
-	$row   = mysql_fetch_assoc( $query );
-	if ( $row[ 'points' ] < 100 ) {
-		$Result |= 3;
-	}
-
-	$query = mysql_query( 'SELECT `assurer_blocked` FROM `users` WHERE `id` = \'' . (int)intval( $userID ) . '\'' );
-	$row   = mysql_fetch_assoc( $query );
-	if ( $row[ 'assurer_blocked' ] > 0 ) {
-		$Result |= 9;
-	}
->>>>>>> bdb3f12f
 
 	return $Result;
 }