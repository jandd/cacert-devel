<? /*
    LibreSSL - CAcert web application
    Copyright (C) 2004-2008  CAcert Inc.

    This program is free software; you can redistribute it and/or modify
    it under the terms of the GNU General Public License as published by
    the Free Software Foundation; version 2 of the License.

    This program is distributed in the hope that it will be useful,
    but WITHOUT ANY WARRANTY; without even the implied warranty of
    MERCHANTABILITY or FITNESS FOR A PARTICULAR PURPOSE.  See the
    GNU General Public License for more details.

    You should have received a copy of the GNU General Public License
    along with this program; if not, write to the Free Software
    Foundation, Inc., 51 Franklin Street, Fifth Floor, Boston, MA  02110-1301  USA
*/

	$id = 0; if(array_key_exists("id",$_REQUEST)) $id=intval($_REQUEST['id']);
	$expand="";

	function showheader($title = "CAcert.org", $title2 = "")
	{
		global $id, $PHP_SELF;
	$PHP_SELF = &$_SERVER['PHP_SELF'];
	$expand="";
	$tmpid = $id;
	if($PHP_SELF == "/wot.php")
		$tmpid = $id + 500;
	if($PHP_SELF == "/gpg.php")
		$tmpid = $id + 1000;
	if($PHP_SELF == "/disputes.php")
		$tmpid = $id + 1500;
	if($PHP_SELF == "/advertising.php")
		$tmpid = $id + 2000;

	switch($tmpid)
	{
		case 1:                                                 // Add email address
		case 2: $expand = " explode('emailacc');"; break;       // View email addresses
		case 3:                                                 // Add Client certificate
		case 4:                                                 // Confirm Client Certificate Request
		case 5:                                                 // View Client Certificates
		case 6: $expand = " explode('clicerts');"; break;       // Client Certificate page
		case 7:                                                 // Add new domain
		case 8:                                                 // Confirm Domain page
		case 9: $expand = " explode('domains');"; break;        // View Domains
		case 10:                                                // Add Server Certifiacte
		case 11:                                                // Confirm Server Certificate Rewust
		case 12:                                                // View Server Cerificate
		case 15: $expand = " explode('servercert');"; break;    // Server Certificate page
		case 13:                                                // ViewEdit
		case 14:                                                // Change password
		case 36:                                                // My Alert settings
		case 41:                                                // Language Settings
		case 55:                                                // Trainings
		case 59:                                                // Account History
		case 507:
		case 508:                                               // My Listing
		case 510:                                               // Old points calculation
		case 515:                                               // New points calculation
		case 513: $expand = " explode('mydetails');"; break;    // My Location
		case 16:                                                // Add Org Client Cert
		case 17:                                                // Confirm Org Client Certificate Request
		case 18:                                                // View Org Client Certificate
		case 19: $expand = " explode('clientorg');"; break;     // Org Cleint Cert page
		case 20:                                                // Add Org Server Cert
		case 21:                                                // Conform Org Server Cert Request
		case 22:                                                // View Org Server Certs
		case 23: $expand = " explode('serverorg');"; break;     // Org Server Certificate page
		case 24:                                                // Add new Organisation
		case 25:                                                // View Organisation List
		case 26:                                                // View Organisation Domains
		case 27:                                                // Edit Org Account
		case 28:                                                // View Add Org Domain
		case 29:                                                // Edit Org Domain
		case 30:                                                // Delete Org Domain
		case 31:
		case 32:                                                // View Org Admin
		case 33:                                                // Add Org Admin
		case 34:                                                // Delete Org Admin
		case 60:                                                // View Organisation Account History
		case 35: $expand = " explode('orgadmin');"; break;      // View Org Admin Organisation List
		case 42:
		case 43:
		case 44:
		case 45:
		case 46:
		case 47:
		case 48:
		case 49:
		case 50:
		case 54:
		case 53: $expand = " explode('sysadmin');"; break;
		case 500:                                               // CAcert Web of Trust
		case 501:
		case 502:                                               // Become an Assurer
		case 503:                                               // CAcert Web of Trust Roles
		case 504:                                               // TTP
		case 505:                                               // Assurer Some one
		case 506:
		case 509:
		case 511:
<<<<<<< HEAD
		case 512: $expand = " explode('WoT');"; break;          // Find Assurer
=======
		case 512:
		case 516:                                       // TTP form
		case 517: $expand = " explode('WoT');"; break;  //Assurer check
>>>>>>> 8e9357bb
		case 1000:
		case 1001:
		case 1002:                                              // View GPG key
		case 1003:
		case 1004:
		case 1005:
		case 1006:
		case 1007:
		case 1008:
		case 1009:
		case 1010: $expand = " explode('gpg');"; break;
		case 1500:                                              // Dipute
		case 1501:                                              // Dispute Email Request
		case 1502:                                              // ViewEdit
		case 1503:
		case 1504:
		case 1505:
		case 1506:
		case 1507:
		case 1508:
		case 1509:
		case 1510: $expand = " explode('disputes');"; break;
		case 2000:
		case 2001:
		case 2002:
		case 2003:
		case 2004:
		case 2005:
		case 2006:
		case 2007:
		case 2008:
		case 2009: $expand = " explode('advertising');"; break;
	}

?><!DOCTYPE HTML PUBLIC "-//W3C//DTD HTML 4.01 Transitional//EN" "http://www.w3.org/TR/html4/loose.dtd">
<html>
<head>
<title><?=$title?></title>
<? if(array_key_exists('header',$_SESSION) && $_SESSION['_config']['header'] != "") { ?><?=$_SESSION['_config']['header']?><? } ?>
<link rel="stylesheet" href="/styles/default.css" type="text/css" />
<script language="JavaScript" type="text/javascript">
function explode(e) {
    if (document.getElementById(e).style.display == 'none') {
        document.getElementById(e).style.display = 'block';
    } else {
        document.getElementById(e).style.display = 'none';
    }
}

function hideall() {
        var Nodes = document.getElementsByTagName('ul')
        var max = Nodes.length
        for(var i = 0;i < max;i++) {
                var nodeObj = Nodes.item(i)
		if (nodeObj.className == "menu") {
	                nodeObj.style.display = 'none';
		}
        }
}
</script>
</head>
<body onload="hideall(); explode('home');<?=$expand?>">
 <div id="pagecell1">
  <div id="pageName"><br>
    <div id="pageLogo"><a href="http://<?=$_SESSION['_config']['normalhostname']?>"><img src="/images/cacert4.png" border="0" alt="CAcert.org logo"></a></div>
    <div id="googlead"><h2><?=_("Free digital certificates!")?></h2></div>
  </div>
  <div id="pageNav">
    <div class="relatedLinks">
      <h3>CAcert.org</h3>
      <ul class="menu" id="home"><li><a href="/index.php"><?=_("Go Home")?></a></li><li><a href="account.php?id=logout"><?=_("Logout")?></a></li></ul>
    </div>
    <div class="relatedLinks">
      <h3 class="pointer" onclick="explode('mydetails')">+ <?=_("My Details")?></h3>
      <ul class="menu" id="mydetails"><li><a href="account.php?id=13"><?=_("View/Edit")?></a></li><li><a href="account.php?id=14"><?=_("Change Password")?></a></li><li><a href="account.php?id=41"><?=_("Default Language")?></a></li><li><a href="wot.php?id=8"><?=_("My Listing")?></a></li><li><a href="wot.php?id=13"><?=_("My Location")?></a></li><li><a href="account.php?id=36"><?=_("My Alert Settings")?></a></li><li><a href="account.php?id=55"><?=_("My Trainings")?></a></li><li><a href="wot.php?id=10"><?=_("My Points")?></a></li>
     </ul>
    </div>
    <div class="relatedLinks">
      <h3 class="pointer" onclick="explode('emailacc')">+ <?=_("Email Accounts")?></h3>
      <ul class="menu" id="emailacc"><li><a href="account.php?id=1"><?=_("Add")?></a></li><li><a href="account.php?id=2"><?=_("View")?></a></li></ul>
    </div>
    <div class="relatedLinks">
      <h3 class="pointer" onclick="explode('clicerts')">+ <?=_("Client Certificates")?></h3>
      <ul class="menu" id="clicerts"><li><a href="account.php?id=3"><?=_("New")?></a></li><li><a href="account.php?id=5"><?=_("View")?></a></li></ul>
    </div>
<? if($_SESSION['profile']['points'] >= 50) { ?>
    <div class="relatedLinks">
      <h3 class="pointer" onclick="explode('gpg')">+ <?=_("GPG/PGP Keys")?></h3>
      <ul class="menu" id="gpg"><li><a href="gpg.php?id=0"><?=_("New")?></a></li><li><a href="gpg.php?id=2"><?=_("View")?></a></li></ul>
    </div>
<? } ?>
    <div class="relatedLinks">
      <h3 class="pointer" onclick="explode('domains')">+ <?=_("Domains")?></h3>
      <ul class="menu" id="domains"><li><a href="account.php?id=7"><?=_("Add")?></a></li><li><a href="account.php?id=9"><?=_("View")?></a></li></ul>
    </div>
    <div class="relatedLinks">
      <h3 class="pointer" onclick="explode('servercert')">+ <?=_("Server Certificates")?></h3>
      <ul class="menu" id="servercert"><li><a href="account.php?id=10"><?=_("New")?></a></li><li><a href="account.php?id=12"><?=_("View")?></a></li></ul>
    </div>
<? if(mysql_num_rows(mysql_query("select * from `org` where `memid`='".intval($_SESSION['profile']['id'])."'")) > 0 || $_SESSION['profile']['orgadmin'] == 1) { ?>
    <div class="relatedLinks">
      <h3 class="pointer" onclick="explode('clientorg')">+ <?=_("Org Client Certs")?></h3>
      <ul class="menu" id="clientorg"><li><a href="account.php?id=16"><?=_("New")?></a></li><li><a href="account.php?id=18"><?=_("View")?></a></li></ul>
    </div>
    <div class="relatedLinks">
      <h3 class="pointer" onclick="explode('serverorg')">+ <?=_("Org Server Certs")?></h3>
      <ul class="menu" id="serverorg"><li><a href="account.php?id=20"><?=_("New")?></a></li><li><a href="account.php?id=22"><?=_("View")?></a></li></ul>
    </div>
<? } ?>
<? if(mysql_num_rows(mysql_query("select * from `org` where `memid`='".intval($_SESSION['profile']['id'])."'")) > 0 || $_SESSION['profile']['orgadmin'] == 1) { ?>
    <div class="relatedLinks">
      <h3 class="pointer" onclick="explode('orgadmin')">+ <?=_("Org Admin")?></h3>
      <ul class="menu" id="orgadmin"><? if($_SESSION['profile']['orgadmin'] == 1) { ?><li><a href="account.php?id=24"><?=_("New Organisation")?></a></li><li><a href="account.php?id=25"><?=_("View Organisations")?></a></li><? } ?><li><a href="account.php?id=35"><?=_("View")?></a></li></ul>
    </div>
<? } ?>
    <div class="relatedLinks">
      <h3 class="pointer" onclick="explode('WoT')">+ <?=_("CAcert Web of Trust")?></h3>
<<<<<<< HEAD
      <ul class="menu" id="WoT"><li><a href="wot.php?id=0"><?=_("About")?></a></li><li><a href="wot.php?id=12"><?=_("Find an Assurer")?></a></li><li><a href="wot.php?id=3"><?=_("Rules")?></a></li><li><? if($_SESSION['profile']['assurer'] != 1) { ?><a href="wot.php?id=2"><?=_("Becoming an Assurer")?></a><? } else { ?><a href="wot.php?id=5"><?=_("Assure Someone")?></a><? } ?></li><li><a href="wot.php?id=4"><?=_("Trusted ThirdParties")?></a></li><? if($_SESSION['profile']['points'] >= 500) { ?><li><a href="wot.php?id=11"><div style="white-space:nowrap"><?=_("Organisation Assurance")?></div></a></li><? } ?></ul>
=======
      <ul class="menu" id="WoT"><li><a href="wot.php?id=0"><?=_("About")?></a></li><li><a href="wot.php?id=12"><?=_("Find an Assurer")?></a></li><li><a href="wot.php?id=3"><?=_("Rules")?></a></li><li><a href="wot.php?id=17"><?=_("Check Assurer Status")?></a></li><li><? if($_SESSION['profile']['assurer'] != 1) { ?><a href="wot.php?id=2"><?=_("Becoming an Assurer")?></a><? } else { ?><a href="wot.php?id=5"><?=_("Assure Someone")?></a><? } ?></li><li><a href="wot.php?id=4"><?=_("Trusted ThirdParties")?></a></li><? if($_SESSION['profile']['points'] >= 500) { ?><li><a href="wot.php?id=11"><div style="white-space:nowrap"><?=_("Organisation Assurance")?></div></a></li><? } ?><li><a href="account.php?id=55"><?=_("Training")?></a></li></ul>
>>>>>>> 8e9357bb
    </div>
    <div class="relatedLinks">
      <h3 class="pointer" onclick="explode('WoTForms')">+ <?=_("CAP Forms")?></h3><?
        $name = $_SESSION['profile']['fname']." ".$_SESSION['profile']['mname']." ".$_SESSION['profile']['lname']." ".$_SESSION['profile']['suffix'];
        while(strstr($name, "  "))
                $name = str_replace("  ", " ", $name);
        $extra = "?name=".urlencode($name);
	$extra .= "&amp;dob=".urlencode($_SESSION['profile']['dob']);
        $extra .= "&amp;email=".urlencode($_SESSION['profile']['email']);

	$extra2 = "?assurer=".urlencode($name)."&amp;date=now&amp;maxpoints=".maxpoints();
?>
      <ul class="menu" id="WoTForms">
         <li><a href="/cap.php<?=$extra?>">A4 - <?=_("WoT Form")?></a></li>
	 <li><a href="/cap.php<?=$extra?>&amp;format=letter">US - <?=_("WoT Form")?></a></li>
	<? /* <li><div style="white-space:nowrap"><a href="/ttp.php<?=$extra?>">A4 - <?=_("TTP Form")?></a></div></li>
	 <li><div style="white-space:nowrap"><a href="/ttp.php<?=$extra?>&amp;format=letter">US - <?=_("TTP Form")?></a></div></li> */
	?>
	 <? if($_SESSION['profile']['points'] > 100) { ?><li><div style="white-space:nowrap"><a href="/cap.php<?=$extra2?>">A4 - <?=_("Assurance Form")?></a></div></li>
	 <li><div style="white-space:nowrap"><a href="/cap.php<?=$extra2?>&amp;format=letter">US - <?=_("Assurance Form")?></a></div></li>
	 <? } ?>
	 <? /*
	  <li><div style="white-space:nowrap"><a href="/ttp.php">A4 - <?=_("Blank TTP Form")?></a></div></li>
	  <li><div style="white-space:nowrap"><a href="/ttp.php?&amp;format=letter">US - <?=_("Blank TTP Form")?></a></div></li>
	 */ ?>
	 <li><div style="white-space:nowrap"><a href="/cap.php">A4 - <?=_("Blank CAP Form")?></a></div></li>
	 <li><div style="white-space:nowrap"><a href="/cap.php?&amp;format=letter">US - <?=_("Blank CAP Form")?></a></div></li></ul>
    </div>
<? if($_SESSION['profile']['admin'] == 1 || $_SESSION['profile']['locadmin'] == 1) { ?>
    <div class="relatedLinks">
      <h3 class="pointer" onclick="explode('sysadmin')">+ <?=_("System Admin")?></h3>
      <ul class="menu" id="sysadmin"><? if($_SESSION['profile']['admin'] == 1) { ?><li><a href="account.php?id=42"><?=_("Find User")?></a></li><li><a href="account.php?id=48"><?=_("Find Domain")?></a></li><? } if($_SESSION['profile']['locadmin'] == 1) { ?><li><a href="account.php?id=53"><?=_("Location DB")?></a></li><? } ?></ul>
    </div>
<? } ?>
    <div class="relatedLinks">
      <h3 class="pointer" onclick="explode('disputes')">+ <?=_("Disputes/Abuses")?></h3>
      <ul class="menu" id="disputes"><li><a href="disputes.php?id=0"><?=_("More Information")?></a></li><li><a href="disputes.php?id=1"><?=_("Email Dispute")?></a></li><li><a href="disputes.php?id=2"><?=_("Domain Dispute")?></a></li><? if($_SESSION['profile']['admin'] == 1) { ?><li><a href="disputes.php?id=3"><?=_("Abuses")?></a></li><? } ?></ul>
    </div>
<? if($_SESSION['profile']['adadmin'] >= 1) { ?>
    <div class="relatedLinks">
      <h3 class="pointer" onclick="explode('advertising')">+ <?=_("Advertising")?></h3>
      <ul class="menu" id="advertising"><li><a href="advertising.php?id=1"><?=_("New Ad")?></a></li><li><a href="advertising.php?id=0"><?=_("View Ads")?></a></li></ul>
    </div>
<? } ?>
    <? include("about_menu.php"); ?>
  </div>
  <div id="content">
    <div class="story">
      <h3><?=$title2?></h3>
<? if($_SESSION['_config']['errmsg'] != "") { ?>
<p class="error_fatal"><? echo $_SESSION['_config']['errmsg']; $_SESSION['_config']['errmsg'] = ""; ?></p>
<? } ?>
<?
	}

	function showfooter()
	{
?>
      </div>
    </div>
  <div id="siteInfo"><a href="//wiki.cacert.org/FAQ/AboutUs"><?=_("About Us")?></a> | <a href="account.php?id=38"><?=_("Donations")?></a> | <a href="http://wiki.cacert.org/wiki/CAcertIncorporated"><?=_("Association Membership")?></a> |
	<a href="/policy/PrivacyPolicy.html"><?=_("Privacy Policy")?></a> | <a href="account.php?id=40"><?=_("Contact Us")?></a>
		| &copy;2002-<?=date("Y")?> <?=_("by CAcert")?></div>
</div>
</body>
</html><?
	}<|MERGE_RESOLUTION|>--- conflicted
+++ resolved
@@ -101,13 +101,9 @@
 		case 506:
 		case 509:
 		case 511:
-<<<<<<< HEAD
-		case 512: $expand = " explode('WoT');"; break;          // Find Assurer
-=======
-		case 512:
-		case 516:                                       // TTP form
-		case 517: $expand = " explode('WoT');"; break;  //Assurer check
->>>>>>> 8e9357bb
+		case 512:                                               // Find Assurer
+		case 516:                                               // TTP form
+		case 517: $expand = " explode('WoT');"; break;          // Assurer check
 		case 1000:
 		case 1001:
 		case 1002:                                              // View GPG key
@@ -225,11 +221,7 @@
 <? } ?>
     <div class="relatedLinks">
       <h3 class="pointer" onclick="explode('WoT')">+ <?=_("CAcert Web of Trust")?></h3>
-<<<<<<< HEAD
-      <ul class="menu" id="WoT"><li><a href="wot.php?id=0"><?=_("About")?></a></li><li><a href="wot.php?id=12"><?=_("Find an Assurer")?></a></li><li><a href="wot.php?id=3"><?=_("Rules")?></a></li><li><? if($_SESSION['profile']['assurer'] != 1) { ?><a href="wot.php?id=2"><?=_("Becoming an Assurer")?></a><? } else { ?><a href="wot.php?id=5"><?=_("Assure Someone")?></a><? } ?></li><li><a href="wot.php?id=4"><?=_("Trusted ThirdParties")?></a></li><? if($_SESSION['profile']['points'] >= 500) { ?><li><a href="wot.php?id=11"><div style="white-space:nowrap"><?=_("Organisation Assurance")?></div></a></li><? } ?></ul>
-=======
       <ul class="menu" id="WoT"><li><a href="wot.php?id=0"><?=_("About")?></a></li><li><a href="wot.php?id=12"><?=_("Find an Assurer")?></a></li><li><a href="wot.php?id=3"><?=_("Rules")?></a></li><li><a href="wot.php?id=17"><?=_("Check Assurer Status")?></a></li><li><? if($_SESSION['profile']['assurer'] != 1) { ?><a href="wot.php?id=2"><?=_("Becoming an Assurer")?></a><? } else { ?><a href="wot.php?id=5"><?=_("Assure Someone")?></a><? } ?></li><li><a href="wot.php?id=4"><?=_("Trusted ThirdParties")?></a></li><? if($_SESSION['profile']['points'] >= 500) { ?><li><a href="wot.php?id=11"><div style="white-space:nowrap"><?=_("Organisation Assurance")?></div></a></li><? } ?><li><a href="account.php?id=55"><?=_("Training")?></a></li></ul>
->>>>>>> 8e9357bb
     </div>
     <div class="relatedLinks">
       <h3 class="pointer" onclick="explode('WoTForms')">+ <?=_("CAP Forms")?></h3><?
