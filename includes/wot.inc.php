--- conflicted
+++ resolved
@@ -34,14 +34,9 @@
 
 	function get_number_of_assurances ($userid)
 	{
-<<<<<<< HEAD
 		$res = query_init ("SELECT `users`. *, count(*) AS `list` FROM `users`, `notary`
 		     	WHERE `users`.`id` = `notary`.`from` AND `notary`.`method` = 'Face to Face Meeting' AND `from`='".intval($userid)."' 
 			GROUP BY `notary`.`from`");
-=======
-		$res = query_init ("SELECT count(*) AS `list` FROM `notary`
-		     	WHERE `notary`.`from` != `notary`.`to` AND `notary`.`from`='".intval($userid)."'");
->>>>>>> 84c05881
 		$row = query_getnextrow($res);
 
 		return intval($row['list']);
@@ -49,14 +44,9 @@
 
 	function get_number_of_assurees ($userid)
 	{
-<<<<<<< HEAD
 		$res = query_init ("SELECT `users`. *, count(*) AS `list` FROM `users`, `notary`
 			WHERE `users`.`id` = `notary`.`to` AND `notary`.`method` = 'Face to Face Meeting' AND `to`='".intval($userid)."'
 			GROUP BY `notary`.`to`");
-=======
-		$res = query_init ("SELECT count(*) AS `list` FROM `notary`
-			WHERE `notary`.`from` != `notary`.`to` AND `notary`.`to`='".intval($userid)."'");
->>>>>>> 84c05881
 		$row = query_getnextrow($res);
 
 		return intval($row['list']);
@@ -64,26 +54,18 @@
 
 	function get_top_assurer_position ($no_of_assurances)
 	{
-<<<<<<< HEAD
 		$res = query_init ("SELECT count(*) AS `list` FROM `users`
 				    inner join `notary` on `users`.`id` = `notary`.`from`
 			WHERE `notary`.`method` = 'Face to Face Meeting'
-=======
-		$res = query_init ("SELECT count(*) AS `list` FROM `notary`
->>>>>>> 84c05881
 			GROUP BY `notary`.`from` HAVING count(*) > '".intval($no_of_assurances)."'");
 		return intval(query_get_number_of_rows($res)+1);
 	}
 
 	function get_top_assuree_position ($no_of_assurees)
 	{
-<<<<<<< HEAD
 		$res = query_init ("SELECT count(*) AS `list` FROM `users`
 				    inner join `notary` on `users`.`id` = `notary`.`to`
 			WHERE `notary`.`method` = 'Face to Face Meeting'
-=======
-		$res = query_init ("SELECT count(*) AS `list` FROM `notary`
->>>>>>> 84c05881
 			GROUP BY `notary`.`to` HAVING count(*) > '".intval($no_of_assurees)."'");
 		return intval(query_get_number_of_rows($res)+1);
 	}
