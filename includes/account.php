<? /*
    LibreSSL - CAcert web application
    Copyright (C) 2004-2008  CAcert Inc.

    This program is free software; you can redistribute it and/or modify
    it under the terms of the GNU General Public License as published by
    the Free Software Foundation; version 2 of the License.

    This program is distributed in the hope that it will be useful,
    but WITHOUT ANY WARRANTY; without even the implied warranty of
    MERCHANTABILITY or FITNESS FOR A PARTICULAR PURPOSE.  See the
    GNU General Public License for more details.

    You should have received a copy of the GNU General Public License
    along with this program; if not, write to the Free Software
    Foundation, Inc., 51 Franklin Street, Fifth Floor, Boston, MA  02110-1301  USA
*/
	require_once("../includes/loggedin.php");
	require_once("../includes/lib/l10n.php");
	require_once("../includes/lib/check_weak_key.php");
	require_once("../includes/notary.inc.php");

	loadem("account");

/**
 * Build a subject string as needed by the signer
 *
 * @param array(string) $domains
 *     First domain is used as CN and repeated in subjectAltName. Duplicates
 *     should already been removed
 *
 * @param bool $include_xmpp_addr
 *     [default: true] Whether to include the XmppAddr in the subjectAltName.
 *     This is needed if the Jabber server is jabber.example.com but a Jabber ID
 *     on that server would be alice@example.com
 *
 * @return string
 */
function buildSubject(array $domains, $include_xmpp_addr = true) {
	$subject = "/CN=${domains[0]}";

	foreach ($domains as $domain) {
		$subject .= "/subjectAltName=DNS:$domain";

		if ($include_xmpp_addr) {
			$subject .= "/subjectAltName=otherName:1.3.6.1.5.5.7.8.5;UTF8:$domain";
		}
	}

	return $subject;
}

/**
 * Builds the subject string from the session variables
 * $_SESSION['_config']['rows'] and $_SESSION['_config']['altrows']
 *
 * @return string
 */
function buildSubjectFromSession() {
	$domains = array();

	if (is_array($_SESSION['_config']['rows'])) {
		$domains = array_merge($domains, $_SESSION['_config']['rows']);
	}

	if (is_array($_SESSION['_config']['altrows']))
		foreach ($_SESSION['_config']['altrows'] as $row) {
			if (substr($row, 0, 4) === "DNS:") {
				$domains[] = substr($row, 4);
			}
		}

	return buildSubject(array_unique($domains));
}

	$id = array_key_exists("id",$_REQUEST) ? intval($_REQUEST['id']) : 0;
	$oldid = array_key_exists("oldid",$_REQUEST) ? intval($_REQUEST['oldid']) : 0;
	$process = array_key_exists("process",$_REQUEST) ? $_REQUEST['process'] : "";
//	$showdetalis refers to Secret Question and Answers from account/13.php
	$showdetails = array_key_exists("showdetails",$_REQUEST) ? intval($_REQUEST['showdetails']) : 0;

	$cert = array_key_exists('cert',$_REQUEST) ? intval($_REQUEST['cert']) : 0;
	$orgid = array_key_exists('orgid',$_REQUEST) ? intval($_REQUEST['orgid']) : 0;
	$memid = array_key_exists('memid',$_REQUEST) ? intval($_REQUEST['memid']) : 0;
	$domid = array_key_exists('domid',$_REQUEST) ? intval($_REQUEST['domid']) : 0;

	$actionrequest = array_key_exists('action',$_REQUEST) ? $_REQUEST['action'] : "";

	$ticketno = array_key_exists('ticketno',$_REQUEST) ? $_REQUEST['ticketno'] : "";
	$ticketvalidation = FALSE;


	if(!$_SESSION['mconn'])
	{
		echo _("Several CAcert Services are currently unavailable. Please try again later.");
		exit;
	}

	if ($process == _("Cancel"))
	{
		// General reset CANCEL process requests
		$process = "";
	}


	if($id == 45 || $id == 46 || $oldid == 45 || $oldid == 46)
	{
		$id = 1;
		$oldid=0;
	}

	if($process != "" && $oldid == 1)
	{
		$id = 1;
		csrf_check('addemail');
		if(strstr($_REQUEST['newemail'], "xn--") && $_SESSION['profile']['codesign'] <= 0)
		{
			showheader(_("My CAcert.org Account!"));
			echo _("Due to the possibility for punycode domain exploits we currently do not allow any certificates to sign punycode domains or email addresses.");
			showfooter();
			exit;
		}
		if(trim(mysql_real_escape_string(stripslashes($_REQUEST['newemail']))) == "")
		{
			showheader(_("My CAcert.org Account!"));
			printf(_("Not a valid email address. Can't continue."));
			showfooter();
			exit;
		}
		$oldid=0;
		$_REQUEST['email'] = trim(mysql_real_escape_string(stripslashes($_REQUEST['newemail'])));
		if(check_email_exists($_REQUEST['email'])==true)
		{
			showheader(_("My CAcert.org Account!"));
			printf(_("The email address '%s' is already in a different account. Can't continue."), sanitizeHTML($_REQUEST['email']));
			showfooter();
			exit;
		}
		$checkemail = checkEmail($_REQUEST['newemail']);
		if($checkemail != "OK")
		{
			showheader(_("My CAcert.org Account!"));
			if (substr($checkemail, 0, 1) == "4")
			{
				echo "<p>"._("The mail server responsible for your domain indicated a temporary failure. This may be due to anti-SPAM measures, such as greylisting. Please try again in a few minutes.")."</p>\n";
			} else {
				echo "<p>"._("Email Address given was invalid, or a test connection couldn't be made to your server, or the server rejected the email address as invalid")."</p>\n";
			}
			echo "<p>$checkemail</p>\n";
			showfooter();
			exit;
		}
		$hash = make_hash();
		$query = "insert into `email` set `email`='".$_REQUEST['email']."',`memid`='".intval($_SESSION['profile']['id'])."',`created`=NOW(),`hash`='$hash'";
		mysql_query($query);
		$emailid = mysql_insert_id();

		$body = _("Below is the link you need to open to verify your email address. Once your address is verified you will be able to start issuing certificates to your heart's content!")."\n\n";
		$body .= "http://".$_SESSION['_config']['normalhostname']."/verify.php?type=email&emailid=$emailid&hash=$hash\n\n";
		$body .= _("Best regards")."\n"._("CAcert.org Support!");

		sendmail($_REQUEST['email'], "[CAcert.org] "._("Email Probe"), $body, "support@cacert.org", "", "", "CAcert Support");

		showheader(_("My CAcert.org Account!"));
		printf(_("The email address '%s' has been added to the system, however before any certificates for this can be issued you need to open the link in a browser that has been sent to your email address."), sanitizeHTML($_REQUEST['email']));
		showfooter();
		exit;
	}

	if(array_key_exists("makedefault",$_REQUEST) && $_REQUEST['makedefault'] != "" && $oldid == 2)
	{
		$id = 2;
		$emailid = intval($_REQUEST['emailid']);
		$query = "select * from `email` where `id`='$emailid' and `memid`='".intval($_SESSION['profile']['id'])."' and `hash` = '' and `deleted`=0";
		$res = mysql_query($query);
		if(mysql_num_rows($res) <= 0)
		{
			showheader(_("Error!"));
			echo _("You currently don't have access to the email address you selected, or you haven't verified it yet.");
			showfooter();
			exit;
		}
		$row = mysql_fetch_assoc($res);
		$body  = sprintf(_("Hi %s,"),$_SESSION['profile']['fname'])."\n\n";
		$body .= _("You are receiving this email because you or someone else ".
				"has changed the default email on your account.")."\n\n";

		$body .= _("Best regards")."\n"._("CAcert.org Support!");

		sendmail($_SESSION['profile']['email'], "[CAcert.org] "._("Default Account Changed"), $body,
				"support@cacert.org", "", "", "CAcert Support");

		$_SESSION['profile']['email'] = $row['email'];
		$query = "update `users` set `email`='".mysql_real_escape_string($row['email'])."' where `id`='".intval($_SESSION['profile']['id'])."'";
		mysql_query($query);
		showheader(_("My CAcert.org Account!"));
		printf(_("Your default email address has been updated to '%s'."), sanitizeHTML($row['email']));
		showfooter();
		exit;
	}

	if($process != "" && $oldid == 2)
	{
		$id = 2;
		csrf_check("chgdef");
		showheader(_("My CAcert.org Account!"));
		$delcount = 0;
		if(array_key_exists('delid',$_REQUEST) && is_array($_REQUEST['delid']))
		{
			$deltitle=false;
			foreach($_REQUEST['delid'] as $id)
			{
				if (!$deltitle) {
					echo _('The following email addresses have been removed:')."<br>\n";
					$deltitle=true;
				}
				$id = intval($id);
				$query = "select * from `email` where `id`='$id' and `memid`='".intval($_SESSION['profile']['id'])."' and
						`email`!='".mysql_real_escape_string($_SESSION['profile']['email'])."'";
				$res = mysql_query($query);
				if(mysql_num_rows($res) > 0)
				{
					$row = mysql_fetch_assoc($res);
					echo $row['email']."<br>\n";
					account_email_delete($row['id']);
					$delcount++;
				}
			}
		}
		else
		{
			echo _("You did not select any email accounts for removal.");
		}
		if(0 == $delcount)
		{
			echo _("You did not select any accounts to be removed, or you attempted to remove the default account. No action was taken.");
		}

		showfooter();
		exit;
	}

	if($process != "" && $oldid == 3)
	{
		if(!array_key_exists('CCA',$_REQUEST))
		{
			showheader(_("My CAcert.org Account!"));
			echo _("You did not accept the CAcert Community Agreement (CCA), hit the back button and try again.");
			showfooter();
			exit;
		}

		if(!(array_key_exists('addid',$_REQUEST) && is_array($_REQUEST['addid'])) && $_REQUEST['SSO'] != '1')
		{
			showheader(_("My CAcert.org Account!"));
			echo _("I didn't receive a valid Certificate Request, hit the back button and try again.");
			showfooter();
			exit;
		}

		$_SESSION['_config']['SSO'] = intval($_REQUEST['SSO']);

		$_SESSION['_config']['addid'] = $_REQUEST['addid'];
		if($_SESSION['profile']['points'] >= 50)
			$_SESSION['_config']['incname'] = intval($_REQUEST['incname']);
		if(array_key_exists('codesign',$_REQUEST) && $_REQUEST['codesign'] != 0 && ($_SESSION['profile']['codesign'] == 0 || $_SESSION['profile']['points'] < 100))
		{
			$_REQUEST['codesign'] = 0;
		}
		if($_SESSION['profile']['points'] >= 100 && $_SESSION['profile']['codesign'] > 0 && array_key_exists('codesign',$_REQUEST) && $_REQUEST['codesign'] == 1)
		{
			if($_SESSION['_config']['incname'] < 1 || $_SESSION['_config']['incname'] > 4)
				$_SESSION['_config']['incname'] = 1;
		}
		if(array_key_exists('codesign',$_REQUEST) && $_REQUEST['codesign'] == 1 && $_SESSION['profile']['points'] >= 100)
			$_SESSION['_config']['codesign'] = 1;
		else
			$_SESSION['_config']['codesign'] = 0;

		if(array_key_exists('login',$_REQUEST) && $_REQUEST['login'] == 1)
			$_SESSION['_config']['disablelogin'] = 0;
		else
			$_SESSION['_config']['disablelogin'] = 1;

		$_SESSION['_config']['rootcert'] = 1;
		if($_SESSION['profile']['points'] >= 50)
		{
			$_SESSION['_config']['rootcert'] = intval($_REQUEST['rootcert']);
			if($_SESSION['_config']['rootcert'] < 1 || $_SESSION['_config']['rootcert'] > 2)
				$_SESSION['_config']['rootcert'] = 1;
		}

		$_SESSION['_config']['hash_alg'] = HashAlgorithms::clean($_REQUEST['hash_alg']);

		$csr = "";
		if(trim($_REQUEST['optionalCSR']) == "")
		{
			$id = 4;
		} else {
			$oldid = 4;
			$_REQUEST['keytype'] = "MS";
			$csr = clean_csr($_REQUEST['optionalCSR']);
		}

		$_SESSION['_config']['description']= trim(stripslashes($_REQUEST['description']));
	}

	if($oldid == 4)
	{
		if($_REQUEST['keytype'] == "NS")
		{
			$spkac=""; if(array_key_exists('SPKAC',$_REQUEST) && preg_match("/^[a-zA-Z0-9+=\/]+$/", trim(str_replace("\n", "", str_replace("\r", "",$_REQUEST['SPKAC']))))) $spkac=trim(str_replace("\n", "", str_replace("\r", "",$_REQUEST['SPKAC'])));

			if($spkac=="" || $spkac == "deadbeef")
			{
				$id = 4;
				showheader(_("My CAcert.org Account!"));
				echo _("I didn't receive a valid Certificate Request, please try a different browser.");
				showfooter();
				exit;
			}
			$count = 0;
			$emails = "";
			$addys = array();
			$defaultemail="";
			if(is_array($_SESSION['_config']['addid']))
			foreach($_SESSION['_config']['addid'] as $id)
			{
				$res = mysql_query("select * from `email` where `memid`='".intval($_SESSION['profile']['id'])."' and `id`='".intval($id)."'");
				if(mysql_num_rows($res) > 0)
				{
					$row = mysql_fetch_assoc($res);
					if(!$emails)
						$defaultemail = $row['email'];
					$emails .= "$count.emailAddress = ".$row['email']."\n";
					$count++;
					$addys[] = intval($row['id']);
				}
			}
			if($count <= 0 && $_SESSION['_config']['SSO'] != 1)
			{
				$id = 4;
				showheader(_("My CAcert.org Account!"));
				echo _("You submitted invalid email addresses, or email address you no longer have control of. Can't continue with certificate request.");
				showfooter();
				exit;
			}
			$user = mysql_fetch_assoc(mysql_query("select * from `users` where `id`='".intval($_SESSION['profile']['id'])."'"));
			if($_SESSION['_config']['SSO'] == 1)
				$emails .= "$count.emailAddress = ".$user['uniqueID']."\n";

			if(strlen($user['mname']) == 1)
				$user['mname'] .= '.';
			if(!array_key_exists('incname',$_SESSION['_config']) || $_SESSION['_config']['incname'] <= 0 || $_SESSION['_config']['incname'] > 4)
			{
				$emails .= "commonName = CAcert WoT User\n";
			}
			else
			{
				if($_SESSION['_config']['incname'] == 1)
					$emails .= "commonName = ".$user['fname']." ".$user['lname']."\n";
				if($_SESSION['_config']['incname'] == 2)
					$emails .= "commonName = ".$user['fname']." ".$user['mname']." ".$user['lname']."\n";
				if($_SESSION['_config']['incname'] == 3)
					$emails .= "commonName = ".$user['fname']." ".$user['lname']." ".$user['suffix']."\n";
				if($_SESSION['_config']['incname'] == 4)
					$emails .= "commonName = ".$user['fname']." ".$user['mname']." ".$user['lname']." ".$user['suffix']."\n";
			}
			if($_SESSION['_config']['rootcert'] < 1 || $_SESSION['_config']['rootcert'] > 2)
				$_SESSION['_config']['rootcert'] = 1;

			$emails .= "SPKAC = $spkac";
			if (($weakKey = checkWeakKeySPKAC($emails)) !== "")
			{
				$id = 4;
				showheader(_("My CAcert.org Account!"));
				echo $weakKey;
				showfooter();
				exit;
			}

			write_user_agreement(intval($_SESSION['profile']['id']), "CCA", "certificate creation", "", 1);

			$query = "insert into emailcerts set
						`CN`='$defaultemail',
						`keytype`='NS',
						`memid`='".intval($_SESSION['profile']['id'])."',
						`created`=FROM_UNIXTIME(UNIX_TIMESTAMP()),
						`codesign`='".intval($_SESSION['_config']['codesign'])."',
						`disablelogin`='".($_SESSION['_config']['disablelogin']?1:0)."',
						`rootcert`='".intval($_SESSION['_config']['rootcert'])."',
						`md`='".mysql_real_escape_string($_SESSION['_config']['hash_alg'])."',
						`description`='".mysql_real_escape_string($_SESSION['_config']['description'])."'";
			mysql_query($query);
			$emailid = mysql_insert_id();
			if(is_array($addys))
			foreach($addys as $addy)
				mysql_query("insert into `emaillink` set `emailcertsid`='$emailid', `emailid`='$addy'");
			$CSRname=generatecertpath("csr","client",$emailid);
			$fp = fopen($CSRname, "w");
			fputs($fp, $emails);
			fclose($fp);
			$challenge=$_SESSION['spkac_hash'];
			$CSRname_esc = escapeshellarg($CSRname);
			$res=shell_exec("openssl spkac -verify -in $CSRname_esc");
			if(!strstr($res,"Challenge String: ".$challenge))
			{
				$id = $oldid;
				showheader(_("My CAcert.org Account!"));
				echo _("The challenge-response code of your certificate request did not match. Can't continue with certificaterequest.");
				showfooter();
				exit;
			}
			mysql_query("update `emailcerts` set `csr_name`='$CSRname' where `id`='".intval($emailid)."'");
		} else if($_REQUEST['keytype'] == "MS" || $_REQUEST['keytype'] == "VI") {
			if($csr == "")
				$csr = "-----BEGIN CERTIFICATE REQUEST-----\n".clean_csr($_REQUEST['CSR'])."\n-----END CERTIFICATE REQUEST-----\n";

			if (($weakKey = checkWeakKeyCSR($csr)) !== "")
			{
				$id = 4;
				showheader(_("My CAcert.org Account!"));
				echo $weakKey;
				showfooter();
				exit;
			}

			$tmpfname = tempnam("/tmp", "id4CSR");
			$fp = fopen($tmpfname, "w");
			fputs($fp, $csr);
			fclose($fp);

			$addys = array();
			$defaultemail = "";
			$csrsubject="";

			$user = mysql_fetch_assoc(mysql_query("select * from `users` where `id`='".intval($_SESSION['profile']['id'])."'"));
			if(strlen($user['mname']) == 1)
				$user['mname'] .= '.';
			if($_SESSION['_config']['incname'] <= 0 || $_SESSION['_config']['incname'] > 4)
				$csrsubject = "/CN=CAcert WoT User";
			if($_SESSION['_config']['incname'] == 1)
				$csrsubject = "/CN=".$user['fname']." ".$user['lname'];
			if($_SESSION['_config']['incname'] == 2)
				$csrsubject = "/CN=".$user['fname']." ".$user['mname']." ".$user['lname'];
			if($_SESSION['_config']['incname'] == 3)
				$csrsubject = "/CN=".$user['fname']." ".$user['lname']." ".$user['suffix'];
			if($_SESSION['_config']['incname'] == 4)
				$csrsubject = "/CN=".$user['fname']." ".$user['mname']." ".$user['lname']." ".$user['suffix'];
			if(is_array($_SESSION['_config']['addid']))
			foreach($_SESSION['_config']['addid'] as $id)
			{
				$res = mysql_query("select * from `email` where `memid`='".intval($_SESSION['profile']['id'])."' and `id`='".intval($id)."'");
				if(mysql_num_rows($res) > 0)
				{
					$row = mysql_fetch_assoc($res);
					if($defaultemail == "")
						$defaultemail = $row['email'];
					$csrsubject .= "/emailAddress=".$row['email'];
					$addys[] = $row['id'];
				}
			}
			if($_SESSION['_config']['SSO'] == 1)
				$csrsubject .= "/emailAddress = ".$user['uniqueID'];

			$tmpname = tempnam("/tmp", "id4csr");
			$tmpfname_esc = escapeshellarg($tmpfname);
			$tmpname_esc = escapeshellarg($tmpname);
			$do = shell_exec("/usr/bin/openssl req -in $tmpfname_esc -out $tmpname_esc"); // -subj "$csr";
			@unlink($tmpfname);
			$csr = "";
			$fp = fopen($tmpname, "r");
			while($data = fgets($fp, 4096))
				$csr .= $data;
			fclose($fp);
			@unlink($tmpname);
			if($_SESSION['_config']['rootcert'] < 1 || $_SESSION['_config']['rootcert'] > 2)
				$_SESSION['_config']['rootcert'] = 1;

			if($csr == "")
			{
				$id = 4;
				showheader(_("My CAcert.org Account!"));
				echo _("I didn't receive a valid Certificate Request, hit the back button and try again.");
				showfooter();
				exit;
			}
			$query = "insert into emailcerts set
						`CN`='$defaultemail',
						`keytype`='".sanitizeHTML($_REQUEST['keytype'])."',
						`memid`='".intval($_SESSION['profile']['id'])."',
						`created`=FROM_UNIXTIME(UNIX_TIMESTAMP()),
						`subject`='".mysql_real_escape_string($csrsubject)."',
						`codesign`='".intval($_SESSION['_config']['codesign'])."',
						`disablelogin`='".($_SESSION['_config']['disablelogin']?1:0)."',
						`rootcert`='".intval($_SESSION['_config']['rootcert'])."',
						`md`='".mysql_real_escape_string($_SESSION['_config']['hash_alg'])."',
						`description`='".mysql_real_escape_string($_SESSION['_config']['description'])."'";
			mysql_query($query);
			$emailid = mysql_insert_id();
			if(is_array($addys))
			foreach($addys as $addy)
				mysql_query("insert into `emaillink` set `emailcertsid`='$emailid', `emailid`='".mysql_real_escape_string($addy)."'");
			$CSRname=generatecertpath("csr","client",$emailid);
			$fp = fopen($CSRname, "w");
			fputs($fp, $csr);
			fclose($fp);
			mysql_query("update `emailcerts` set `csr_name`='$CSRname' where `id`='$emailid'");
		}
		waitForResult("emailcerts", $emailid, 4);
		$query = "select * from `emailcerts` where `id`='$emailid' and `crt_name` != ''";
		$res = mysql_query($query);
		if(mysql_num_rows($res) <= 0)
		{
			$id = 4;
			showheader(_("My CAcert.org Account!"));
			printf(_("Your certificate request has failed to be processed correctly, see %sthe WIKI page%s for reasons and solutions."), "<a href='http://wiki.cacert.org/wiki/FAQ/CertificateRenewal'>", "</a>");
			showfooter();
			exit;
		} else {
			$id = 6;
			$cert = $emailid;
			$_REQUEST['cert']=$emailid;
		}
	}

	if($oldid == 7)
	{
		csrf_check("adddomain");
		if(strstr($_REQUEST['newdomain'],"\x00"))
		{
			showheader(_("My CAcert.org Account!"));
			echo _("Due to the possibility for nullbyte domain exploits we currently do not allow any domain names with nullbytes.");
			showfooter();
			exit;
		}

		list($newdomain) = explode(" ", $_REQUEST['newdomain'], 2); // Ignore the rest
		while($newdomain['0'] == '-')
			$newdomain = substr($newdomain, 1);
		if(strstr($newdomain, "xn--") && $_SESSION['profile']['codesign'] <= 0)
		{
			showheader(_("My CAcert.org Account!"));
			echo _("Due to the possibility for punycode domain exploits we currently do not allow any certificates to sign punycode domains or email addresses.");
			showfooter();
			exit;
		}

		$newdom = trim(escapeshellarg($newdomain));
		$newdomain = mysql_real_escape_string(trim($newdomain));

		$res1 = mysql_query("select * from `orgdomains` where `domain`='$newdomain'");
		$query = "select * from `domains` where `domain`='$newdomain' and `deleted`=0";
		$res2 = mysql_query($query);
		if(mysql_num_rows($res1) > 0 || mysql_num_rows($res2))
		{
			$oldid=0;
			$id = 7;
			showheader(_("My CAcert.org Account!"));
			printf(_("The domain '%s' is already in a different account and is listed as valid. Can't continue."), sanitizeHTML($newdomain));
			showfooter();
			exit;
		}
	}

	if($oldid == 7)
	{
		$oldid=0;
		$id = 8;
		$addy = array();
		$adds = array();
		if(strtolower(substr($newdom, -4, 3)) != ".jp")
			$adds = explode("\n", trim(shell_exec("/usr/bin/whois $newdom|grep \"@\"")));
		if(substr($newdomain, -4) == ".org" || substr($newdomain, -5) == ".info")
		{
			if(is_array($adds))
			foreach($adds as $line)
			{
				$bits = explode(":", $line, 2);
				$line = trim($bits[1]);
				if(!in_array($line, $addy) && $line != "")
					$addy[] = trim(mysql_real_escape_string(stripslashes($line)));
			}
		} else {
			if(is_array($adds))
			foreach($adds as $line)
			{
				$line = trim(str_replace("\t", " ", $line));
				$line = trim(str_replace("(", "", $line));
				$line = trim(str_replace(")", " ", $line));
				$line = trim(str_replace(":", " ", $line));

				$bits = explode(" ", $line);
				foreach($bits as $bit)
				{
					if(strstr($bit, "@"))
						$line = $bit;
				}
				if(!in_array($line, $addy) && $line != "")
					$addy[] = trim(mysql_real_escape_string(stripslashes($line)));
			}
		}

		$rfc = array("root@$newdomain", "hostmaster@$newdomain", "postmaster@$newdomain", "admin@$newdomain", "webmaster@$newdomain");
		foreach($rfc as $sub)
			if(!in_array($sub, $addy))
				$addy[] = $sub;
		$_SESSION['_config']['addy'] = $addy;
		$_SESSION['_config']['domain'] = mysql_real_escape_string($newdomain);
	}

	if($process != "" && $oldid == 8)
	{
		csrf_check('ctcinfo');
		$oldid=0;
		$id = 8;

		$authaddy = trim(mysql_real_escape_string(stripslashes($_REQUEST['authaddy'])));

		if($authaddy == "" || !is_array($_SESSION['_config']['addy']))
		{
			showheader(_("My CAcert.org Account!"));
			echo _("The address you submitted isn't a valid authority address for the domain.");
			showfooter();
			exit;
		}

		if(!in_array($authaddy, $_SESSION['_config']['addy']))
		{
			showheader(_("My CAcert.org Account!"));
			echo _("The address you submitted isn't a valid authority address for the domain.");
			showfooter();
			exit;
		}

		$query = "select * from `domains` where `domain`='".mysql_real_escape_string($_SESSION['_config']['domain'])."' and `deleted`=0";
		$res = mysql_query($query);
		if(mysql_num_rows($res) > 0)
		{
			showheader(_("My CAcert.org Account!"));
			printf(_("The domain '%s' is already in a different account and is listed as valid. Can't continue."), sanitizeHTML($_SESSION['_config']['domain']));
			showfooter();
			exit;
		}
		$checkemail = checkEmail($authaddy);
		if($checkemail != "OK")
		{
			showheader(_("My CAcert.org Account!"));
			//echo "<p>"._("Email Address given was invalid, or a test connection couldn't be made to your server, or the server rejected the email address as invalid")."</p>\n";
			if (substr($checkemail, 0, 1) == "4")
			{
				echo "<p>"._("The mail server responsible for your domain indicated a temporary failure. This may be due to anti-SPAM measures, such as greylisting. Please try again in a few minutes.")."</p>\n";
			} else {
				echo "<p>"._("Email Address given was invalid, or a test connection couldn't be made to your server, or the server rejected the email address as invalid")."</p>\n";
			}
			echo "<p>$checkemail</p>\n";
			showfooter();
			exit;
		}

		$hash = make_hash();
		$query = "insert into `domains` set `domain`='".mysql_real_escape_string($_SESSION['_config']['domain'])."',
					`memid`='".intval($_SESSION['profile']['id'])."',`created`=NOW(),`hash`='$hash'";
		mysql_query($query);
		$domainid = mysql_insert_id();

		$body = sprintf(_("Below is the link you need to open to verify your domain '%s'. Once your address is verified you will be able to start issuing certificates to your heart's content!"),$_SESSION['_config']['domain'])."\n\n";
		$body .= "http://".$_SESSION['_config']['normalhostname']."/verify.php?type=domain&domainid=$domainid&hash=$hash\n\n";
		$body .= _("Best regards")."\n"._("CAcert.org Support!");

		sendmail($authaddy, "[CAcert.org] "._("Email Probe"), $body, "support@cacert.org", "", "", "CAcert Support");

		showheader(_("My CAcert.org Account!"));
		printf(_("The domain '%s' has been added to the system, however before any certificates for this can be issued you need to open the link in a browser that has been sent to your email address."), $_SESSION['_config']['domain']);
		showfooter();
		exit;
	}

	if($process != "" && $oldid == 9)
	{
		$id = 9;
		showheader(_("My CAcert.org Account!"));
		if(array_key_exists('delid',$_REQUEST) && is_array($_REQUEST['delid']))
		{
			echo _("The following domains have been removed:")."<br>
				("._("Any valid certificates will be revoked as well").")<br>\n";

			foreach($_REQUEST['delid'] as $id)
			{
				$id = intval($id);
				$query = "select * from `domains` where `id`='$id' and `memid`='".intval($_SESSION['profile']['id'])."'";
				$res = mysql_query($query);
				if(mysql_num_rows($res) > 0)
				{
					$row = mysql_fetch_assoc($res);
					echo $row['domain']."<br>\n";
					account_domain_delete($row['id']);
				}

			}
		}
		else
		{
			echo _("You did not select any domains for removal.");
		}

		showfooter();
		exit;
	}

	if($process != "" && $oldid == 10)
	{
		if(!array_key_exists('CCA',$_REQUEST))
		{
			showheader(_("My CAcert.org Account!"));
			echo _("You did not accept the CAcert Community Agreement (CCA), hit the back button and try again.");
			showfooter();
			exit;
		}

		$CSR = clean_csr($_REQUEST['CSR']);
		if(strpos($CSR,"---BEGIN")===FALSE)
		{
			// In case the CSR is missing the ---BEGIN lines, add them automatically:
			$CSR = "-----BEGIN CERTIFICATE REQUEST-----\n".$CSR."\n-----END CERTIFICATE REQUEST-----\n";
		}

		if (($weakKey = checkWeakKeyCSR($CSR)) !== "")
		{
			showheader(_("My CAcert.org Account!"));
			echo $weakKey;
			showfooter();
			exit;
		}

		$_SESSION['_config']['description']= trim(stripslashes($_REQUEST['description']));

		$_SESSION['_config']['tmpfname'] = tempnam("/tmp", "id10CSR");
		$fp = fopen($_SESSION['_config']['tmpfname'], "w");
		fputs($fp, $CSR);
		fclose($fp);
		$CSR = escapeshellarg($_SESSION['_config']['tmpfname']);
		$_SESSION['_config']['subject'] = trim(shell_exec("/usr/bin/openssl req -text -noout -in $CSR |tr -d \"\\0\"|grep \"Subject:\""));
		$bits = explode(",", trim(shell_exec("/usr/bin/openssl req -text -noout -in $CSR |tr -d \"\\0\"|grep -A1 'X509v3 Subject Alternative Name:'|grep DNS:")));
		foreach($bits as $val)
		{
			$_SESSION['_config']['subject'] .= "/subjectAltName=".trim($val);
		}
		$id = 11;

		$_SESSION['_config']['0.CN'] = $_SESSION['_config']['0.subjectAltName'] = "";
		extractit();
		getcn();
		getalt();

		if($_SESSION['_config']['0.CN'] == "" && $_SESSION['_config']['0.subjectAltName'] == "")
		{
			showheader(_("My CAcert.org Account!"));
			echo _("CommonName field was blank. This is usually caused by entering your own name when openssl prompt's you for 'YOUR NAME', or if you try to issue certificates for domains you haven't already verified, as such this process can't continue.");
			showfooter();
			exit;
		}

		$_SESSION['_config']['rootcert'] = 1;
		if($_SESSION['profile']['points'] >= 50)
		{
			$_SESSION['_config']['rootcert'] = intval($_REQUEST['rootcert']);
			if($_SESSION['_config']['rootcert'] < 1 || $_SESSION['_config']['rootcert'] > 2)
				$_SESSION['_config']['rootcert'] = 1;
		}

		$_SESSION['_config']['hash_alg'] = HashAlgorithms::clean($_REQUEST['hash_alg']);
	}

	if($process != "" && $oldid == 11)
	{
		if(!file_exists($_SESSION['_config']['tmpfname']))
		{
			showheader(_("My CAcert.org Account!"));
			printf(_("Your certificate request has failed to be processed correctly, see %sthe WIKI page%s for reasons and solutions."), "<a href='http://wiki.cacert.org/wiki/FAQ/CertificateRenewal'>", "</a>");
			showfooter();
			exit;
		}

		if (($weakKey = checkWeakKeyCSR(file_get_contents(
				$_SESSION['_config']['tmpfname']))) !== "")
		{
			showheader(_("My CAcert.org Account!"));
			echo $weakKey;
			showfooter();
			exit;
		}

		$id = 11;
		if($_SESSION['_config']['0.CN'] == "" && $_SESSION['_config']['0.subjectAltName'] == "")
		{
			showheader(_("My CAcert.org Account!"));
			echo _("CommonName field was blank. This is usually caused by entering your own name when openssl prompt's you for 'YOUR NAME', or if you try to issue certificates for domains you haven't already verified, as such this process can't continue.");
			showfooter();
			exit;
		}

		$subject = buildSubjectFromSession();

		if($_SESSION['_config']['rootcert'] < 1 || $_SESSION['_config']['rootcert'] > 2)
			$_SESSION['_config']['rootcert'] = 1;

		write_user_agreement(intval($_SESSION['profile']['id']), "CCA", "certificate creation", "", 1);

		if(array_key_exists('0',$_SESSION['_config']['rowid']) && $_SESSION['_config']['rowid']['0'] > 0)
		{
			$query = "insert into `domaincerts` set
						`CN`='".mysql_real_escape_string($_SESSION['_config']['rows']['0'])."',
						`domid`='".mysql_real_escape_string($_SESSION['_config']['rowid']['0'])."',
						`created`=NOW(),`subject`='".mysql_real_escape_string($subject)."',
						`rootcert`='".mysql_real_escape_string($_SESSION['_config']['rootcert'])."',
						`md`='".mysql_real_escape_string($_SESSION['_config']['hash_alg'])."',
						`description`='".mysql_real_escape_string($_SESSION['_config']['description'])."'";
		} elseif(array_key_exists('0',$_SESSION['_config']['altid']) && $_SESSION['_config']['altid']['0'] > 0) {
			$query = "insert into `domaincerts` set
						`CN`='".mysql_real_escape_string($_SESSION['_config']['altrows']['0'])."',
						`domid`='".mysql_real_escape_string($_SESSION['_config']['altid']['0'])."',
						`created`=NOW(),`subject`='".mysql_real_escape_string($subject)."',
						`rootcert`='".mysql_real_escape_string($_SESSION['_config']['rootcert'])."',
						`md`='".mysql_real_escape_string($_SESSION['_config']['hash_alg'])."',
						`description`='".mysql_real_escape_string($_SESSION['_config']['description'])."'";
		} else {
			showheader(_("My CAcert.org Account!"));
			echo _("Domain not verified.");
			showfooter();
			exit;
		}

		mysql_query($query);
		$CSRid = mysql_insert_id();

		if(is_array($_SESSION['_config']['rowid']))
			foreach($_SESSION['_config']['rowid'] as $dom)
				mysql_query("insert into `domlink` set `certid`='$CSRid', `domid`='$dom'");
		if(is_array($_SESSION['_config']['altid']))
		foreach($_SESSION['_config']['altid'] as $dom)
			mysql_query("insert into `domlink` set `certid`='$CSRid', `domid`='$dom'");

		$CSRname=generatecertpath("csr","server",$CSRid);
		rename($_SESSION['_config']['tmpfname'], $CSRname);
		chmod($CSRname,0644);
		mysql_query("update `domaincerts` set `CSR_name`='$CSRname' where `id`='$CSRid'");
		waitForResult("domaincerts", $CSRid, 11);
		$query = "select * from `domaincerts` where `id`='$CSRid' and `crt_name` != ''";
		$res = mysql_query($query);
		if(mysql_num_rows($res) <= 0)
		{
			$id = 11;
			showheader(_("My CAcert.org Account!"));
			printf(_("Your certificate request has failed to be processed correctly, see %sthe WIKI page%s for reasons and solutions."), "<a href='http://wiki.cacert.org/wiki/FAQ/CertificateRenewal'>", "</a>");
			showfooter();
			exit;
		} else {
			$id = 15;
			$cert = $CSRid;
			$_REQUEST['cert']=$CSRid;
		}
	}

	if($oldid == 12 && array_key_exists('renew',$_REQUEST) && $_REQUEST['renew'] != "")
	{
		csrf_check('srvcerchange');
		$id = 12;
		showheader(_("My CAcert.org Account!"));
		if(is_array($_REQUEST['revokeid']))
		{
			echo _("Now renewing the following certificates:")."<br>\n";
			foreach($_REQUEST['revokeid'] as $id)
			{
				$id = intval($id);
				echo _("Processing request")." $id:<br/>";
				$query = "select *,UNIX_TIMESTAMP(`domaincerts`.`revoked`) as `revoke` from `domaincerts`,`domains`
						where `domaincerts`.`id`='$id' and
						`domaincerts`.`domid`=`domains`.`id` and
						`domains`.`memid`='".intval($_SESSION['profile']['id'])."'";
				$res = mysql_query($query);
				if(mysql_num_rows($res) <= 0)
				{
					printf(_("Invalid ID '%s' presented, can't do anything with it.")."<br/>\n", $id);
					continue;
				}

				$row = mysql_fetch_assoc($res);

				if (($weakKey = checkWeakKeyX509(file_get_contents(
						$row['crt_name']))) !== "")
				{
					echo $weakKey, "<br/>\n";
					continue;
				}

				mysql_query("update `domaincerts` set `renewed`='1' where `id`='$id'");
				$query = "insert into `domaincerts` set
						`domid`='".intval($row['domid'])."',
						`CN`='".mysql_real_escape_string($row['CN'])."',
						`subject`='".mysql_real_escape_string($row['subject'])."',".
						//`csr_name`='".$row['csr_name']."', // RACE CONDITION
						"`created`='".mysql_real_escape_string($row['created'])."',
						`modified`=NOW(),
						`rootcert`='".intval($row['rootcert'])."',
						`type`='".intval($row['type'])."',
						`pkhash`='".mysql_real_escape_string($row['pkhash'])."',
						`description`='".mysql_real_escape_string($row['description'])."'";
				mysql_query($query);
				$newid = mysql_insert_id();
				$newfile=generatecertpath("csr","server",$newid);
				copy($row['csr_name'], $newfile);
				$newfile_esc = escapeshellarg($newfile);
				$_SESSION['_config']['subject'] = trim(shell_exec("/usr/bin/openssl req -text -noout -in $newfile_esc |tr -d \"\\0\"|grep \"Subject:\""));
				$bits = explode(",", trim(shell_exec("/usr/bin/openssl req -text -noout -in $newfile_esc |tr -d \"\\0\"|grep -A1 'X509v3 Subject Alternative Name:'|grep DNS:")));
				foreach($bits as $val)
				{
					$_SESSION['_config']['subject'] .= "/subjectAltName=".trim($val);
				}
				$_SESSION['_config']['0.CN'] = $_SESSION['_config']['0.subjectAltName'] = "";
				extractit();
				getcn();
				getalt();

				if($_SESSION['_config']['0.CN'] == "" && $_SESSION['_config']['0.subjectAltName'] == "")
				{
					echo _("CommonName field was blank. This is usually caused by entering your own name when openssl prompt's you for 'YOUR NAME', or if you try to issue certificates for domains you haven't already verified, as such this process can't continue.");
					continue;
				}

				$subject = buildSubjectFromSession();
				$subject = mysql_real_escape_string($subject);
				mysql_query("update `domaincerts` set `subject`='$subject',`csr_name`='$newfile' where `id`='$newid'");

				echo _("Renewing").": ".sanitizeHTML($_SESSION['_config']['0.CN'])."<br>\n";
				waitForResult("domaincerts", $newid,$oldid,0);
				$query = "select * from `domaincerts` where `id`='$newid' and `crt_name` != ''";
				$res = mysql_query($query);
				if(mysql_num_rows($res) <= 0)
				{
					printf(_("Your certificate request has failed to be processed correctly, see %sthe WIKI page%s for reasons and solutions."), "<a href='http://wiki.cacert.org/wiki/FAQ/CertificateRenewal'>", "</a>");
				} else {
					$drow = mysql_fetch_assoc($res);
					$crt_name = escapeshellarg($drow['crt_name']);
					$cert = shell_exec("/usr/bin/openssl x509 -in $crt_name");
					echo "<pre>\n$cert\n</pre>\n";
				}
			}
		}
		else
		{
			echo _("You did not select any certificates for renewal.");
		}

		showfooter();
		exit;
	}

	if($oldid == 12 && array_key_exists('revoke',$_REQUEST) && $_REQUEST['revoke'] != "")
	{
		csrf_check('srvcerchange');
		$id = 12;
		showheader(_("My CAcert.org Account!"));
		if(is_array($_REQUEST['revokeid']))
		{
			echo _("Now revoking the following certificates:")."<br>\n";
			foreach($_REQUEST['revokeid'] as $id)
			{
				$id = intval($id);
				$query = "select *,UNIX_TIMESTAMP(`domaincerts`.`revoked`) as `revoke` from `domaincerts`,`domains`
						where `domaincerts`.`id`='$id' and
						`domaincerts`.`domid`=`domains`.`id` and
						`domains`.`memid`='".intval($_SESSION['profile']['id'])."'";
				$res = mysql_query($query);
				if(mysql_num_rows($res) <= 0)
				{
					printf(_("Invalid ID '%s' presented, can't do anything with it.")."<br>\n", $id);
					continue;
				}
				$row = mysql_fetch_assoc($res);
				if($row['revoke'] > 0)
				{
					printf(_("It would seem '%s' has already been revoked. I'll skip this for now.")."<br>\n", $row['CN']);
					continue;
				}
				mysql_query("update `domaincerts` set `revoked`='1970-01-01 10:00:01' where `id`='$id'");
				printf(_("Certificate for '%s' with the serial no '%s' has been revoked.").'<br/>', htmlspecialchars($row['CN']), htmlspecialchars($row['serial']));
			}

			// TRANSLATORS: Please don't translate "Certificate Revocation List (CRL)", it's a technical term
			echo '<br/>'._('All listed certificates will be added to the Certificate Revocation List (CRL) soon.').'<br/>';

		}
		else
		{
			echo _("You did not select any certificates for revocation.");
		}

		if(array_key_exists('delid',$_REQUEST) && is_array($_REQUEST['delid']))
		{
			echo _("Now deleting the following pending requests:")."<br>\n";
			foreach($_REQUEST['delid'] as $id)
			{
				$id = intval($id);
				$query = "select *,UNIX_TIMESTAMP(`domaincerts`.`expire`) as `expired` from `domaincerts`,`domains`
						where `domaincerts`.`id`='$id' and
						`domaincerts`.`domid`=`domains`.`id` and
						`domains`.`memid`='".intval($_SESSION['profile']['id'])."'";
				$res = mysql_query($query);
				if(mysql_num_rows($res) <= 0)
				{
					printf(_("Invalid ID '%s' presented, can't do anything with it.")."<br>\n", $id);
					continue;
				}
				$row = mysql_fetch_assoc($res);
				if($row['expired'] > 0)
				{
					printf(_("Couldn't remove the request for `%s`, request had already been processed.")."<br>\n", $row['CN']);
					continue;
				}
				mysql_query("delete from `domaincerts` where `id`='$id'");
				@unlink($row['csr_name']);
				@unlink($row['crt_name']);
				printf(_("Removed a pending request for '%s'")."<br>\n", $row['CN']);
			}
		}
		showfooter();
		exit;
	}

	if($oldid == 12 && array_key_exists('change',$_REQUEST) && $_REQUEST['change'] != "")
	{
		showheader(_("My CAcert.org Account!"));
		foreach($_REQUEST as $id => $val)
		{
			if(substr($id,0,14)=="check_comment_")
			{
				$cid = intval(substr($id,14));
				$comment=trim(mysql_real_escape_string(stripslashes($_REQUEST['comment_'.$cid])));
				mysql_query("update `domaincerts` set `description`='$comment' where `id`='$cid'");
			}
		}
		echo(_("Certificate settings have been changed.")."<br/>\n");
		showfooter();
		exit;
	}


	if($oldid == 5 && array_key_exists('renew',$_REQUEST) && $_REQUEST['renew'] != "")
	{
		showheader(_("My CAcert.org Account!"));
		if(is_array($_REQUEST['revokeid']))
		{
			echo _("Now renewing the following certificates:")."<br>\n";
			foreach($_REQUEST['revokeid'] as $id)
			{
				$id = intval($id);
				$query = "select *,UNIX_TIMESTAMP(`revoked`) as `revoke` from `emailcerts`
						where `id`='$id' and `memid`='".intval($_SESSION['profile']['id'])."'";
				$res = mysql_query($query);
				if(mysql_num_rows($res) <= 0)
				{
					printf(_("Invalid ID '%s' presented, can't do anything with it.")."<br>\n", $id);
					continue;
				}

				$row = mysql_fetch_assoc($res);

				if (($weakKey = checkWeakKeyX509(file_get_contents(
						$row['crt_name']))) !== "")
				{
					echo $weakKey, "<br/>\n";
					continue;
				}

				mysql_query("update `emailcerts` set `renewed`='1' where `id`='$id'");
				$query = "insert into emailcerts set
						`memid`='".intval($row['memid'])."',
						`CN`='".mysql_real_escape_string($row['CN'])."',
						`subject`='".mysql_real_escape_string($row['subject'])."',
						`keytype`='".mysql_real_escape_string($row['keytype'])."',
						`csr_name`='".mysql_real_escape_string($row['csr_name'])."',
						`created`='".mysql_real_escape_string($row['created'])."',
						`modified`=NOW(),
						`disablelogin`='".intval($row['disablelogin'])."',
						`codesign`='".intval($row['codesign'])."',
						`rootcert`='".intval($row['rootcert'])."',
						`description`='".mysql_real_escape_string($row['description'])."'";
				mysql_query($query);
				$newid = mysql_insert_id();
				$newfile=generatecertpath("csr","client",$newid);
				copy($row['csr_name'], $newfile);
				mysql_query("update `emailcerts` set `csr_name`='$newfile' where `id`='$newid'");
				$res = mysql_query("select * from `emaillink` where `emailcertsid`='".$row['id']."'");
				while($r2 = mysql_fetch_assoc($res))
				{
					mysql_query("insert into `emaillink` set `emailid`='".$r2['emailid']."',
							`emailcertsid`='$newid'");
				}
				waitForResult("emailcerts", $newid,$oldid,0);
				$query = "select * from `emailcerts` where `id`='$newid' and `crt_name` != ''";
				$res = mysql_query($query);
				if(mysql_num_rows($res) <= 0)
				{
					printf(_("Your certificate request has failed to be processed correctly, see %sthe WIKI page%s for reasons and solutions."), "<a href='http://wiki.cacert.org/wiki/FAQ/CertificateRenewal'>", "</a>");
				} else {
					printf(_("Certificate for '%s' has been renewed."), $row['CN']);
					echo "<br/>\n<a href='account.php?id=6&cert=$newid' target='_new'>".
						_("Click here")."</a> "._("to install your certificate.")."<br/><br/>\n";
				}
			}
		}
		else
		{
			echo _("You did not select any certificates for renewal.")."<br/>";
		}

		showfooter();
		exit;
	}

	if($oldid == 5 && array_key_exists('revoke',$_REQUEST) && $_REQUEST['revoke'] != "")
	{
		$id = 5;
		showheader(_("My CAcert.org Account!"));
		if(array_key_exists('revokeid',$_REQUEST) && is_array($_REQUEST['revokeid']))
		{
			echo _("Now revoking the following certificates:")."<br>\n";
			foreach($_REQUEST['revokeid'] as $id)
			{
				$id = intval($id);
				$query = "select *,UNIX_TIMESTAMP(`revoked`) as `revoke` from `emailcerts`
						where `id`='$id' and `memid`='".intval($_SESSION['profile']['id'])."'";
				$res = mysql_query($query);
				if(mysql_num_rows($res) <= 0)
				{
					printf(_("Invalid ID '%s' presented, can't do anything with it.")."<br>\n", $id);
					continue;
				}
				$row = mysql_fetch_assoc($res);
				if($row['revoke'] > 0)
				{
					printf(_("It would seem '%s' has already been revoked. I'll skip this for now.")."<br>\n", $row['CN']);
					continue;
				}
				mysql_query("update `emailcerts` set `revoked`='1970-01-01 10:00:01' where `id`='$id'");
				printf(_("Certificate for '%s' with the serial no '%s' has been revoked.").'<br/>', htmlspecialchars($row['CN']), htmlspecialchars($row['serial']));
			}

			// TRANSLATORS: Please don't translate "Certificate Revocation List (CRL)", it's a technical term
			echo '<br/>'._('All listed certificates will be added to the Certificate Revocation List (CRL) soon.').'<br/>';
		}
		else
		{
			echo _("You did not select any certificates for revocation.");
		}

		if(array_key_exists('delid',$_REQUEST) && is_array($_REQUEST['delid']))
		{
			echo _("Now deleting the following pending requests:")."<br>\n";
			foreach($_REQUEST['delid'] as $id)
			{
				$id = intval($id);
				$query = "select *,UNIX_TIMESTAMP(`expire`) as `expired` from `emailcerts`
						where `id`='$id' and `memid`='".intval($_SESSION['profile']['id'])."'";
				$res = mysql_query($query);
				if(mysql_num_rows($res) <= 0)
				{
					printf(_("Invalid ID '%s' presented, can't do anything with it.")."<br>\n", $id);
					continue;
				}
				$row = mysql_fetch_assoc($res);
				if($row['expired'] > 0)
				{
					printf(_("Couldn't remove the request for `%s`, request had already been processed.")."<br>\n", $row['CN']);
					continue;
				}
				mysql_query("delete from `emailcerts` where `id`='$id'");
				@unlink($row['csr_name']);
				@unlink($row['crt_name']);
				printf(_("Removed a pending request for '%s'")."<br>\n", $row['CN']);
			}
		}
		showfooter();
		exit;
	}

	if($oldid == 5 && array_key_exists('change',$_REQUEST) && $_REQUEST['change'] != "")
	{
		showheader(_("My CAcert.org Account!"));
		foreach($_REQUEST as $id => $val)
		{
			if(substr($id,0,5)=="cert_")
			{
				$cid = intval(substr($id,5));
				$dis=(array_key_exists('disablelogin_'.$cid,$_REQUEST) && $_REQUEST['disablelogin_'.$cid]=="1")?"0":"1";
				mysql_query("update `emailcerts` set `disablelogin`='$dis' where `id`='$cid' and `memid`='".intval($_SESSION['profile']['id'])."'");
			}
			if(substr($id,0,14)=="check_comment_")
			{
				$cid = intval(substr($id,14));
				if(!empty($_REQUEST['check_comment_'.$cid])) {
					$comment=trim(mysql_real_escape_string(stripslashes($_REQUEST['comment_'.$cid])));
					mysql_query("update `emailcerts` set `description`='$comment' where `id`='$cid' and `memid`='".intval($_SESSION['profile']['id'])."'");
				}
			}
		}
		echo(_("Certificate settings have been changed.")."<br/>\n");
		showfooter();
		exit;
	}

	if($oldid == 13 && $process != "" && $showdetails!="")
	{
		csrf_check("perschange");
		$_SESSION['_config']['user'] = $_SESSION['profile'];

		$_SESSION['_config']['user']['Q1'] = trim(mysql_real_escape_string(stripslashes(strip_tags($_REQUEST['Q1']))));
		$_SESSION['_config']['user']['Q2'] = trim(mysql_real_escape_string(stripslashes(strip_tags($_REQUEST['Q2']))));
		$_SESSION['_config']['user']['Q3'] = trim(mysql_real_escape_string(stripslashes(strip_tags($_REQUEST['Q3']))));
		$_SESSION['_config']['user']['Q4'] = trim(mysql_real_escape_string(stripslashes(strip_tags($_REQUEST['Q4']))));
		$_SESSION['_config']['user']['Q5'] = trim(mysql_real_escape_string(stripslashes(strip_tags($_REQUEST['Q5']))));
		$_SESSION['_config']['user']['A1'] = trim(mysql_real_escape_string(stripslashes(strip_tags($_REQUEST['A1']))));
		$_SESSION['_config']['user']['A2'] = trim(mysql_real_escape_string(stripslashes(strip_tags($_REQUEST['A2']))));
		$_SESSION['_config']['user']['A3'] = trim(mysql_real_escape_string(stripslashes(strip_tags($_REQUEST['A3']))));
		$_SESSION['_config']['user']['A4'] = trim(mysql_real_escape_string(stripslashes(strip_tags($_REQUEST['A4']))));
		$_SESSION['_config']['user']['A5'] = trim(mysql_real_escape_string(stripslashes(strip_tags($_REQUEST['A5']))));

		if($_SESSION['_config']['user']['Q1'] == $_SESSION['_config']['user']['Q2'] ||
				$_SESSION['_config']['user']['Q1'] == $_SESSION['_config']['user']['Q3'] ||
				$_SESSION['_config']['user']['Q1'] == $_SESSION['_config']['user']['Q4'] ||
				$_SESSION['_config']['user']['Q1'] == $_SESSION['_config']['user']['Q5'] ||
				$_SESSION['_config']['user']['Q2'] == $_SESSION['_config']['user']['Q3'] ||
				$_SESSION['_config']['user']['Q2'] == $_SESSION['_config']['user']['Q4'] ||
				$_SESSION['_config']['user']['Q2'] == $_SESSION['_config']['user']['Q5'] ||
				$_SESSION['_config']['user']['Q3'] == $_SESSION['_config']['user']['Q4'] ||
				$_SESSION['_config']['user']['Q3'] == $_SESSION['_config']['user']['Q5'] ||
				$_SESSION['_config']['user']['Q4'] == $_SESSION['_config']['user']['Q5'] ||
				$_SESSION['_config']['user']['A1'] == $_SESSION['_config']['user']['Q1'] ||
				$_SESSION['_config']['user']['A1'] == $_SESSION['_config']['user']['Q2'] ||
				$_SESSION['_config']['user']['A1'] == $_SESSION['_config']['user']['Q3'] ||
				$_SESSION['_config']['user']['A1'] == $_SESSION['_config']['user']['Q4'] ||
				$_SESSION['_config']['user']['A1'] == $_SESSION['_config']['user']['Q5'] ||
				$_SESSION['_config']['user']['A2'] == $_SESSION['_config']['user']['Q3'] ||
				$_SESSION['_config']['user']['A2'] == $_SESSION['_config']['user']['Q4'] ||
				$_SESSION['_config']['user']['A2'] == $_SESSION['_config']['user']['Q5'] ||
				$_SESSION['_config']['user']['A3'] == $_SESSION['_config']['user']['Q4'] ||
				$_SESSION['_config']['user']['A3'] == $_SESSION['_config']['user']['Q5'] ||
				$_SESSION['_config']['user']['A4'] == $_SESSION['_config']['user']['Q5'] ||
				$_SESSION['_config']['user']['A1'] == $_SESSION['_config']['user']['A2'] ||
				$_SESSION['_config']['user']['A1'] == $_SESSION['_config']['user']['A3'] ||
				$_SESSION['_config']['user']['A1'] == $_SESSION['_config']['user']['A4'] ||
				$_SESSION['_config']['user']['A1'] == $_SESSION['_config']['user']['A5'] ||
				$_SESSION['_config']['user']['A2'] == $_SESSION['_config']['user']['A3'] ||
				$_SESSION['_config']['user']['A2'] == $_SESSION['_config']['user']['A4'] ||
				$_SESSION['_config']['user']['A2'] == $_SESSION['_config']['user']['A5'] ||
				$_SESSION['_config']['user']['A3'] == $_SESSION['_config']['user']['A4'] ||
				$_SESSION['_config']['user']['A3'] == $_SESSION['_config']['user']['A5'] ||
				$_SESSION['_config']['user']['A4'] == $_SESSION['_config']['user']['A5'])
		{
			$_SESSION['_config']['errmsg'] .= _("For your own security you must enter 5 different password questions and answers. You aren't allowed to duplicate questions, set questions as answers or use the question as the answer.")."<br>\n";
			$id = $oldid;
			$oldid=0;
		}

		if($_SESSION['_config']['user']['Q1'] == "" || $_SESSION['_config']['user']['Q2'] == "" ||
			$_SESSION['_config']['user']['Q3'] == "" || $_SESSION['_config']['user']['Q4'] == "" ||
			$_SESSION['_config']['user']['Q5'] == "")
		{
			$_SESSION['_config']['errmsg'] .= _("For your own security you must enter 5 lost password questions and answers.")."<br>";
			$id = $oldid;
			$oldid=0;
		}
	}

	if($oldid == 13 && $process != "")
	{
		$ddquery = "select sum(`points`) as `total` from `notary` where `to`='".intval($_SESSION['profile']['id'])."' and `deleted` = 0 group by `to`";
		$ddres = mysql_query($ddquery);
		$ddrow = mysql_fetch_assoc($ddres);
		$_SESSION['profile']['points'] = $ddrow['total'];

		if($_SESSION['profile']['points'] == 0)
		{
			$_SESSION['_config']['user']['fname'] = trim(mysql_real_escape_string(stripslashes(strip_tags($_REQUEST['fname']))));
			$_SESSION['_config']['user']['mname'] = trim(mysql_real_escape_string(stripslashes(strip_tags($_REQUEST['mname']))));
			$_SESSION['_config']['user']['lname'] = trim(mysql_real_escape_string(stripslashes(strip_tags($_REQUEST['lname']))));
			$_SESSION['_config']['user']['suffix'] = trim(mysql_real_escape_string(stripslashes(strip_tags($_REQUEST['suffix']))));
			$_SESSION['_config']['user']['day'] = intval($_REQUEST['day']);
			$_SESSION['_config']['user']['month'] = intval($_REQUEST['month']);
			$_SESSION['_config']['user']['year'] = intval($_REQUEST['year']);

			if($_SESSION['_config']['user']['fname'] == "" || $_SESSION['_config']['user']['lname'] == "")
			{
				$_SESSION['_config']['errmsg'] .= _("First and Last name fields can not be blank.")."<br>";
				$id = $oldid;
				$oldid=0;
			}
			if($_SESSION['_config']['user']['year'] < 1900 || $_SESSION['_config']['user']['month'] < 1 || $_SESSION['_config']['user']['month'] > 12 ||
				$_SESSION['_config']['user']['day'] < 1 || $_SESSION['_config']['user']['day'] > 31)
			{
				$_SESSION['_config']['errmsg'] .= _("Invalid date of birth")."<br>\n";
				$id = $oldid;
				$oldid=0;
			}
		}
	}

	if($oldid == 13 && $process != "")
	{
		if($_SESSION['profile']['points'] == 0)
		{
			$query = "update `users` set `fname`='".$_SESSION['_config']['user']['fname']."',
						`mname`='".$_SESSION['_config']['user']['mname']."',
						`lname`='".$_SESSION['_config']['user']['lname']."',
						`suffix`='".$_SESSION['_config']['user']['suffix']."',
						`dob`='".$_SESSION['_config']['user']['year']."-".$_SESSION['_config']['user']['month']."-".$_SESSION['_config']['user']['day']."'
						where `id`='".intval($_SESSION['profile']['id'])."'";
			mysql_query($query);
		}
		if ($showdetails!="") {
			$query = "update `users` set `Q1`='".$_SESSION['_config']['user']['Q1']."',
							`Q2`='".$_SESSION['_config']['user']['Q2']."',
							`Q3`='".$_SESSION['_config']['user']['Q3']."',
							`Q4`='".$_SESSION['_config']['user']['Q4']."',
							`Q5`='".$_SESSION['_config']['user']['Q5']."',
							`A1`='".$_SESSION['_config']['user']['A1']."',
							`A2`='".$_SESSION['_config']['user']['A2']."',
							`A3`='".$_SESSION['_config']['user']['A3']."',
							`A4`='".$_SESSION['_config']['user']['A4']."',
							`A5`='".$_SESSION['_config']['user']['A5']."'
							where `id`='".intval($_SESSION['profile']['id'])."'";
			mysql_query($query);
		}

		$_SESSION['_config']['user']['set'] = 0;
		$_SESSION['profile'] = mysql_fetch_assoc(mysql_query("select * from `users` where `id`='".intval($_SESSION['profile']['id'])."'"));
		$_SESSION['profile']['loggedin'] = 1;

		$ddquery = "select sum(`points`) as `total` from `notary` where `to`='".intval($_SESSION['profile']['id'])."' and `deleted` = 0 group by `to`";
		$ddres = mysql_query($ddquery);
		$ddrow = mysql_fetch_assoc($ddres);
		$_SESSION['profile']['points'] = $ddrow['total'];


		$id = 13;
		showheader(_("My CAcert.org Account!"));
		echo _("Your details have been updated with the database.");
		showfooter();
		exit;
	}

	if($oldid == 14 && $process != "")
	{
		$_SESSION['_config']['user']['oldpass'] = trim(mysql_real_escape_string(stripslashes($_REQUEST['oldpassword'])));
		$_SESSION['_config']['user']['pword1'] = trim(mysql_real_escape_string(stripslashes($_REQUEST['pword1'])));
		$_SESSION['_config']['user']['pword2'] = trim(mysql_real_escape_string(stripslashes($_REQUEST['pword2'])));

		$id = 14;
		csrf_check("pwchange");

		showheader(_("My CAcert.org Account!"));
		if($_SESSION['_config']['user']['pword1'] == "" || $_SESSION['_config']['user']['pword1'] != $_SESSION['_config']['user']['pword2'])
		{
			echo '<h3 style="color:red">', _("Failure: Pass Phrase not Changed"),
				'</h3>', "\n";
			echo _("New Pass Phrases specified don't match or were blank.");
		} else {
			$score = checkpw($_SESSION['_config']['user']['pword1'], $_SESSION['profile']['email'], $_SESSION['profile']['fname'],
						$_SESSION['profile']['mname'], $_SESSION['profile']['lname'], $_SESSION['profile']['suffix']);

			if($_SESSION['_config']['hostname'] != $_SESSION['_config']['securehostname'])
			{
				$match = mysql_query("select * from `users` where `id`='".intval($_SESSION['profile']['id'])."' and
						(`password`=old_password('".$_SESSION['_config']['user']['oldpass']."') or
						`password`=sha1('".$_SESSION['_config']['user']['oldpass']."'))");
				$rc = mysql_num_rows($match);
			} else {
				$rc = 1;
			}

			if(strlen($_SESSION['_config']['user']['pword1']) < 6) {
				echo '<h3 style="color:red">',
					_("Failure: Pass Phrase not Changed"), '</h3>', "\n";
				echo _("The Pass Phrase you submitted was too short.");
			} else if($score < 3) {
				echo '<h3 style="color:red">',
					_("Failure: Pass Phrase not Changed"), '</h3>', "\n";
				printf(_("The Pass Phrase you submitted failed to contain enough differing characters and/or contained words from your name and/or email address. Only scored %s points out of 6."), $score);
			} else if($rc <= 0) {
				echo '<h3 style="color:red">',
					_("Failure: Pass Phrase not Changed"), '</h3>', "\n";
				echo _("You failed to correctly enter your current Pass Phrase.");
			} else {
				mysql_query("update `users` set `password`=sha1('".$_SESSION['_config']['user']['pword1']."')
						where `id`='".intval($_SESSION['profile']['id'])."'");
				echo '<h3>', _("Pass Phrase Changed Successfully"), '</h3>', "\n";
				echo _("Your Pass Phrase has been updated and your primary email account has been notified of the change.");
				$body  = sprintf(_("Hi %s,"),$_SESSION['profile']['fname'])."\n\n";
				$body .= _("You are receiving this email because you or someone else ".
						"has changed the password on your account.")."\n\n";

				$body .= _("Best regards")."\n"._("CAcert.org Support!");

				sendmail($_SESSION['profile']['email'], "[CAcert.org] "._("Password Update Notification"), $body,
						"support@cacert.org", "", "", "CAcert Support");
			}
		}
		showfooter();
		exit;
	}

	if($oldid == 16)
	{
		$id = 16;
		$_SESSION['_config']['emails'] = array();

		foreach($_REQUEST['emails'] as $val)
		{
			$val = mysql_real_escape_string(stripslashes(trim($val)));
			$bits = explode("@", $val);
			$count = count($bits);
			if($count != 2)
				continue;

			if(checkownership($bits[1]) == false)
				continue;

			if(!is_array($_SESSION['_config']['row']))
				continue;
			else if($_SESSION['_config']['row']['id'] > 0)
				$_SESSION['_config']['domids'][] = $_SESSION['_config']['row']['id'];

			if($val != "")
				$_SESSION['_config']['emails'][] = $val;
		}
		$_SESSION['_config']['name'] = mysql_real_escape_string(stripslashes(trim($_REQUEST['name'])));
		$_SESSION['_config']['OU'] = stripslashes(trim($_REQUEST['OU']));

		$_SESSION['_config']['description']= trim(stripslashes($_REQUEST['description']));
	}

	if($oldid == 16 && (intval(count($_SESSION['_config']['emails'])) + 0) <= 0)
	{
		$id = 16;
		showheader(_("My CAcert.org Account!"));
		echo _("I couldn't match any emails against your organisational account.");
		showfooter();
		exit;
	}

	if($oldid == 16 && $process != "")
	{
		if(array_key_exists('codesign',$_REQUEST) && $_REQUEST['codesign'] && $_SESSION['profile']['codesign'] && ($_SESSION['profile']['points'] >= 100))
		{
			$_REQUEST['codesign'] = 1;
			$_SESSION['_config']['codesign'] = 1;
		}
		else
		{
			$_REQUEST['codesign'] = 0;
			$_SESSION['_config']['codesign'] = 0;
		}

		$_SESSION['_config']['rootcert'] = intval($_REQUEST['rootcert']);
		if($_SESSION['_config']['rootcert'] < 1 || $_SESSION['_config']['rootcert'] > 2)
			$_SESSION['_config']['rootcert'] = 1;

		$_SESSION['_config']['hash_alg'] = HashAlgorithms::clean($_REQUEST['hash_alg']);

		$_SESSION['_config']['description']= trim(stripslashes($_REQUEST['description']));

		if(@count($_SESSION['_config']['emails']) > 0)
			$id = 17;
	}

	if($oldid == 17)
	{
		$org = $_SESSION['_config']['row'];
		if($_REQUEST['keytype'] == "NS")
		{
			$spkac=""; if(preg_match("/^[a-zA-Z0-9+=\/]+$/", trim(str_replace("\n", "", str_replace("\r", "",$_REQUEST['SPKAC']))))) $spkac=trim(str_replace("\n", "", str_replace("\r", "",$_REQUEST['SPKAC'])));

			if($spkac == "" || strlen($spkac) < 128)
			{
				$id = 17;
				showheader(_("My CAcert.org Account!"));
				echo _("I didn't receive a valid Certificate Request, hit the back button and try again.");
				showfooter();
				exit;
			}

			$count = 0;
			$emails = "";
			$addys = array();
			if(is_array($_SESSION['_config']['emails']))
			foreach($_SESSION['_config']['emails'] as $_REQUEST['email'])
			{
				if(!$emails)
					$defaultemail = $_REQUEST['email'];
				$emails .= "$count.emailAddress = $_REQUEST[email]\n";
				$count++;
			}
			if($_SESSION['_config']['name'] != "")
				$emails .= "commonName = ".$_SESSION['_config']['name']."\n";
			if($_SESSION['_config']['OU'])
				$emails .= "organizationalUnitName = ".mysql_real_escape_string($_SESSION['_config']['OU'])."\n";
			if($org['O'])
				$emails .= "organizationName = ".$org['O']."\n";
			if($org['L'])
				$emails .= "localityName = ".$org['L']."\n";
			if($org['ST'])
				$emails .= "stateOrProvinceName = ".$org['ST']."\n";
			if($org['C'])
				$emails .= "countryName = ".$org['C']."\n";
			if($_SESSION['_config']['rootcert'] < 1 || $_SESSION['_config']['rootcert'] > 2)
				$_SESSION['_config']['rootcert'] = 1;


			$emails .= "SPKAC = $spkac";
			if (($weakKey = checkWeakKeySPKAC($emails)) !== "")
			{
				$id = 17;
				showheader(_("My CAcert.org Account!"));
				echo $weakKey;
				showfooter();
				exit;
			}

			$query = "insert into `orgemailcerts` set
						`CN`='$defaultemail',
						`ou`='".mysql_real_escape_string($_SESSION['_config']['OU'])."',
						`keytype`='NS',
						`orgid`='".intval($org['orgid'])."',
						`created`=FROM_UNIXTIME(UNIX_TIMESTAMP()),
						`codesign`='".intval($_SESSION['_config']['codesign'])."',
						`rootcert`='".intval($_SESSION['_config']['rootcert'])."',
						`md`='".mysql_real_escape_string($_SESSION['_config']['hash_alg'])."',
						`description`='".mysql_real_escape_string($_SESSION['_config']['description'])."'";
			mysql_query($query);
			$emailid = mysql_insert_id();

			foreach($_SESSION['_config']['domids'] as $addy)
				mysql_query("insert into `domemaillink` set `emailcertsid`='$emailid', `emailid`='$addy'");

			$CSRname=generatecertpath("csr","orgclient",$emailid);
			$fp = fopen($CSRname, "w");
			fputs($fp, $emails);
			fclose($fp);
			$challenge=$_SESSION['spkac_hash'];
			$CSRname_esc = escapeshellarg($CSRname);
			$res=shell_exec("openssl spkac -verify -in $CSRname_esc");
			if(!strstr($res,"Challenge String: ".$challenge))
			{
				$id = $oldid;
				showheader(_("My CAcert.org Account!"));
				echo _("The challenge-response code of your certificate request did not match. Can't continue with certificaterequest.");
				showfooter();
				exit;
			}
			mysql_query("update `orgemailcerts` set `csr_name`='$CSRname' where `id`='$emailid'");
		} else if($_REQUEST['keytype'] == "MS" || $_REQUEST['keytype']=="VI") {
			$csr = "-----BEGIN CERTIFICATE REQUEST-----\n".clean_csr($_REQUEST['CSR'])."-----END CERTIFICATE REQUEST-----\n";

			if (($weakKey = checkWeakKeyCSR($csr)) !== "")
			{
				$id = 17;
				showheader(_("My CAcert.org Account!"));
				echo $weakKey;
				showfooter();
				exit;
			}

			$tmpfname = tempnam("/tmp", "id17CSR");
			$fp = fopen($tmpfname, "w");
			fputs($fp, $csr);
			fclose($fp);

			$addys = array();
			$defaultemail = "";
			$csrsubject="";

			if($_SESSION['_config']['name'] != "")
				$csrsubject = "/CN=".$_SESSION['_config']['name'];
			if(is_array($_SESSION['_config']['emails']))
			foreach($_SESSION['_config']['emails'] as $_REQUEST['email'])
			{
				if($defaultemail == "")
					$defaultemail = $_REQUEST['email'];
				$csrsubject .= "/emailAddress=$_REQUEST[email]";
			}
			if($_SESSION['_config']['OU'])
				$csrsubject .= "/organizationalUnitName=".$_SESSION['_config']['OU'];
			if($org['O'])
				$csrsubject .= "/organizationName=".$org['O'];
			if($org['L'])
				$csrsubject .= "/localityName=".$org['L'];
			if($org['ST'])
				$csrsubject .= "/stateOrProvinceName=".$org['ST'];
			if($org['C'])
				$csrsubject .= "/countryName=".$org['C'];

			$tmpname = tempnam("/tmp", "id17csr");
			$tmpfname_esc = escapeshellarg($tmpfname);
			$tmpname_esc = escapeshellarg($tmpname);
			$do = shell_exec("/usr/bin/openssl req -in $tmpfname_esc -out $tmpname_esc");
			@unlink($tmpfname);
			$csr = "";
			$fp = fopen($tmpname, "r");
			while($data = fgets($fp, 4096))
				$csr .= $data;
			fclose($fp);
			@unlink($tmpname);

			if($csr == "")
			{
				showheader(_("My CAcert.org Account!"));
				echo _("I didn't receive a valid Certificate Request, hit the back button and try again.");
				showfooter();
				exit;
			}
			if($_SESSION['_config']['rootcert'] < 1 || $_SESSION['_config']['rootcert'] > 2)
				$_SESSION['_config']['rootcert'] = 1;

			$query = "insert into `orgemailcerts` set
						`CN`='$defaultemail',
						`ou`='".mysql_real_escape_string($_SESSION['_config']['OU'])."',
						`keytype`='" . sanitizeHTML($_REQUEST['keytype']) . "',
						`orgid`='".intval($org['orgid'])."',
						`created`=FROM_UNIXTIME(UNIX_TIMESTAMP()),
						`subject`='".mysql_real_escape_string($csrsubject)."',
						`codesign`='".intval($_SESSION['_config']['codesign'])."',
						`rootcert`='".intval($_SESSION['_config']['rootcert'])."',
						`md`='".mysql_real_escape_string($_SESSION['_config']['hash_alg'])."',
						`description`='".mysql_real_escape_string($_SESSION['_config']['description'])."'";
			mysql_query($query);
			$emailid = mysql_insert_id();

			foreach($_SESSION['_config']['domids'] as $addy)
				mysql_query("insert into `domemaillink` set `emailcertsid`='$emailid', `emailid`='$addy'");

			$CSRname=generatecertpath("csr","orgclient",$emailid);
			$fp = fopen($CSRname, "w");
			fputs($fp, $csr);
			fclose($fp);
			mysql_query("update `orgemailcerts` set `csr_name`='$CSRname' where `id`='$emailid'");
		}
		waitForResult("orgemailcerts", $emailid,$oldid);
		$query = "select * from `orgemailcerts` where `id`='$emailid' and `crt_name` != ''";
		$res = mysql_query($query);
		if(mysql_num_rows($res) <= 0)
		{
			showheader(_("My CAcert.org Account!"));
			printf(_("Your certificate request has failed to be processed correctly, see %sthe WIKI page%s for reasons and solutions."), "<a href='http://wiki.cacert.org/wiki/FAQ/CertificateRenewal'>", "</a>");
			showfooter();
			exit;
		} else {
			$id = 19;
			$cert = $emailid;
			$_REQUEST['cert']=$emailid;
		}
	}

	if($oldid == 18 && array_key_exists('renew',$_REQUEST) && $_REQUEST['renew'] != "")
	{
		csrf_check('clicerchange');
		showheader(_("My CAcert.org Account!"));
		if(is_array($_REQUEST['revokeid']))
		{
			$id = 18;
			echo _("Now renewing the following certificates:")."<br>\n";
			foreach($_REQUEST['revokeid'] as $id)
			{
				echo "Renewing certificate #$id ...\n<br/>";
				$id = intval($id);
				$query = "select *,UNIX_TIMESTAMP(`revoked`) as `revoke` from `orgemailcerts`, `org`
						where `orgemailcerts`.`id`='$id' and `org`.`memid`='".intval($_SESSION['profile']['id'])."' and
						`org`.`orgid`=`orgemailcerts`.`orgid`";
				$res = mysql_query($query);
				if(mysql_num_rows($res) <= 0)
				{
					printf(_("Invalid ID '%s' presented, can't do anything with it.")."<br>\n", $id);
					continue;
				}

				$row = mysql_fetch_assoc($res);

				if (($weakKey = checkWeakKeyX509(file_get_contents(
						$row['crt_name']))) !== "")
				{
					echo $weakKey, "<br/>\n";
					continue;
				}

				mysql_query("update `orgemailcerts` set `renewed`='1' where `id`='$id'");
				if($row['revoke'] > 0)
				{
					printf(_("It would seem '%s' has already been revoked. I'll skip this for now.")."<br>\n", $row['CN']);
					continue;
				}
				$query = "insert into `orgemailcerts` set
						`orgid`='".intval($row['orgid'])."',
						`CN`='".mysql_real_escape_string($row['CN'])."',
						`ou`='".mysql_real_escape_string($row['ou'])."',
						`subject`='".mysql_real_escape_string($row['subject'])."',
						`keytype`='".mysql_real_escape_string($row['keytype'])."',
						`csr_name`='".mysql_real_escape_string($row['csr_name'])."',
						`created`='".mysql_real_escape_string($row['created'])."',
						`modified`=NOW(),
						`codesign`='".intval($row['codesign'])."',
						`rootcert`='".intval($row['rootcert'])."',
						`description`='".mysql_real_escape_string($row['description'])."'";
				mysql_query($query);
				$newid = mysql_insert_id();
				$newfile=generatecertpath("csr","orgclient",$newid);
				copy($row['csr_name'], $newfile);
				mysql_query("update `orgemailcerts` set `csr_name`='$newfile' where `id`='$newid'");
				waitForResult("orgemailcerts", $newid,$oldid,0);
				$query = "select * from `orgemailcerts` where `id`='$newid' and `crt_name` != ''";
				$res = mysql_query($query);
				if(mysql_num_rows($res) > 0)
				{
					printf(_("Certificate for '%s' has been renewed."), $row['CN']);
					echo "<a href='account.php?id=19&cert=$newid' target='_new'>".
						_("Click here")."</a> "._("to install your certificate.");
				}
				echo("<br/>");
			}
		}
		else
		{
			echo _("You did not select any certificates for renewal.");
		}
		showfooter();
		exit;
	}

	if($oldid == 18 && array_key_exists('revoke',$_REQUEST) && $_REQUEST['revoke'] != "")
	{
		csrf_check('clicerchange');
		$id = 18;
		showheader(_("My CAcert.org Account!"));
		if(is_array($_REQUEST['revokeid']))
		{
			echo _("Now revoking the following certificates:")."<br>\n";
			foreach($_REQUEST['revokeid'] as $id)
			{
				$id = intval($id);
				$query = "select *,UNIX_TIMESTAMP(`revoked`) as `revoke` from `orgemailcerts`, `org`
						where `orgemailcerts`.`id`='".intval($id)."' and `org`.`memid`='".intval($_SESSION['profile']['id'])."' and
						`org`.`orgid`=`orgemailcerts`.`orgid`";
				$res = mysql_query($query);
				if(mysql_num_rows($res) <= 0)
				{
					printf(_("Invalid ID '%s' presented, can't do anything with it.")."<br>\n", $id);
					continue;
				}
				$row = mysql_fetch_assoc($res);
				if($row['revoke'] > 0)
				{
					printf(_("It would seem '%s' has already been revoked. I'll skip this for now.")."<br>\n", $row['CN']);
					continue;
				}
				mysql_query("update `orgemailcerts` set `revoked`='1970-01-01 10:00:01' where `id`='$id'");
				printf(_("Certificate for '%s' with the serial no '%s' has been revoked.").'<br/>', htmlspecialchars($row['CN']), htmlspecialchars($row['serial']));
			}

			// TRANSLATORS: Please don't translate "Certificate Revocation List (CRL)", it's a technical term
			echo '<br/>'._('All listed certificates will be added to the Certificate Revocation List (CRL) soon.').'<br/>';
		}
		else
		{
			echo _("You did not select any certificates for revocation.");
		}

		if(array_key_exists('delid',$_REQUEST) && is_array($_REQUEST['delid']))
		{
			echo _("Now deleting the following pending requests:")."<br>\n";
			foreach($_REQUEST['delid'] as $id)
			{
				$id = intval($id);
				$query = "select *,UNIX_TIMESTAMP(`expire`) as `expired` from `orgemailcerts`, `org`
						where `orgemailcerts`.`id`='".intval($id)."' and `org`.`memid`='".intval($_SESSION['profile']['id'])."' and
						`org`.`orgid`=`orgemailcerts`.`orgid`";
				$res = mysql_query($query);
				if(mysql_num_rows($res) <= 0)
				{
					printf(_("Invalid ID '%s' presented, can't do anything with it.")."<br>\n", $id);
					continue;
				}
				$row = mysql_fetch_assoc($res);
				if($row['expired'] > 0)
				{
					printf(_("Couldn't remove the request for `%s`, request had already been processed.")."<br>\n", $row['CN']);
					continue;
				}
				mysql_query("delete from `orgemailcerts` where `id`='$id'");
				@unlink($row['csr_name']);
				@unlink($row['crt_name']);
				printf(_("Removed a pending request for '%s'")."<br>\n", $row['CN']);
			}
		}
		showfooter();
		exit;
	}

	if($oldid == 18 && array_key_exists('change',$_REQUEST) && $_REQUEST['change'] != "")
	{
		showheader(_("My CAcert.org Account!"));
		foreach($_REQUEST as $id => $val)
		{
			if(substr($id,0,14)=="check_comment_")
			{
				$cid = intval(substr($id,14));
				$comment=trim(mysql_real_escape_string(stripslashes($_REQUEST['comment_'.$cid])));
				mysql_query("update `orgemailcerts` set `description`='$comment' where `id`='$cid'");
			}
		}
		echo(_("Certificate settings have been changed.")."<br/>\n");
		showfooter();
		exit;
	}

	if($oldid == 18 && array_key_exists('filter',$_REQUEST) && $_REQUEST['filter']!= "")
	{
		$id=18;
		$_SESSION['_config']['orgfilterid']=$_REQUEST['orgfilterid'];
		$_SESSION['_config']['sorting']=$_REQUEST['sorting'];
		$_SESSION['_config']['status']=$_REQUEST['status'];
	}

	if($oldid == 18 && array_key_exists('reset',$_REQUEST) && $_REQUEST['reset']!= "")
	{
		$id=18;
		$_SESSION['_config']['orgfilterid']=0;
		$_SESSION['_config']['sorting']=0;
		$_SESSION['_config']['status']=0;
	}

	if($process != "" && $oldid == 20)
	{
		$CSR = clean_csr($_REQUEST['CSR']);

		if (($weakKey = checkWeakKeyCSR($CSR)) !== "")
		{
			$id = 20;
			showheader(_("My CAcert.org Account!"));
			echo $weakKey;
			showfooter();
			exit;
		}

		$_SESSION['_config']['description']= trim(stripslashes($_REQUEST['description']));

		$_SESSION['_config']['tmpfname'] = tempnam("/tmp", "id20CSR");
		$fp = fopen($_SESSION['_config']['tmpfname'], "w");
		fputs($fp, $CSR);
		fclose($fp);
		$CSR = escapeshellarg($_SESSION['_config']['tmpfname']);
		$_SESSION['_config']['subject'] = trim(shell_exec("/usr/bin/openssl req -text -noout -in $CSR |tr -d \"\\0\"|grep \"Subject:\""));
		$bits = explode(",", trim(shell_exec("/usr/bin/openssl req -text -noout -in $CSR |tr -d \"\\0\"|grep -A1 'X509v3 Subject Alternative Name:'|grep DNS:")));
		foreach($bits as $val)
		{
			$_SESSION['_config']['subject'] .= "/subjectAltName=".trim($val);
		}
		$id = 21;

		$_SESSION['_config']['0.CN'] = $_SESSION['_config']['0.subjectAltName'] = "";
		extractit();
		getcn2();
		getalt2();

		$query = "select * from `orginfo`,`org`,`orgdomains` where
				`org`.`memid`='".intval($_SESSION['profile']['id'])."' and
				`org`.`orgid`=`orginfo`.`id` and
				`org`.`orgid`=`orgdomains`.`orgid` and
				`orgdomains`.`domain`='".mysql_real_escape_string($_SESSION['_config']['0.CN'])."'";
		$_SESSION['_config']['CNorg'] = mysql_fetch_assoc(mysql_query($query));
		$query = "select * from `orginfo`,`org`,`orgdomains` where
				`org`.`memid`='".intval($_SESSION['profile']['id'])."' and
				`org`.`orgid`=`orginfo`.`id` and
				`org`.`orgid`=`orgdomains`.`orgid` and
				`orgdomains`.`domain`='".mysql_real_escape_string($_SESSION['_config']['0.subjectAltName'])."'";
		$_SESSION['_config']['SANorg'] = mysql_fetch_assoc(mysql_query($query));
//echo "<pre>"; print_r($_SESSION['_config']); die;

		if($_SESSION['_config']['0.CN'] == "" && $_SESSION['_config']['0.subjectAltName'] == "")
		{
			$id = 20;
			showheader(_("My CAcert.org Account!"));
			echo _("CommonName field was blank. This is usually caused by entering your own name when openssl prompt's you for 'YOUR NAME', or if you try to issue certificates for domains you haven't already verified, as such this process can't continue.");
			showfooter();
			exit;
		}

		$_SESSION['_config']['rootcert'] = intval($_REQUEST['rootcert']);
		if($_SESSION['_config']['rootcert'] < 1 || $_SESSION['_config']['rootcert'] > 2)
			$_SESSION['_config']['rootcert'] = 1;

		$_SESSION['_config']['hash_alg'] = HashAlgorithms::clean($_REQUEST['hash_alg']);
	}

	if($process != "" && $oldid == 21)
	{
		$id = 21;

		if(!file_exists($_SESSION['_config']['tmpfname']))
		{
			showheader(_("My CAcert.org Account!"));
			printf(_("Your certificate request has failed to be processed correctly, see %sthe WIKI page%s for reasons and solutions."), "<a href='http://wiki.cacert.org/wiki/FAQ/CertificateRenewal'>", "</a>");
			showfooter();
			exit;
		}

		if (($weakKey = checkWeakKeyCSR(file_get_contents(
				$_SESSION['_config']['tmpfname']))) !== "")
		{
			showheader(_("My CAcert.org Account!"));
			echo $weakKey;
			showfooter();
			exit;
		}

		if($_SESSION['_config']['0.CN'] == "" && $_SESSION['_config']['0.subjectAltName'] == "")
		{
			showheader(_("My CAcert.org Account!"));
			echo _("CommonName field was blank. This is usually caused by entering your own name when openssl prompt's you for 'YOUR NAME', or if you try to issue certificates for domains you haven't already verified, as such this process can't continue.");
			showfooter();
			exit;
		}

		if($_SESSION['_config']['rowid']['0'] > 0)
		{
			$query = "select * from `org`,`orginfo` where
					`orginfo`.`id`='".intval($_SESSION['_config']['rowid']['0'])."' and
					`orginfo`.`id`=`org`.`orgid` and
					`org`.`memid`='".intval($_SESSION['profile']['id'])."'";
		} else {
			$query = "select * from `org`,`orginfo` where
					`orginfo`.`id`='".intval($_SESSION['_config']['altid']['0'])."' and
					`orginfo`.`id`=`org`.`orgid` and
					`org`.`memid`='".intval($_SESSION['profile']['id'])."'";
		}
		$org = mysql_fetch_assoc(mysql_query($query));
		$csrsubject = "";

		if($_SESSION['_config']['OU'])
			$csrsubject .= "/organizationalUnitName=".$_SESSION['_config']['OU'];
		if($org['O'])
			$csrsubject .= "/organizationName=".$org['O'];
		if($org['L'])
			$csrsubject .= "/localityName=".$org['L'];
		if($org['ST'])
			$csrsubject .= "/stateOrProvinceName=".$org['ST'];
		if($org['C'])
			$csrsubject .= "/countryName=".$org['C'];
		//if($org['contact'])
		//	$csrsubject .= "/emailAddress=".trim($org['contact']);

		$csrsubject .= buildSubjectFromSession();

		$type="";
		if($_REQUEST["ocspcert"]!="" && $_SESSION['profile']['admin'] == 1) $type="8";
		if($_SESSION['_config']['rootcert'] < 1 || $_SESSION['_config']['rootcert'] > 2)
			$_SESSION['_config']['rootcert'] = 1;

		if($_SESSION['_config']['rowid']['0'] > 0)
		{
			$query = "insert into `orgdomaincerts` set
					`CN`='".mysql_real_escape_string($_SESSION['_config']['rows']['0'])."',
					`orgid`='".intval($org['id'])."',
					`created`=NOW(),
					`subject`='".mysql_real_escape_string($csrsubject)."',
					`rootcert`='".intval($_SESSION['_config']['rootcert'])."',
					`md`='".mysql_real_escape_string($_SESSION['_config']['hash_alg'])."',
					`type`='".$type."',
					`description`='".mysql_real_escape_string($_SESSION['_config']['description'])."'";
		} else {
			$query = "insert into `orgdomaincerts` set
					`CN`='".mysql_real_escape_string($_SESSION['_config']['altrows']['0'])."',
					`orgid`='".intval($org['id'])."',
					`created`=NOW(),
					`subject`='".mysql_real_escape_string($csrsubject)."',
					`rootcert`='".intval($_SESSION['_config']['rootcert'])."',
					`md`='".mysql_real_escape_string($_SESSION['_config']['hash_alg'])."',
					`type`='".$type."',
					`description`='".mysql_real_escape_string($_SESSION['_config']['description'])."'";
		}
		mysql_query($query);
		$CSRid = mysql_insert_id();

		$CSRname=generatecertpath("csr","orgserver",$CSRid);
		rename($_SESSION['_config']['tmpfname'], $CSRname);
		chmod($CSRname,0644);
		mysql_query("update `orgdomaincerts` set `CSR_name`='$CSRname' where `id`='$CSRid'");
		if(is_array($_SESSION['_config']['rowid']))
			foreach($_SESSION['_config']['rowid'] as $id)
				mysql_query("insert into `orgdomlink` set `orgdomid`='".intval($id)."', `orgcertid`='$CSRid'");
		if(is_array($_SESSION['_config']['altid']))
			foreach($_SESSION['_config']['altid'] as $id)
				mysql_query("insert into `orgdomlink` set `orgdomid`='".intval($id)."', `orgcertid`='$CSRid'");
		waitForResult("orgdomaincerts", $CSRid,$oldid);
		$query = "select * from `orgdomaincerts` where `id`='$CSRid' and `crt_name` != ''";
		$res = mysql_query($query);
		if(mysql_num_rows($res) <= 0)
		{
			showheader(_("My CAcert.org Account!"));
			printf(_("Your certificate request has failed to be processed correctly, see %sthe WIKI page%s for reasons and solutions.")." CSRid: $CSRid", "<a href='http://wiki.cacert.org/wiki/FAQ/CertificateRenewal'>", "</a>");
			showfooter();
			exit;
		} else {
			$id = 23;
			$cert = $CSRid;
			$_REQUEST['cert']=$CSRid;
		}
	}

	if($oldid == 22 && array_key_exists('renew',$_REQUEST) && $_REQUEST['renew'] != "")
	{
		csrf_check('orgsrvcerchange');
		showheader(_("My CAcert.org Account!"));
		if(is_array($_REQUEST['revokeid']))
		{
			echo _("Now renewing the following certificates:")."<br>\n";
			foreach($_REQUEST['revokeid'] as $id)
			{
				$id = intval($id);
				$query = "select *,UNIX_TIMESTAMP(`orgdomaincerts`.`revoked`) as `revoke` from
						`orgdomaincerts`,`org`
						where `orgdomaincerts`.`id`='$id' and
						`orgdomaincerts`.`orgid`=`org`.`orgid` and
						`org`.`memid`='".intval($_SESSION['profile']['id'])."'";
				$res = mysql_query($query);
				if(mysql_num_rows($res) <= 0)
				{
					printf(_("Invalid ID '%s' presented, can't do anything with it.")."<br>\n", $id);
					continue;
				}

				$row = mysql_fetch_assoc($res);

				if (($weakKey = checkWeakKeyX509(file_get_contents(
						$row['crt_name']))) !== "")
				{
					echo $weakKey, "<br/>\n";
					continue;
				}

				mysql_query("update `orgdomaincerts` set `renewed`='1' where `id`='$id'");
				if($row['revoke'] > 0)
				{
					printf(_("It would seem '%s' has already been revoked. I'll skip this for now.")."<br>\n", $row['CN']);
					continue;
				}
				$query = "insert into `orgdomaincerts` set
						`orgid`='".intval($row['orgid'])."',
						`CN`='".mysql_real_escape_string($row['CN'])."',
						`csr_name`='".mysql_real_escape_string($row['csr_name'])."',
						`created`='".mysql_real_escape_string($row['created'])."',
						`modified`=NOW(),
						`subject`='".mysql_real_escape_string($row['subject'])."',
						`type`='".intval($row['type'])."',
						`rootcert`='".intval($row['rootcert'])."',
						`description`='".mysql_real_escape_string($row['description'])."'";
				mysql_query($query);
				$newid = mysql_insert_id();
				//echo "NewID: $newid<br/>\n";
				$newfile=generatecertpath("csr","orgserver",$newid);
				copy($row['csr_name'], $newfile);
				mysql_query("update `orgdomaincerts` set `csr_name`='$newfile' where `id`='$newid'");
				echo _("Renewing").": ".$row['CN']."<br>\n";
				$res = mysql_query("select * from `orgdomlink` where `orgcertid`='".$row['id']."'");
				while($r2 = mysql_fetch_assoc($res))
					mysql_query("insert into `orgdomlink` set `orgdomid`='".intval($r2['orgdomid'])."', `orgcertid`='$newid'");
				waitForResult("orgdomaincerts", $newid,$oldid,0);
				$query = "select * from `orgdomaincerts` where `id`='$newid' and `crt_name` != ''";
				$res = mysql_query($query);
				if(mysql_num_rows($res) <= 0)
				{
					printf(_("Your certificate request has failed to be processed correctly, see %sthe WIKI page%s for reasons and solutions.")." newid: $newid", "<a href='http://wiki.cacert.org/wiki/FAQ/CertificateRenewal'>", "</a>");
				} else {
					$drow = mysql_fetch_assoc($res);
					$crtname = escapeshellarg($drow['crt_name']);
					$cert = shell_exec("/usr/bin/openssl x509 -in $crtname");
					echo "<pre>\n$cert\n</pre>\n";
				}
			}
		}
		else
		{
			echo _("You did not select any certificates for renewal.");
		}
		showfooter();
		exit;
	}

	if($oldid == 22 && array_key_exists('revoke',$_REQUEST) && $_REQUEST['revoke'] != "")
	{
		csrf_check('orgsrvcerchange');
		showheader(_("My CAcert.org Account!"));
		if(is_array($_REQUEST['revokeid']))
		{
			echo _("Now revoking the following certificates:")."<br>\n";
			foreach($_REQUEST['revokeid'] as $id)
			{
				$id = intval($id);
				$query = "select *,UNIX_TIMESTAMP(`orgdomaincerts`.`revoked`) as `revoke` from
						`orgdomaincerts`,`org`
						where `orgdomaincerts`.`id`='$id' and
						`orgdomaincerts`.`orgid`=`org`.`orgid` and
						`org`.`memid`='".intval($_SESSION['profile']['id'])."'";
				$res = mysql_query($query);
				if(mysql_num_rows($res) <= 0)
				{
					printf(_("Invalid ID '%s' presented, can't do anything with it.")."<br>\n", $id);
					continue;
				}
				$row = mysql_fetch_assoc($res);
				if($row['revoke'] > 0)
				{
					printf(_("It would seem '%s' has already been revoked. I'll skip this for now.")."<br>\n", $row['CN']);
					continue;
				}
				mysql_query("update `orgdomaincerts` set `revoked`='1970-01-01 10:00:01' where `id`='$id'");
				printf(_("Certificate for '%s' with the serial no '%s' has been revoked.").'<br/>', htmlspecialchars($row['CN']), htmlspecialchars($row['serial']));
			}

			// TRANSLATORS: Please don't translate "Certificate Revocation List (CRL)", it's a technical term
			echo '<br/>'._('All listed certificates will be added to the Certificate Revocation List (CRL) soon.').'<br/>';
		}
		else
		{
			echo _("You did not select any certificates for revocation.");
		}

		if(array_key_exists('delid',$_REQUEST) && is_array($_REQUEST['delid']))
		{
			echo _("Now deleting the following pending requests:")."<br>\n";
			foreach($_REQUEST['delid'] as $id)
			{
				$id = intval($id);
				$query = "select *,UNIX_TIMESTAMP(`orgdomaincerts`.`expire`) as `expired` from
						`orgdomaincerts`,`org`
						where `orgdomaincerts`.`id`='$id' and
						`orgdomaincerts`.`orgid`=`org`.`orgid` and
						`org`.`memid`='".intval($_SESSION['profile']['id'])."'";
				$res = mysql_query($query);
				if(mysql_num_rows($res) <= 0)
				{
					printf(_("Invalid ID '%s' presented, can't do anything with it.")."<br>\n", $id);
					continue;
				}
				$row = mysql_fetch_assoc($res);
				if($row['expired'] > 0)
				{
					printf(_("Couldn't remove the request for `%s`, request had already been processed.")."<br>\n", $row['CN']);
					continue;
				}
				mysql_query("delete from `orgdomaincerts` where `id`='$id'");
				@unlink($row['csr_name']);
				@unlink($row['crt_name']);
				printf(_("Removed a pending request for '%s'")."<br>\n", $row['CN']);
			}
		}
		showfooter();
		exit;
	}

	if($oldid == 22 && array_key_exists('change',$_REQUEST) && $_REQUEST['change'] != "")
	{
		showheader(_("My CAcert.org Account!"));
		foreach($_REQUEST as $id => $val)
		{
			if(substr($id,0,14)=="check_comment_")
			{
				$cid = intval(substr($id,14));
				$comment=trim(mysql_real_escape_string(stripslashes($_REQUEST['comment_'.$cid])));
				mysql_query("update `orgdomaincerts` set `description`='$comment' where `id`='$cid'");
			}
		}
		echo(_("Certificate settings have been changed.")."<br/>\n");
		showfooter();
		exit;
	}

	if($oldid == 22 && array_key_exists('filter',$_REQUEST) && $_REQUEST['filter']!= "")
	{
		$id=22;
		$_SESSION['_config']['dorgfilterid']=$_REQUEST['dorgfilterid'];
		$_SESSION['_config']['dsorting']=$_REQUEST['dsorting'];
		$_SESSION['_config']['dstatus']=$_REQUEST['dstatus'];
	}

	if($oldid == 22 && array_key_exists('reset',$_REQUEST) && $_REQUEST['reset']!= "")
	{
		$id=22;
		$_SESSION['_config']['dorgfilterid']=0;
		$_SESSION['_config']['dsorting']=0;
		$_SESSION['_config']['dstatus']=0;
	}


	if(($id == 24 || $oldid == 24 || $id == 25 || $oldid == 25 || $id == 26 || $oldid == 26 ||
		$id == 27 || $oldid == 27 || $id == 28 || $oldid == 28 || $id == 29 || $oldid == 29 ||
		$id == 30 || $oldid == 30 || $id == 31 || $oldid == 31) &&
		$_SESSION['profile']['orgadmin'] != 1)
	{
		showheader(_("My CAcert.org Account!"));
		echo _("You don't have access to this area.");
		showfooter();
		exit;
	}

	if($oldid == 24 && $process != "")
	{
		$id = intval($oldid);
		$_SESSION['_config']['O'] = trim(mysql_real_escape_string(stripslashes($_REQUEST['O'])));
		$_SESSION['_config']['contact'] = trim(mysql_real_escape_string(stripslashes($_REQUEST['contact'])));
		$_SESSION['_config']['L'] = trim(mysql_real_escape_string(stripslashes($_REQUEST['L'])));
		$_SESSION['_config']['ST'] = trim(mysql_real_escape_string(stripslashes($_REQUEST['ST'])));
		$_SESSION['_config']['C'] = trim(mysql_real_escape_string(stripslashes($_REQUEST['C'])));
		$_SESSION['_config']['comments'] = trim(mysql_real_escape_string(stripslashes($_REQUEST['comments'])));

		if($_SESSION['_config']['O'] == "" || $_SESSION['_config']['contact'] == "")
		{
			$_SESSION['_config']['errmsg'] = _("Organisation Name and Contact Email are required fields.");
		} else {
			mysql_query("insert into `orginfo` set `O`='".$_SESSION['_config']['O']."',
						`contact`='".$_SESSION['_config']['contact']."',
						`L`='".$_SESSION['_config']['L']."',
						`ST`='".$_SESSION['_config']['ST']."',
						`C`='".$_SESSION['_config']['C']."',
						`comments`='".$_SESSION['_config']['comments']."'");
			showheader(_("My CAcert.org Account!"));
			printf(_("'%s' has just been successfully added as an organisation to the database."), sanitizeHTML($_SESSION['_config']['O']));
			showfooter();
			exit;
		}
	}

	if($oldid == 27 && $process != "")
	{
		csrf_check('orgdetchange');
		$id = intval($oldid);
		$_SESSION['_config']['O'] = trim(mysql_real_escape_string(stripslashes($_REQUEST['O'])));
		$_SESSION['_config']['contact'] = trim(mysql_real_escape_string(stripslashes($_REQUEST['contact'])));
		$_SESSION['_config']['L'] = trim(mysql_real_escape_string(stripslashes($_REQUEST['L'])));
		$_SESSION['_config']['ST'] = trim(mysql_real_escape_string(stripslashes($_REQUEST['ST'])));
		$_SESSION['_config']['C'] = trim(mysql_real_escape_string(stripslashes($_REQUEST['C'])));
		$_SESSION['_config']['comments'] = trim(mysql_real_escape_string(stripslashes($_REQUEST['comments'])));

		if($_SESSION['_config']['O'] == "" || $_SESSION['_config']['contact'] == "")
		{
			$_SESSION['_config']['errmsg'] = _("Organisation Name and Contact Email are required fields.");
		} else {
			mysql_query("update `orginfo` set `O`='".$_SESSION['_config']['O']."',
						`contact`='".$_SESSION['_config']['contact']."',
						`L`='".$_SESSION['_config']['L']."',
						`ST`='".$_SESSION['_config']['ST']."',
						`C`='".$_SESSION['_config']['C']."',
						`comments`='".$_SESSION['_config']['comments']."'
					where `id`='".intval($_SESSION['_config']['orgid'])."'");
			showheader(_("My CAcert.org Account!"));
			printf(_("'%s' has just been successfully updated in the database."), sanitizeHTML($_SESSION['_config']['O']));
			showfooter();
			exit;
		}
	}

	if($oldid == 28 && $process != "" && array_key_exists("domainname",$_REQUEST))
	{
		$domain = $_SESSION['_config']['domain'] = trim(mysql_real_escape_string(stripslashes($_REQUEST['domainname'])));
		$res1 = mysql_query("select * from `orgdomains` where `domain`='$domain'");
		if(mysql_num_rows($res1) > 0)
		{
			$_SESSION['_config']['errmsg'] = sprintf(_("The domain '%s' is already in a different account and is listed as valid. Can't continue."), sanitizeHTML($domain));
			$id = $oldid;
			$oldid=0;
		}
	}

	if($oldid == 28 && $_SESSION['_config']['orgid'] <= 0)
	{
		$oldid=0;
		$id = 25;
	}

	if($oldid == 28 && $process != "" && array_key_exists("orgid",$_SESSION["_config"]))
	{
		mysql_query("insert into `orgdomains` set `orgid`='".intval($_SESSION['_config']['orgid'])."', `domain`='$domain'");
		showheader(_("My CAcert.org Account!"));
		printf(_("'%s' has just been successfully added to the database."), sanitizeHTML($domain));
		echo "<br><br><a href='account.php?id=26&orgid=".intval($_SESSION['_config']['orgid'])."'>"._("Click here")."</a> "._("to continue.");
		showfooter();
		exit;
	}

	if($oldid == 29 && $process != "")
	{
		$domain = mysql_real_escape_string(stripslashes(trim($_REQUEST['domainname'])));

		$res1 = mysql_query("select * from `orgdomains` where `domain` like '$domain' and `id`!='".intval($domid)."'");
		$res2 = mysql_query("select * from `domains` where `domain` like '$domain' and `deleted`=0");
		if(mysql_num_rows($res1) > 0 || mysql_num_rows($res2) > 0)
		{
			$_SESSION['_config']['errmsg'] = sprintf(_("The domain '%s' is already in a different account and is listed as valid. Can't continue."), sanitizeHTML($domain));
			$id = $oldid;
			$oldid=0;
		}
	}

	if(($oldid == 29 || $oldid == 30) && $process != "")      // _("Cancel") is handled in front of account.php
	{
		$query = "select `orgdomaincerts`.`id` as `id` from `orgdomlink`, `orgdomaincerts`, `orgdomains` where
				`orgdomlink`.`orgdomid`=`orgdomains`.`id` and
				`orgdomaincerts`.`id`=`orgdomlink`.`orgcertid` and
				`orgdomains`.`id`='".intval($domid)."'";
		$res = mysql_query($query);
		while($row = mysql_fetch_assoc($res))
			mysql_query("update `orgdomaincerts` set `revoked`='1970-01-01 10:00:01' where `id`='".$row['id']."'");

		$query = "select `orgemailcerts`.`id` as `id` from `orgemailcerts`, `orgemaillink`, `orgdomains` where
				`orgemaillink`.`domid`=`orgdomains`.`id` and
				`orgemailcerts`.`id`=`orgemaillink`.`emailcertsid` and
				`orgdomains`.`id`='".intval($domid)."'";
		$res = mysql_query($query);
		while($row = mysql_fetch_assoc($res))
			mysql_query("update `orgemailcerts` set `revoked`='1970-01-01 10:00:01' where `id`='".intval($row['id'])."'");
	}

	if($oldid == 29 && $process != "")
	{
		$row = mysql_fetch_assoc(mysql_query("select * from `orgdomains` where `id`='".intval($domid)."'"));
		mysql_query("update `orgdomains` set `domain`='$domain' where `id`='".intval($domid)."'");
		showheader(_("My CAcert.org Account!"));
		printf(_("'%s' has just been successfully updated in the database."), sanitizeHTML($domain));
		echo "<br><br><a href='account.php?id=26&orgid=".intval($orgid)."'>"._("Click here")."</a> "._("to continue.");
		showfooter();
		exit;
	}

	if($oldid == 30 && $process != "")
	{
		$row = mysql_fetch_assoc(mysql_query("select * from `orgdomains` where `id`='".intval($domid)."'"));
		$domain = $row['domain'];
		mysql_query("delete from `orgdomains` where `id`='".intval($domid)."'");
		showheader(_("My CAcert.org Account!"));
		printf(_("'%s' has just been successfully deleted from the database."), sanitizeHTML($domain));
		echo "<br><br><a href='account.php?id=26&orgid=".intval($orgid)."'>"._("Click here")."</a> "._("to continue.");
		showfooter();
		exit;
	}

	if($oldid == 30)
	{
		$id = 26;
		$orgid = 0;
	}

	if($oldid == 31 && $process != "")
	{
		$query = "select * from `orgdomains` where `orgid`='".intval($_SESSION['_config']['orgid'])."'";
		$dres = mysql_query($query);
		while($drow = mysql_fetch_assoc($dres))
		{
			$query = "select `orgdomaincerts`.`id` as `id` from `orgdomlink`, `orgdomaincerts`, `orgdomains` where
					`orgdomlink`.`orgdomid`=`orgdomains`.`id` and
					`orgdomaincerts`.`id`=`orgdomlink`.`orgcertid` and
					`orgdomains`.`id`='".intval($drow['id'])."'";
			$res = mysql_query($query);
			while($row = mysql_fetch_assoc($res))
			{
				mysql_query("update `orgdomaincerts` set `revoked`='1970-01-01 10:00:01' where `id`='".intval($row['id'])."'");
				mysql_query("delete from `orgdomaincerts` where `orgid`='".intval($row['id'])."'");
				mysql_query("delete from `orgdomlink` where `domid`='".intval($row['id'])."'");
			}

			$query = "select `orgemailcerts`.`id` as `id` from `orgemailcerts`, `orgemaillink`, `orgdomains` where
					`orgemaillink`.`domid`=`orgdomains`.`id` and
					`orgemailcerts`.`id`=`orgemaillink`.`emailcertsid` and
					`orgdomains`.`id`='".intval($drow['id'])."'";
			$res = mysql_query($query);
			while($row = mysql_fetch_assoc($res))
			{
				mysql_query("update `orgemailcerts` set `revoked`='1970-01-01 10:00:01' where `id`='".intval($row['id'])."'");
				mysql_query("delete from `orgemailcerts` where `id`='".intval($row['id'])."'");
				mysql_query("delete from `orgemaillink` where `domid`='".intval($row['id'])."'");
			}
		}
		mysql_query("delete from `org` where `orgid`='".intval($_SESSION['_config']['orgid'])."'");
		mysql_query("delete from `orgdomains` where `orgid`='".intval($_SESSION['_config']['orgid'])."'");
		mysql_query("delete from `orginfo` where `id`='".intval($_SESSION['_config']['orgid'])."'");
	}

	if($oldid == 31)
	{
		$id = 25;
		$orgid = 0;
	}

	if($id == 32 || $oldid == 32 || $id == 33 || $oldid == 33 || $id == 34 || $oldid == 34)
	{
		$query = "select * from `org` where `memid`='".intval($_SESSION['profile']['id'])."' and `masteracc`='1'";
		$_macc = mysql_num_rows(mysql_query($query));
		if($_SESSION['profile']['orgadmin'] != 1 && $_macc <= 0)
		{
			showheader(_("My CAcert.org Account!"));
			echo _("You don't have access to this area.");
			showfooter();
			exit;
		}
	}

	if($id == 35 || $oldid == 35)
	{
		$query = "select 1 from `org` where `memid`='".intval($_SESSION['profile']['id'])."'";
		$is_orguser = mysql_num_rows(mysql_query($query));
		if($_SESSION['profile']['orgadmin'] != 1 && $is_orguser <= 0)
		{
			showheader(_("My CAcert.org Account!"));
			echo _("You don't have access to this area.");
			showfooter();
			exit;
		}
	}

	if($id == 33 && $_SESSION['profile']['orgadmin'] != 1)
	{
		$orgid = intval($_SESSION['_config']['orgid']);
		$query = "select * from `org` where `orgid`='$orgid' and `memid`='".intval($_SESSION['profile']['id'])."' and `masteracc`='1'";
		$res = mysql_query($query);
		if(mysql_num_rows($res) <= 0)
		{
			$id = 35;
		}
	}

	if($oldid == 33 && $process != "")
	{
		csrf_check('orgadmadd');
		if($_SESSION['profile']['orgadmin'] == 1)
			$masteracc = $_SESSION['_config']['masteracc'] = intval($_REQUEST['masteracc']);
		else
			$masteracc = $_SESSION['_config']['masteracc'] = 0;
		$_REQUEST['email'] = $_SESSION['_config']['email'] = mysql_real_escape_string(stripslashes(trim($_REQUEST['email'])));
		$_SESSION['_config']['OU'] = stripslashes(trim($_REQUEST['OU']));
		$comments = $_SESSION['_config']['comments'] = mysql_real_escape_string(stripslashes(trim($_REQUEST['comments'])));
		$res = mysql_query("select * from `users` where `email`='".$_REQUEST['email']."' and `deleted`=0");
		if(mysql_num_rows($res) <= 0)
		{
			$id = $oldid;
			$oldid=0;
			$_SESSION['_config']['errmsg'] = sprintf(_("Wasn't able to match '%s' against any user in the system"), sanitizeHTML($_REQUEST['email']));
		} else {
			$row = mysql_fetch_assoc($res);
			if ( !is_assurer(intval($row['id'])) )
			{
				$id = $oldid;
				$oldid=0;
				$_SESSION['_config']['errmsg'] =
						_("The user is not an Assurer yet");
			} else {
				mysql_query(
					"insert into `org`
						set `memid`='".intval($row['id'])."',
							`orgid`='".intval($_SESSION['_config']['orgid'])."',
							`masteracc`='$masteracc',
							`OU`='".mysql_real_escape_string($_SESSION['_config']['OU'])."',
							`comments`='$comments'");
			}
		}
	}

	if(($oldid == 34 || $id == 34) && $_SESSION['profile']['orgadmin'] != 1)
	{
		$orgid = intval($_SESSION['_config']['orgid']);
		$res = mysql_query("select * from `org` where `orgid`='$orgid' and `memid`='".intval($_SESSION['profile']['id'])."' and `masteracc`='1'");
		if(mysql_num_rows($res) <= 0)
			$id = 32;
	}

	if($oldid == 34 && $process != "")
	{
		$orgid = intval($_SESSION['_config']['orgid']);
		$memid = intval($_REQUEST['memid']);
		$query = "delete from `org` where `orgid`='$orgid' and `memid`='$memid'";
		mysql_query($query);
	}

	if($oldid == 34 || $oldid == 33)
	{
		$oldid=0;
		$id = 32;
		$orgid = 0;
	}

	if($id == 36)
	{
		$row = mysql_fetch_assoc(mysql_query("select * from `alerts` where `memid`='".intval($_SESSION['profile']['id'])."'"));
		$_REQUEST['general'] = $row['general'];
		$_REQUEST['country'] = $row['country'];
		$_REQUEST['regional'] = $row['regional'];
		$_REQUEST['radius'] = $row['radius'];
	}

	if($oldid == 36)
	{
		$rc = mysql_num_rows(mysql_query("select * from `alerts` where `memid`='".intval($_SESSION['profile']['id'])."'"));
		if($rc > 0)
		{
			$query = "update `alerts` set `general`='".intval(array_key_exists('general',$_REQUEST)?$_REQUEST['general']:0)."',
							`country`='".intval(array_key_exists('country',$_REQUEST)?$_REQUEST['country']:0)."',
							`regional`='".intval(array_key_exists('regional',$_REQUEST)?$_REQUEST['regional']:0)."',
							`radius`='".intval(array_key_exists('radius',$_REQUEST)?$_REQUEST['radius']:0)."'
					where `memid`='".intval($_SESSION['profile']['id'])."'";
		} else {
			$query = "insert into `alerts` set `general`='".intval(array_key_exists('general',$_REQUEST)?$_REQUEST['general']:0)."',
							`country`='".intval(array_key_exists('country',$_REQUEST)?$_REQUEST['country']:0)."',
							`regional`='".intval(array_key_exists('regional',$_REQUEST)?$_REQUEST['regional']:0)."',
							`radius`='".intval(array_key_exists('radius',$_REQUEST)?$_REQUEST['radius']:0)."',
							`memid`='".intval($_SESSION['profile']['id'])."'";
		}
		mysql_query($query);
		$id = $oldid;
		$oldid=0;
	}

	if($oldid == 41 && $_REQUEST['action'] == 'default')
	{
		csrf_check("mainlang");
		$lang = mysql_real_escape_string($_REQUEST['lang']);
		foreach(L10n::$translations as $key => $val)
		{
			if($key == $lang)
			{
				mysql_query("update `users` set `language`='$lang' where `id`='".intval($_SESSION['profile']['id'])."'");
				$_SESSION['profile']['language'] = $lang;
				showheader(_("My CAcert.org Account!"));
				echo _("Your language setting has been updated.");
				showfooter();
				exit;
			}
		}

		showheader(_("My CAcert.org Account!"));
		echo _("You tried to use an invalid language.");
		showfooter();
		exit;
	}

	if($oldid == 41 && $_REQUEST['action'] == 'addsec')
	{
		csrf_check("seclang");
		$addlang = mysql_real_escape_string($_REQUEST['addlang']);
		// Does the language exist?
		mysql_query("insert into `addlang` set `userid`='".intval($_SESSION['profile']['id'])."', `lang`='$addlang'");
		showheader(_("My CAcert.org Account!"));
		echo _("Your language setting has been updated.");
		showfooter();
		exit;
	}

	if($oldid == 41 && $_REQUEST['action'] == 'dellang')
	{
		csrf_check("seclang");
		$remove = mysql_real_escape_string($_REQUEST['remove']);
		mysql_query("delete from `addlang` where `userid`='".intval($_SESSION['profile']['id'])."' and `lang`='$remove'");
		showheader(_("My CAcert.org Account!"));
		echo _("Your language setting has been updated.");
		showfooter();
		exit;
	}

	if(($id == 42 || $id == 43 || $id == 44 || $id == 48 || $id == 49 || $id == 50 ||
		$oldid == 42 || $oldid == 43 || $oldid == 44 || $oldid == 48 || $oldid == 49 || $oldid == 50) &&
		$_SESSION['profile']['admin'] != 1)
	{
		showheader(_("My CAcert.org Account!"));
		echo _("You don't have access to this area.");
		showfooter();
		exit;
	}

	if(($id == 53 || $id == 54 || $oldid == 53 || $oldid == 54) &&
		$_SESSION['profile']['locadmin'] != 1)
	{
		showheader(_("My CAcert.org Account!"));
		echo _("You don't have access to this area.");
		showfooter();
		exit;
	}

	if($oldid == 54 || ($id == 53 && array_key_exists('action',$_REQUEST) && $_REQUEST['action'] != "") ||
			($id == 54 && array_key_exists('action',$_REQUEST) && $_REQUEST['action'] != "" &&
			$_REQUEST['action'] != "aliases" && $_REQUEST['action'] != "edit" && $_REQUEST['action'] != "add"))
	{
		$id = 53;
		$ccid = intval(array_key_exists('ccid',$_REQUEST)?$_REQUEST['ccid']:0);
		$regid = intval(array_key_exists('regid',$_REQUEST)?$_REQUEST['regid']:0);
		$newreg = intval(array_key_exists('newreg',$_REQUEST)?$_REQUEST['newreg']:0);
		$locid = intval(array_key_exists('locid',$_REQUEST)?$_REQUEST['locid']:0);
		$name = array_key_exists('name',$_REQUEST)?mysql_real_escape_string(strip_tags($_REQUEST['name'])):"";
		$long = array_key_exists('longitude',$_REQUEST)?ereg_replace("[^-0-9\.]","",$_REQUEST['longitude']):"";
		$lat = array_key_exists('latitude', $_REQUEST)?ereg_replace("[^-0-9\.]","",$_REQUEST['latitude']):"";
		$action = array_key_exists('action',$_REQUEST)?$_REQUEST['action']:"";

		if($locid > 0 && $action == "edit")
		{
			$query = "update `locations` set `name`='$name', `lat`='$lat', `long`='$long' where `id`='$locid'";
			mysql_query($query);
			$row = mysql_fetch_assoc(mysql_query("select * from `locations` where `id`='$locid'"));
			$_REQUEST['regid'] = $row['regid'];
			unset($_REQUEST['ccid']);
			unset($_REQUEST['locid']);
			unset($_REQUEST['action']);
		} else if($regid > 0 && $action == "edit") {
			$query = "update `regions` set `name`='$name' where `id`='$regid'";
			mysql_query($query);
			$row = mysql_fetch_assoc(mysql_query("select * from `regions` where `id`='$regid'"));
			$_REQUEST['ccid'] = $row['ccid'];
			unset($_REQUEST['regid']);
			unset($_REQUEST['locid']);
			unset($_REQUEST['action']);
		} else if($regid > 0 && $action == "add") {
			$row = mysql_fetch_assoc(mysql_query("select `ccid` from `regions` where `id`='$regid'"));
			$ccid = $row['ccid'];
			$query = "insert into `locations` set `ccid`='$ccid', `regid`='$regid', `name`='$name', `lat`='$lat', `long`='$long'";
			mysql_query($query);
			unset($_REQUEST['ccid']);
			unset($_REQUEST['locid']);
			unset($_REQUEST['action']);
		} else if($ccid > 0 && $action == "add" && $name != "") {
			$query = "insert into `regions` set `ccid`='$ccid', `name`='$name'";
			mysql_query($query);
			$row = mysql_fetch_assoc(mysql_query("select * from `locations` where `id`='$locid'"));
			unset($_REQUEST['regid']);
			unset($_REQUEST['locid']);
			unset($_REQUEST['action']);
		} else if($locid > 0 && $action == "delete") {
			$row = mysql_fetch_assoc(mysql_query("select * from `locations` where `id`='$locid'"));
			$_REQUEST['regid'] = $row['regid'];
			mysql_query("delete from `localias` where `locid`='$locid'");
			mysql_query("delete from `locations` where `id`='$locid'");
			unset($_REQUEST['ccid']);
			unset($_REQUEST['locid']);
			unset($_REQUEST['action']);
		} else if($locid > 0 && $action == "move") {
			$row = mysql_fetch_assoc(mysql_query("select * from `locations` where `id`='$locid'"));
			$oldregid = $row['regid'];
			mysql_query("update `locations` set `regid`='$newreg' where `id`='$locid'");
			mysql_query("update `users` set `regid`='$newreg' where `regid`='$oldregid'");
			$row = mysql_fetch_assoc(mysql_query("select * from `locations` where `id`='$locid'"));
			$_REQUEST['regid'] = $row['regid'];
			unset($_REQUEST['ccid']);
			unset($_REQUEST['locid']);
			unset($_REQUEST['action']);
		} else if($regid > 0 && $action == "delete") {
			$row = mysql_fetch_assoc(mysql_query("select * from `regions` where `id`='$regid'"));
			$_REQUEST['ccid'] = $row['ccid'];
			mysql_query("delete from `locations` where `regid`='$regid'");
			mysql_query("delete from `regions` where `id`='$regid'");
			unset($_REQUEST['regid']);
			unset($_REQUEST['locid']);
			unset($_REQUEST['action']);
		} else if($locid > 0 && $action == "alias") {
			$id = 54;
			$_REQUEST['action'] = "aliases";
			$_REQUEST['locid'] = $locid;
			$name = htmlentities($name);
			$row = mysql_query("insert into `localias` set `locid`='$locid',`name`='$name'");
		} else if($locid > 0 && $action == "delalias") {
			$id = 54;
			$_REQUEST['action'] = "aliases";
			$_REQUEST['locid'] = $locid;
			$row = mysql_query("delete from `localias` where `locid`='$locid' and `name`='$name'");
		}
	}

	if($oldid == 42 && $_REQUEST['email'] == "")
	{
		$id = $oldid;
		$oldid=0;
	}

	if($oldid == 42)
	{
		$id = 43;
		$oldid=0;
	}

	//check if ticket number was entered
	if ( $id == 43 || $oldid == 43 || $id == 44 || $oldid == 44 ) {
		if ($ticketno != "" ) {
			$ticketno = trim($_REQUEST['ticketno']);
			$ticketvalidation = valid_ticket_number($ticketno);
		}

		$_SESSION['ticketno'] = $ticketno;
	}

	if($oldid == 43 && $actionrequest == "updatedob" && $ticketvalidation == TRUE)
	{
		$id = 43;
		$oldid=0;
		$userid = intval($_REQUEST['userid']);
		if (!write_se_log($userid, $_SESSION['profile']['id'],'SE Name/DOB Change',$ticketno)) {
			showheader(_("Something went wrong"));
			echo _("Writing to the admin log failed. Can't continue.");
			showfooter();
			exit;
		}
		$fname = mysql_real_escape_string($_REQUEST['fname']);
		$mname = mysql_real_escape_string($_REQUEST['mname']);
		$lname = mysql_real_escape_string($_REQUEST['lname']);
		$suffix = mysql_real_escape_string($_REQUEST['suffix']);
		$day = intval($_REQUEST['day']);
		$month = intval($_REQUEST['month']);
		$year = intval($_REQUEST['year']);
		$query = "update `users` set `fname`='$fname',`mname`='$mname',`lname`='$lname',`suffix`='$suffix',`dob`='$year-$month-$day' where `id`='$userid'";
		mysql_query($query);
	}elseif($oldid == 43 && $actionrequest == "updatedob" && $ticketvalidation == FALSE){
		$id = 43;
		$oldid=0;
		$_SESSION['ticketmsg']='No action (name/dob change) taken. Ticket number is missing!';
	}

	if($oldid == 43 && $actionrequest == 'revokecert' && $ticketvalidation == TRUE)
	{
		$userid = intval($_REQUEST['userid']);
		if (!write_se_log($userid, $_SESSION['profile']['id'], 'SE Revoke all certificates',$ticketno)) {
			showheader(_("Something went wrong"));
			echo _("Writing to the admin log failed. Can't continue.");
			showfooter();
			exit;
		}
		revoke_all_private_cert($userid);
		$id=43;
	}elseif($oldid == 43 && $actionrequest == "revokecert" && $ticketvalidation == FALSE){
		$id = 43;
		$oldid=0;
		$_SESSION['ticketmsg']='No certificates revokes. Ticket number is missing!';
	}

	if($oldid == 48 && $_REQUEST['domain'] == "")
	{
		$id = $oldid;
		$oldid=0;
	}

	if($oldid == 48)
	{
		$id = 49;
		$oldid=0;
	}

	if($id == 44)
	{
		$_REQUEST['userid'] = intval($_REQUEST['userid']);
		$row = mysql_fetch_assoc(mysql_query("select * from `users` where `id`='".intval($_REQUEST['userid'])."'"));
		if($row['email'] == "")
			$id = 42;
		else
			$_REQUEST['email'] = $row['email'];
	}

	if($oldid == 44 && $ticketvalidation == TRUE)
	{
		showheader(_("My CAcert.org Account!"));
		if(intval($_REQUEST['userid']) <= 0)
		{
			echo _("No such user found.");
		} else {
			if (!write_se_log(intval($_REQUEST['userid']), $_SESSION['profile']['id'],'SE reset password',$ticketno)) {
				showheader(_("Something went wrong"));
				echo _("Writing to the admin log failed. Can't continue.");
				showfooter();
				exit;
			}
			mysql_query("update `users` set `password`=sha1('".mysql_real_escape_string(stripslashes($_REQUEST['newpass']))."') where `id`='".intval($_REQUEST['userid'])."'");
			$row = mysql_fetch_assoc(mysql_query("select * from `users` where `id`='".intval($_REQUEST['userid'])."'"));
			printf(_("The password for %s has been updated successfully in the system."), sanitizeHTML($row['email']));

		$my_translation = L10n::get_translation();
		L10n::set_recipient_language(intval($_REQUEST['userid']));
			$body  = sprintf(_("Hi %s,"),$row['fname'])."\n\n";
			$body .= _("You are receiving this email because a CAcert administrator ".
					"has changed the password on your account.")."\n\n";

			$body .= _("Best regards")."\n"._("CAcert.org Support!");

			sendmail($row['email'], "[CAcert.org] "._("Password Update Notification"), $body,
						"support@cacert.org", "", "", "CAcert Support");
<<<<<<< HEAD
=======
		L10n::set_translation($my_translation);
>>>>>>> 0950de56
		}

		showfooter();
		exit;
	}elseif($oldid == 44 && $ticketvalidation == FALSE){
		$_SESSION['ticketmsg']='No password reset taken. Ticket number is missing!';
	}


	if($process != "" && $oldid == 45)
	{
		$CSR = clean_csr($CSR);
		$_SESSION['_config']['CSR'] = $CSR;
		runCommand("/usr/bin/openssl req -text -noout|tr -d \"\\0\"|grep \"Subject:\"", $CSR, $CSRSubjects);
		runCommand("/usr/bin/openssl req -text -noout|tr -d \"\\0\"|grep -A1 'X509v3 Subject Alternative Name:'|grep DNS:", $CSR, $CSRAlts);
		$_SESSION['_config']['subject'] = trim($CSRSubjects);
		$bits = explode(",", trim($CSRAlts));
		foreach($bits as $val)
		{
			$_SESSION['_config']['subject'] .= "/subjectAltName=".trim($val);
		}
		$id = 46;

		$_SESSION['_config']['0.CN'] = $_SESSION['_config']['0.subjectAltName'] = "";
		extractit();
		getcn();
		getalt();

		if($_SESSION['_config']['0.CN'] == "" && $_SESSION['_config']['0.subjectAltName'] == "")
		{
			showheader(_("My CAcert.org Account!"));
			echo _("CommonName field was blank. This is usually caused by entering your own name when openssl prompt's you for 'YOUR NAME', or if you try to issue certificates for domains you haven't already verified, as such this process can't continue.");
			showfooter();
			exit;
		}
	}

	if($process != "" && $oldid == 46)
	{
		$CSR = clean_csr($_SESSION['_config']['CSR']);
		runCommand("/usr/bin/openssl req -text -noout|tr -d \"\\0\"|grep \"Subject:\"", $CSR, $CSRSubjects);
		runCommand("/usr/bin/openssl req -text -noout|tr -d \"\\0\"|grep -A1 'X509v3 Subject Alternative Name:'|grep DNS:", $CSR, $CSRAlts);

		$_SESSION['_config']['subject'] = trim($CSRSubjects);
		$bits = explode(",", trim($CSRAlts));
		foreach($bits as $val)
		{
			$_SESSION['_config']['subject'] .= "/subjectAltName=".trim($val);
		}
		$id = 11;

		$_SESSION['_config']['0.CN'] = $_SESSION['_config']['0.subjectAltName'] = "";
		extractit();
		getcn();
		getalt();

		if($_SESSION['_config']['0.CN'] == "" && $_SESSION['_config']['0.subjectAltName'] == "")
		{
			showheader(_("My CAcert.org Account!"));
			echo _("CommonName field was blank. This is usually caused by entering your own name when openssl prompt's you for 'YOUR NAME', or if you try to issue certificates for domains you haven't already verified, as such this process can't continue.");
			showfooter();
			exit;
		}

		if (($weakKey = checkWeakKeyCSR($CSR)) !== "")
		{
			showheader(_("My CAcert.org Account!"));
			echo $weakKey;
			showfooter();
			exit;
		}

		$query = "insert into `domaincerts` set
						`CN`='".$_SESSION['_config']['0.CN']."',
						`domid`='".$_SESSION['_config']['row']['id']."',
						`created`=NOW()";
		mysql_query($query);
		$CSRid = mysql_insert_id();

		foreach($_SESSION['_config']['rowid'] as $dom)
			mysql_query("insert into `domlink` set `certid`='$CSRid', `domid`='".intval($dom)."'");
		if(is_array($_SESSION['_config']['altid']))
		foreach($_SESSION['_config']['altid'] as $dom)
			mysql_query("insert into `domlink` set `certid`='$CSRid', `domid`='".intval($dom)."'");

		$CSRname=generatecertpath("csr","server",$CSRid);
		$fp = fopen($CSRname, "w");
		fputs($fp, $_SESSION['_config']['CSR']);
		fclose($fp);
		mysql_query("update `domaincerts` set `CSR_name`='$CSRname' where `id`='$CSRid'");
		waitForResult("domaincerts", $CSRid,$oldid);
		$query = "select * from `domaincerts` where `id`='$CSRid' and `crt_name` != ''";
		$res = mysql_query($query);
		if(mysql_num_rows($res) <= 0)
		{
			showheader(_("My CAcert.org Account!"));
			printf(_("Your certificate request has failed to be processed correctly, see %sthe WIKI page%s for reasons and solutions."), "<a href='http://wiki.cacert.org/wiki/FAQ/CertificateRenewal'>", "</a>");
			showfooter();
			exit;
		} else {
			$id = 47;
			$cert = $CSRid;
			$_REQUEST['cert']=$CSRid;
		}
	}

	/* presently not needed
	if($id == 43 && array_key_exists('tverify',$_REQUEST) && $_REQUEST['tverify'] > 0 && $ticketvalidation==TRUE)
	{
		$memid = $_REQUEST['userid'] = intval($_REQUEST['tverify']);
		if (!write_se_log($memid, $_SESSION['profile']['id'],'SE Change tverify status',$ticketno)) {
			showheader(_("Something went wrong"));
			echo _("Writing to the admin log failed. Can't continue.");
			showfooter();
			exit;
		}
		$query = "select * from `users` where `id`='$memid'";
		$row = mysql_fetch_assoc(mysql_query($query));
		$ver = !$row['tverify'];
		mysql_query("update `users` set `tverify`='$ver' where `id`='$memid'");
	}elseif($id == 43 && array_key_exists('tverify',$_REQUEST) && $_REQUEST['tverify'] > 0 && $ticketvalidation==FALSE){
		$_SESSION['ticketmsg']='No action taken. Ticket number is missing!';
	}
	*/

	if($id == 43 && array_key_exists('assurer',$_REQUEST) && $_REQUEST['assurer'] > 0 && $ticketvalidation == TRUE)
	{
		csrf_check('admsetassuret');
		$memid = $_REQUEST['userid'] = intval($_REQUEST['assurer']);
		if (!write_se_log($memid, $_SESSION['profile']['id'],'SE Change assurer status',$ticketno)) {
			showheader(_("Something went wrong"));
			echo _("Writing to the admin log failed. Can't continue.");
			showfooter();
			exit;
		}
		$query = "select * from `users` where `id`='$memid'";
		$row = mysql_fetch_assoc(mysql_query($query));
		$ver = !$row['assurer'];
		mysql_query("update `users` set `assurer`='$ver' where `id`='$memid'");
	}elseif($id == 43 && array_key_exists('assurer',$_REQUEST) && $_REQUEST['assurer'] > 0 && $ticketvalidation == FALSE){
		$_REQUEST['userid'] = intval($_REQUEST['assurer']);
		$_SESSION['ticketmsg']='No action (Change assurer status) taken. Ticket number is missing!';
	}

	if($id == 43 && array_key_exists('assurer_blocked',$_REQUEST) && $_REQUEST['assurer_blocked'] > 0 && $ticketvalidation == TRUE)
	{
		$memid = $_REQUEST['userid'] = intval($_REQUEST['assurer_blocked']);
		if (!write_se_log($memid, $_SESSION['profile']['id'],'SE Change assurer blocked status',$ticketno)) {
			showheader(_("Something went wrong"));
			echo _("Writing to the admin log failed. Can't continue.");
			showfooter();
			exit;
		}
		$query = "select * from `users` where `id`='$memid'";
		$row = mysql_fetch_assoc(mysql_query($query));
		$ver = !$row['assurer_blocked'];
		mysql_query("update `users` set `assurer_blocked`='$ver' where `id`='$memid'");
	}elseif($id == 43 && array_key_exists('assurer_blocked',$_REQUEST) && $_REQUEST['assurer_blocked'] > 0 && $ticketvalidation == FALSE){
		$_REQUEST['userid'] = intval($_REQUEST['assurer_blocked']);
		$_SESSION['ticketmsg']='No action taken. Ticket number is missing!';
	}

	if($id == 43 && array_key_exists('locked',$_REQUEST) && $_REQUEST['locked'] > 0 && $ticketvalidation == TRUE)
	{
		csrf_check('admactlock');
		$memid = $_REQUEST['userid'] = intval($_REQUEST['locked']);
		if (!write_se_log($memid, $_SESSION['profile']['id'],'SE Change locked status',$ticketno)) {
			showheader(_("Something went wrong"));
			echo _("Writing to the admin log failed. Can't continue.");
			showfooter();
			exit;
		}
		$query = "select * from `users` where `id`='$memid'";
		$row = mysql_fetch_assoc(mysql_query($query));
		$ver = !$row['locked'];
		mysql_query("update `users` set `locked`='$ver' where `id`='$memid'");
	}elseif($id == 43 && array_key_exists('locked',$_REQUEST) && $_REQUEST['locked'] > 0 && $ticketvalidation == FALSE){
		$_REQUEST['userid'] = intval($_REQUEST['locked']);
		$_SESSION['ticketmsg']='No action taken. Ticket number is missing!';
	}

	if($id == 43 && array_key_exists('codesign',$_REQUEST) && $_REQUEST['codesign'] > 0 && $ticketvalidation == TRUE)
	{
		csrf_check('admcodesign');
		$memid = $_REQUEST['userid'] = intval($_REQUEST['codesign']);
		if (!write_se_log($memid, $_SESSION['profile']['id'],'SE Change codesign status',$ticketno)) {
			showheader(_("Something went wrong"));
			echo _("Writing to the admin log failed. Can't continue.");
			showfooter();
			exit;
		}
		$query = "select * from `users` where `id`='$memid'";
		$row = mysql_fetch_assoc(mysql_query($query));
		$ver = !$row['codesign'];
		mysql_query("update `users` set `codesign`='$ver' where `id`='$memid'");
	}elseif($id == 43 && array_key_exists('codesign',$_REQUEST) && $_REQUEST['codesign'] > 0 && $ticketvalidation == FALSE){
		$_REQUEST['userid'] = intval($_REQUEST['codesign']);
		$_SESSION['ticketmsg']='No action taken. Ticket number is missing!';
	}

	if($id == 43 && array_key_exists('orgadmin',$_REQUEST) && $_REQUEST['orgadmin'] > 0 && $ticketvalidation == TRUE)
	{
		csrf_check('admorgadmin');
		$memid = $_REQUEST['userid'] = intval($_REQUEST['orgadmin']);
		if (!write_se_log($memid, $_SESSION['profile']['id'],'SE Change org assuer status',$ticketno)) {
			showheader(_("Something went wrong"));
			echo _("Writing to the admin log failed. Can't continue.");
			showfooter();
			exit;
		}
		$query = "select * from `users` where `id`='$memid'";
		$row = mysql_fetch_assoc(mysql_query($query));
		$ver = !$row['orgadmin'];
		mysql_query("update `users` set `orgadmin`='$ver' where `id`='$memid'");
	}elseif($id == 43 && array_key_exists('orgadmin',$_REQUEST) && $_REQUEST['orgadmin'] > 0 && $ticketvalidation == FALSE){
		$_REQUEST['userid'] = intval($_REQUEST['orgadmin']);
		$_SESSION['ticketmsg']='No action taken. Ticket number is missing!';
	}

	if($id == 43 && array_key_exists('ttpadmin',$_REQUEST) && $_REQUEST['ttpadmin'] > 0 && $ticketvalidation == TRUE)
	{
		csrf_check('admttpadmin');
		$memid = $_REQUEST['userid'] = intval($_REQUEST['ttpadmin']);
		if(!write_se_log($memid, $_SESSION['profile']['id'],'SE Change ttp admin status',$ticketno)) {
			showheader(_("Something went wrong"));
			echo _("Writing to the admin log failed. Can't continue.");
			showfooter();
			exit;
		}
		$query = "select * from `users` where `id`='$memid'";
		$row = mysql_fetch_assoc(mysql_query($query));
		$ver = !$row['ttpadmin'];
		mysql_query("update `users` set `ttpadmin`='$ver' where `id`='$memid'");
	}elseif($id == 43 && array_key_exists('ttpadmin',$_REQUEST) && $_REQUEST['ttpadmin'] > 0 && $ticketvalidation == FALSE){
		$_REQUEST['userid'] = intval($_REQUEST['ttpadmin']);
		$_SESSION['ticketmsg']='No action taken. Ticket number is missing!';
	}

	if($id == 43 && array_key_exists('adadmin',$_REQUEST) && $_REQUEST['adadmin'] > 0 && $ticketvalidation == TRUE)
	{
		$memid = $_REQUEST['userid'] = intval($_REQUEST['adadmin']);
		if (!write_se_log($memid, $_SESSION['profile']['id'],'SE Change advertising admin status',$ticketno)) {
			showheader(_("Something went wrong"));
			echo _("Writing to the admin log failed. Can't continue.");
			showfooter();
			exit;
		}
		$query = "select * from `users` where `id`='$memid'";
		$row = mysql_fetch_assoc(mysql_query($query));
		$ver = $row['adadmin'] + 1;
		if($ver > 2)
			$ver = 0;
		mysql_query("update `users` set `adadmin`='$ver' where `id`='$memid'");
	}elseif($id == 43 && array_key_exists('adadmin',$_REQUEST) && $_REQUEST['adadmin'] > 0 && $ticketvalidation == FALSE){
		$_REQUEST['userid'] = intval($_REQUEST['adadmin']);
		$_SESSION['ticketmsg']='No action taken. Ticket number is missing!';
	}

	if($id == 43 && array_key_exists('locadmin',$_REQUEST) && $_REQUEST['locadmin'] > 0 && $ticketvalidation == TRUE)
	{
		$memid = $_REQUEST['userid'] = intval($_REQUEST['locadmin']);
		if (!write_se_log($memid, $_SESSION['profile']['id'],'SE Change location admin status',$ticketno)) {
			showheader(_("Something went wrong"));
			echo _("Writing to the admin log failed. Can't continue.");
			showfooter();
			exit;
		}
		$query = "select * from `users` where `id`='$memid'";
		$row = mysql_fetch_assoc(mysql_query($query));
		$ver = !$row['locadmin'];
		mysql_query("update `users` set `locadmin`='$ver' where `id`='$memid'");
	}elseif($id == 43 && array_key_exists('locadmin',$_REQUEST) && $_REQUEST['locadmin'] > 0 && $ticketvalidation == FALSE){
		$_REQUEST['userid'] = intval($_REQUEST['locadmin']);
		$_SESSION['ticketmsg']='No action taken. Ticket number is missing!';
	}

	if($id == 43 && array_key_exists('admin',$_REQUEST) && $_REQUEST['admin'] > 0 && $ticketvalidation == TRUE)
	{
		csrf_check('admsetadmin');
		$memid = $_REQUEST['userid'] = intval($_REQUEST['admin']);
		if (!write_se_log($memid, $_SESSION['profile']['id'],'SE Change SE status',$ticketno)) {
			showheader(_("Something went wrong"));
			echo _("Writing to the admin log failed. Can't continue.");
			showfooter();
			exit;
		}
		$query = "select * from `users` where `id`='$memid'";
		$row = mysql_fetch_assoc(mysql_query($query));
		$ver = !$row['admin'];
		mysql_query("update `users` set `admin`='$ver' where `id`='$memid'");
	}elseif($id == 43 && array_key_exists('admin',$_REQUEST) && $_REQUEST['admin'] > 0 && $ticketvalidation == FALSE){
		$_REQUEST['userid'] = intval($_REQUEST['admin']);
		$_SESSION['ticketmsg']='No action taken. Ticket number is missing!';
	}

	if($id == 43 && array_key_exists('general',$_REQUEST) && $_REQUEST['general'] > 0 && $ticketvalidation == TRUE)
	{
		$memid = $_REQUEST['userid'] = intval($_REQUEST['general']);
		if (!write_se_log($memid, $_SESSION['profile']['id'],'SE Change general status',$ticketno)) {
			showheader(_("Something went wrong"));
			echo _("Writing to the admin log failed. Can't continue.");
			showfooter();
			exit;
		}
		$query = "select * from `alerts` where `memid`='$memid'";
		$row = mysql_fetch_assoc(mysql_query($query));
		$ver = !$row['general'];
		mysql_query("update `alerts` set `general`='$ver' where `memid`='$memid'");
	}elseif($id == 43 && array_key_exists('general',$_REQUEST) && $_REQUEST['general'] > 0 && $ticketvalidation == FALSE){
		$_REQUEST['userid'] = intval($_REQUEST['general']);
		$_SESSION['ticketmsg']='No action taken. Ticket number is missing!';
	}

	if($id == 43 && array_key_exists('country',$_REQUEST) && $_REQUEST['country'] > 0 && $ticketvalidation == TRUE)
	{
		$memid = $_REQUEST['userid'] = intval($_REQUEST['country']);
		if (!write_se_log($memid, $_SESSION['profile']['id'],'SE Change country status',$ticketno)) {
			showheader(_("Something went wrong"));
			echo _("Writing to the admin log failed. Can't continue.");
			showfooter();
			exit;
		}
		$query = "select * from `alerts` where `memid`='$memid'";
		$row = mysql_fetch_assoc(mysql_query($query));
		$ver = !$row['country'];
		mysql_query("update `alerts` set `country`='$ver' where `memid`='$memid'");
	}elseif($id == 43 && array_key_exists('country',$_REQUEST) && $_REQUEST['country'] > 0 && $ticketvalidation == FALSE){
		$_REQUEST['userid'] = intval($_REQUEST['country']);
		$_SESSION['ticketmsg']='No action taken. Ticket number is missing!';
	}

	if($id == 43 && array_key_exists('regional',$_REQUEST) && $_REQUEST['regional'] > 0 && $ticketvalidation == TRUE)
	{
		$memid = $_REQUEST['userid'] = intval($_REQUEST['regional']);
		if (!write_se_log($memid, $_SESSION['profile']['id'],'SE Change regional status',$ticketno)) {
			showheader(_("Something went wrong"));
			echo _("Writing to the admin log failed. Can't continue.");
			showfooter();
			exit;
		}
		$query = "select * from `alerts` where `memid`='$memid'";
		$row = mysql_fetch_assoc(mysql_query($query));
		$ver = !$row['regional'];
		mysql_query("update `alerts` set `regional`='$ver' where `memid`='$memid'");
	}elseif($id == 43 && array_key_exists('regional',$_REQUEST) && $_REQUEST['regional'] > 0 && $ticketvalidation == FALSE){
		$_REQUEST['userid'] = intval($_REQUEST['regional']);
		$_SESSION['ticketmsg']='No action taken. Ticket number is missing!';
	}

	if($id == 43 && array_key_exists('radius',$_REQUEST) && $_REQUEST['radius'] > 0 && $ticketvalidation == TRUE)
	{
		$memid = $_REQUEST['userid'] = intval($_REQUEST['radius']);
		if (!write_se_log($memid, $_SESSION['profile']['id'],'SE Change radius status',$ticketno)) {
			showheader(_("Something went wrong"));
			echo _("Writing to the admin log failed. Can't continue.");
			showfooter();
			exit;
		}
		$query = "select * from `alerts` where `memid`='$memid'";
		$row = mysql_fetch_assoc(mysql_query($query));
		$ver = !$row['radius'];
		mysql_query("update `alerts` set `radius`='$ver' where `memid`='$memid'");
	}elseif($id == 43 && array_key_exists('radius',$_REQUEST) && $_REQUEST['radius'] > 0 && $ticketvalidation == false){
		$_REQUEST['userid'] = intval($_REQUEST['radius']);
		$_SESSION['ticketmsg']='No action taken. Ticket number is missing!';
	}

	if($id == 50)
	{
		if(array_key_exists('userid',$_REQUEST) && $_REQUEST['userid'] !== "") {
			$_REQUEST['userid'] = intval($_REQUEST['userid']);
		}

		$row = mysql_fetch_assoc(mysql_query("select * from `users` where `id`='".intval($_REQUEST['userid'])."'"));
		if($row['email'] == "") {
			$id = 42;
		} else {
			$_REQUEST['email'] = $row['email'];
		}
	}

	if($oldid == 50)
	{
		$id = 43;
		$_REQUEST['userid'] = intval($_REQUEST['userid']);
	}

	if($oldid == 50 && $process != "")
	{
		$_REQUEST['userid'] = intval($_REQUEST['userid']);
		if (trim($_REQUEST['arbitrationno'])==""){
			showheader(_("My CAcert.org Account!"));
			echo _("You did not enter an arbitration number entry.");
			printf('<br/><a href="account.php?id=43&amp;userid=' . intval($_REQUEST['userid']) . '">' . _('Back to previous page.') .'</a>');
			showfooter();
			exit;
		}
		if ( 1 !== preg_match('/^[a-z]\d{8}\.\d+\.\d+$/i',trim($_REQUEST['arbitrationno'])) ) {
			showheader(_("My CAcert.org Account!"));
			printf(_("'%s' is not a valid arbitration number entry."), sanitizeHTML(trim($_REQUEST['arbitrationno'])));
			printf('<br/><a href="account.php?id=43&amp;userid=' . intval($_REQUEST['userid']) . '">' . _('Back to previous page.') .'</a>');
			showfooter();
			exit;
		}
		if (check_email_exists(trim($_REQUEST['arbitrationno']).'@cacert.org')) {
			showheader(_("My CAcert.org Account!"));
			printf(_("The email address '%s' is already in a different account. Can't continue."), sanitizeHTML($_REQUEST['arbitrationno'].'@cacert.org'));
			printf('<br/><a href="account.php?id=43&amp;userid=' . intval($_REQUEST['userid']) . '">' . _('Back to previous page.') .'</a>');
			showfooter();
			exit;
		}
		if (check_client_cert_running(intval($_REQUEST['userid']),1) ||
			check_server_cert_running(intval($_REQUEST['userid']),1) ||
			check_gpg_cert_running(intval($_REQUEST['userid']),1)) {
			showheader(_("My CAcert.org Account!"));
			printf(_("The CCA retention time for at least one certificate is not over. Can't continue."));
			printf('<br/><a href="account.php?id=43&amp;userid=' . intval($_REQUEST['userid']) . '">' . _('Back to previous page.') .'</a>');
			showfooter();
			exit;
		}
		if (check_is_orgadmin(intval($_REQUEST['userid']),1)) {
			showheader(_("My CAcert.org Account!"));
			printf(_("The user is listed as Organisation Administrator. Can't continue."));
			printf('<br/><a href="account.php?id=43&amp;userid=' . intval($_REQUEST['userid']) . '">' . _('Back to previous page.') .'</a>');
			showfooter();
			exit;
		}
		if (!write_se_log(intval($_REQUEST['userid']), $_SESSION['profile']['id'], 'SE Account delete', trim($_REQUEST['arbitrationno']))) {
			showheader(_("Something went wrong"));
			echo _("Writing to the admin log failed. Can't continue.");
			printf('<br/><a href="account.php?id=43&amp;userid=' . intval($_REQUEST['userid']) . '">' . _('Back to previous page.') .'</a>');
			showfooter();
			exit;
		}
		account_delete(intval($_REQUEST['userid']), trim($_REQUEST['arbitrationno']), $_SESSION['profile']['id']);
	}

	if(($id == 51 || $id == 52 || $oldid == 52))
	{
		showheader(_("My CAcert.org Account!"));
		echo _("You don't have access to this area.\nThe Tverify programme is terminated as of 16th November 2010" );
		showfooter();
		exit;
	}

	if($id == 59){
		if (!($oldid == 43 && $_SESSION['profile']['admin'] == 1) &&
		    !($oldid == 13 && intval($_REQUEST['userid']) == $_SESSION['profile']['id']))
		{
			showheader(_("My CAcert.org Account!"));
			echo _("You do not have access to this page.");
			showfooter();
			exit;
		}
	}


	if(intval($cert) > 0)
		$_SESSION['_config']['cert'] = intval($cert);
	if(intval($orgid) > 0)
		$_SESSION['_config']['orgid'] = intval($orgid);
	if(intval($memid) > 0)
		$_SESSION['_config']['memid'] = intval($memid);
?><|MERGE_RESOLUTION|>--- conflicted
+++ resolved
@@ -2790,10 +2790,7 @@
 
 			sendmail($row['email'], "[CAcert.org] "._("Password Update Notification"), $body,
 						"support@cacert.org", "", "", "CAcert Support");
-<<<<<<< HEAD
-=======
 		L10n::set_translation($my_translation);
->>>>>>> 0950de56
 		}
 
 		showfooter();
