<? /*
    LibreSSL - CAcert web application
    Copyright (C) 2004-2008  CAcert Inc.

    This program is free software; you can redistribute it and/or modify
    it under the terms of the GNU General Public License as published by
    the Free Software Foundation; version 2 of the License.

    This program is distributed in the hope that it will be useful,
    but WITHOUT ANY WARRANTY; without even the implied warranty of
    MERCHANTABILITY or FITNESS FOR A PARTICULAR PURPOSE.  See the
    GNU General Public License for more details.

    You should have received a copy of the GNU General Public License
    along with this program; if not, write to the Free Software
    Foundation, Inc., 51 Franklin Street, Fifth Floor, Boston, MA  02110-1301  USA
*/
	require_once("../includes/loggedin.php");
	require_once("../includes/lib/l10n.php");
	require_once("../includes/lib/check_weak_key.php");
	require_once("../includes/notary.inc.php");

	loadem("account");

/**
 * Build a subject string as needed by the signer
 *
 * @param array(string) $domains
 *     First domain is used as CN and repeated in subjectAltName. Duplicates
 *     should already been removed
 *
 * @param bool $include_xmpp_addr
 *     [default: true] Whether to include the XmppAddr in the subjectAltName.
 *     This is needed if the Jabber server is jabber.example.com but a Jabber ID
 *     on that server would be alice@example.com
 *
 * @return string
 */
function buildSubject(array $domains, $include_xmpp_addr = true) {
	$subject = "/CN=${domains[0]}";

	foreach ($domains as $domain) {
		$subject .= "/subjectAltName=DNS:$domain";

		if ($include_xmpp_addr) {
			$subject .= "/subjectAltName=otherName:1.3.6.1.5.5.7.8.5;UTF8:$domain";
		}
	}

	return $subject;
}

/**
 * Builds the subject string from the session variables
 * $_SESSION['_config']['rows'] and $_SESSION['_config']['altrows']
 *
 * @return string
 */
function buildSubjectFromSession() {
	$domains = array();

	if (is_array($_SESSION['_config']['rows'])) {
		$domains = array_merge($domains, $_SESSION['_config']['rows']);
	}

	if (is_array($_SESSION['_config']['altrows']))
		foreach ($_SESSION['_config']['altrows'] as $row) {
			if (substr($row, 0, 4) === "DNS:") {
				$domains[] = substr($row, 4);
			}
		}

	return buildSubject(array_unique($domains));
}

	$id = 0; if(array_key_exists("id",$_REQUEST)) $id=intval($_REQUEST['id']);
	$oldid = 0; if(array_key_exists("oldid",$_REQUEST)) $oldid=intval($_REQUEST['oldid']);
	$process = ""; if(array_key_exists("process",$_REQUEST)) $process=$_REQUEST['process'];

	$cert=0; if(array_key_exists('cert',$_REQUEST)) $cert=intval($_REQUEST['cert']);
	$orgid=0; if(array_key_exists('orgid',$_REQUEST)) $orgid=intval($_REQUEST['orgid']);
	$memid=0; if(array_key_exists('memid',$_REQUEST)) $memid=intval($_REQUEST['memid']);
	$domid=0; if(array_key_exists('domid',$_REQUEST)) $domid=intval($_REQUEST['domid']);


	if(!$_SESSION['mconn'])
	{
		echo _("Several CAcert Services are currently unavailable. Please try again later.");
		exit;
	}

	if ($process == _("Cancel"))
	{
		// General reset CANCEL process requests
		$process = "";
	}


	if($id == 45 || $id == 46 || $oldid == 45 || $oldid == 46)
	{
		$id = 1;
		$oldid=0;
	}

	if($process != "" && $oldid == 1)
	{
		$id = 1;
		csrf_check('addemail');
		if(strstr($_REQUEST['newemail'], "xn--") && $_SESSION['profile']['codesign'] <= 0)
		{
			showheader(_("My CAcert.org Account!"));
			echo _("Due to the possibility for punycode domain exploits we currently do not allow any certificates to sign punycode domains or email addresses.");
			showfooter();
			exit;
		}
		if(trim(mysql_real_escape_string(stripslashes($_REQUEST['newemail']))) == "")
		{
			showheader(_("My CAcert.org Account!"));
			printf(_("Not a valid email address. Can't continue."));
			showfooter();
			exit;
		}
		$oldid=0;
		$_REQUEST['email'] = trim(mysql_real_escape_string(stripslashes($_REQUEST['newemail'])));
		if(check_email_exists($_REQUEST['email'])==true)
		{
			showheader(_("My CAcert.org Account!"));
			printf(_("The email address '%s' is already in a different account. Can't continue."), sanitizeHTML($_REQUEST['email']));
			showfooter();
			exit;
		}
		$checkemail = checkEmail($_REQUEST['newemail']);
		if($checkemail != "OK")
		{
			showheader(_("My CAcert.org Account!"));
			if (substr($checkemail, 0, 1) == "4")
			{
				echo "<p>"._("The mail server responsible for your domain indicated a temporary failure. This may be due to anti-SPAM measures, such as greylisting. Please try again in a few minutes.")."</p>\n";
			} else {
				echo "<p>"._("Email Address given was invalid, or a test connection couldn't be made to your server, or the server rejected the email address as invalid")."</p>\n";
			}
			echo "<p>$checkemail</p>\n";
			showfooter();
			exit;
		}
		$hash = make_hash();
		$query = "insert into `email` set `email`='".$_REQUEST['email']."',`memid`='".$_SESSION['profile']['id']."',`created`=NOW(),`hash`='$hash'";
		mysql_query($query);
		$emailid = mysql_insert_id();

		$body = _("Below is the link you need to open to verify your email address. Once your address is verified you will be able to start issuing certificates to your heart's content!")."\n\n";
		$body .= "http://".$_SESSION['_config']['normalhostname']."/verify.php?type=email&emailid=$emailid&hash=$hash\n\n";
		$body .= _("Best regards")."\n"._("CAcert.org Support!");

		sendmail($_REQUEST['email'], "[CAcert.org] "._("Email Probe"), $body, "support@cacert.org", "", "", "CAcert Support");

		showheader(_("My CAcert.org Account!"));
		printf(_("The email address '%s' has been added to the system, however before any certificates for this can be issued you need to open the link in a browser that has been sent to your email address."), sanitizeHTML($_REQUEST['email']));
		showfooter();
		exit;
	}

	if(array_key_exists("makedefault",$_REQUEST) && $_REQUEST['makedefault'] != "" && $oldid == 2)
	{
		$id = 2;
		$emailid = intval($_REQUEST['emailid']);
		$query = "select * from `email` where `id`='$emailid' and `memid`='".$_SESSION['profile']['id']."' and `hash` = '' and `deleted`=0";
		$res = mysql_query($query);
		if(mysql_num_rows($res) <= 0)
		{
			showheader(_("Error!"));
			echo _("You currently don't have access to the email address you selected, or you haven't verified it yet.");
			showfooter();
			exit;
		}
		$row = mysql_fetch_assoc($res);
		$body  = sprintf(_("Hi %s,"),$_SESSION['profile']['fname'])."\n\n";
		$body .= _("You are receiving this email because you or someone else ".
				"has changed the default email on your account.")."\n\n";

		$body .= _("Best regards")."\n"._("CAcert.org Support!");

		sendmail($_SESSION['profile']['email'], "[CAcert.org] "._("Default Account Changed"), $body,
				"support@cacert.org", "", "", "CAcert Support");

		$_SESSION['profile']['email'] = $row['email'];
		$query = "update `users` set `email`='".$row['email']."' where `id`='".$_SESSION['profile']['id']."'";
		mysql_query($query);
		showheader(_("My CAcert.org Account!"));
		printf(_("Your default email address has been updated to '%s'."), sanitizeHTML($row['email']));
		showfooter();
		exit;
	}

	if($process != "" && $oldid == 2)
	{
		$id = 2;
		csrf_check("chgdef");
		showheader(_("My CAcert.org Account!"));
		$delcount = 0;
		if(array_key_exists('delid',$_REQUEST) && is_array($_REQUEST['delid']))
		{
			$deltitle=false;
			foreach($_REQUEST['delid'] as $id)
			{
				if (!$deltitle) {
					echo _('The following email addresses have been removed:')."<br>\n";
					$deltitle=true;
				}
				$id = intval($id);
				$query = "select * from `email` where `id`='$id' and `memid`='".intval($_SESSION['profile']['id'])."' and
						`email`!='".$_SESSION['profile']['email']."'";
				$res = mysql_query($query);
				if(mysql_num_rows($res) > 0)
				{
					$row = mysql_fetch_assoc($res);
					echo $row['email']."<br>\n";
					account_email_delete($row['id']);
					$delcount++;
				}
			}
		}
		else
		{
			echo _("You did not select any email accounts for removal.");
		}
		if(0 == $delcount)
		{
			echo _("You did not select any accounts to be removed, or you attempted to remove the default account. No action was taken.");
		}

		showfooter();
		exit;
	}

	if($process != "" && $oldid == 3)
	{
		if(!array_key_exists('CCA',$_REQUEST))
		{
			showheader(_("My CAcert.org Account!"));
			echo _("You did not accept the CAcert Community Agreement (CCA), hit the back button and try again.");
			showfooter();
			exit;
		}

		if(!(array_key_exists('addid',$_REQUEST) && is_array($_REQUEST['addid'])) && $_REQUEST['SSO'] != '1')
		{
			showheader(_("My CAcert.org Account!"));
			echo _("I didn't receive a valid Certificate Request, hit the back button and try again.");
			showfooter();
			exit;
		}

		$_SESSION['_config']['SSO'] = intval($_REQUEST['SSO']);

		$_SESSION['_config']['addid'] = $_REQUEST['addid'];
		if($_SESSION['profile']['points'] >= 50)
			$_SESSION['_config']['incname'] = intval($_REQUEST['incname']);
		if(array_key_exists('codesign',$_REQUEST) && $_REQUEST['codesign'] != 0 && ($_SESSION['profile']['codesign'] == 0 || $_SESSION['profile']['points'] < 100))
		{
			$_REQUEST['codesign'] = 0;
		}
		if($_SESSION['profile']['points'] >= 100 && $_SESSION['profile']['codesign'] > 0 && array_key_exists('codesign',$_REQUEST) && $_REQUEST['codesign'] == 1)
		{
			if($_SESSION['_config']['incname'] < 1 || $_SESSION['_config']['incname'] > 4)
				$_SESSION['_config']['incname'] = 1;
		}
		if(array_key_exists('codesign',$_REQUEST) && $_REQUEST['codesign'] == 1 && $_SESSION['profile']['points'] >= 100)
			$_SESSION['_config']['codesign'] = 1;
		else
			$_SESSION['_config']['codesign'] = 0;

		if(array_key_exists('login',$_REQUEST) && $_REQUEST['login'] == 1)
			$_SESSION['_config']['disablelogin'] = 0;
		else
			$_SESSION['_config']['disablelogin'] = 1;

		$_SESSION['_config']['rootcert'] = 1;
		if($_SESSION['profile']['points'] >= 50)
		{
			$_SESSION['_config']['rootcert'] = intval($_REQUEST['rootcert']);
			if($_SESSION['_config']['rootcert'] < 1 || $_SESSION['_config']['rootcert'] > 2)
				$_SESSION['_config']['rootcert'] = 1;
		}
		$csr = "";
		if(trim($_REQUEST['optionalCSR']) == "")
		{
			$id = 4;
		} else {
			$oldid = 4;
			$_REQUEST['keytype'] = "MS";
			$csr = clean_csr($_REQUEST['optionalCSR']);
		}
		if(trim($_REQUEST['description']) != ""){
			$_SESSION['_config']['description']= trim(mysql_real_escape_string(stripslashes($_REQUEST['description'])));
		}else{
			$_SESSION['_config']['description']= "";
		}
	}

	if($oldid == 4)
	{
		if($_REQUEST['keytype'] == "NS")
		{
			$spkac=""; if(array_key_exists('SPKAC',$_REQUEST) && preg_match("/^[a-zA-Z0-9+=\/]+$/", trim(str_replace("\n", "", str_replace("\r", "",$_REQUEST['SPKAC']))))) $spkac=trim(str_replace("\n", "", str_replace("\r", "",$_REQUEST['SPKAC'])));

			if($spkac=="" || $spkac == "deadbeef")
			{
				$id = 4;
				showheader(_("My CAcert.org Account!"));
				echo _("I didn't receive a valid Certificate Request, please try a different browser.");
				showfooter();
				exit;
			}
			$count = 0;
			$emails = "";
			$addys = array();
			$defaultemail="";
			if(is_array($_SESSION['_config']['addid']))
			foreach($_SESSION['_config']['addid'] as $id)
			{
				$res = mysql_query("select * from `email` where `memid`='".$_SESSION['profile']['id']."' and `id`='".intval($id)."'");
				if(mysql_num_rows($res) > 0)
				{
					$row = mysql_fetch_assoc($res);
					if(!$emails)
						$defaultemail = $row['email'];
					$emails .= "$count.emailAddress = ".$row['email']."\n";
					$count++;
					$addys[] = intval($row['id']);
				}
			}
			if($count <= 0 && $_SESSION['_config']['SSO'] != 1)
			{
				$id = 4;
				showheader(_("My CAcert.org Account!"));
				echo _("You submitted invalid email addresses, or email address you no longer have control of. Can't continue with certificate request.");
				showfooter();
				exit;
			}
			$user = mysql_fetch_assoc(mysql_query("select * from `users` where `id`='".$_SESSION['profile']['id']."'"));
			if($_SESSION['_config']['SSO'] == 1)
				$emails .= "$count.emailAddress = ".$user['uniqueID']."\n";

			if(strlen($user['mname']) == 1)
				$user['mname'] .= '.';
			if(!array_key_exists('incname',$_SESSION['_config']) || $_SESSION['_config']['incname'] <= 0 || $_SESSION['_config']['incname'] > 4)
			{
				$emails .= "commonName = CAcert WoT User\n";
			}
			else
			{
				if($_SESSION['_config']['incname'] == 1)
					$emails .= "commonName = ".$user['fname']." ".$user['lname']."\n";
				if($_SESSION['_config']['incname'] == 2)
					$emails .= "commonName = ".$user['fname']." ".$user['mname']." ".$user['lname']."\n";
				if($_SESSION['_config']['incname'] == 3)
					$emails .= "commonName = ".$user['fname']." ".$user['lname']." ".$user['suffix']."\n";
				if($_SESSION['_config']['incname'] == 4)
					$emails .= "commonName = ".$user['fname']." ".$user['mname']." ".$user['lname']." ".$user['suffix']."\n";
			}
			if($_SESSION['_config']['rootcert'] < 1 || $_SESSION['_config']['rootcert'] > 2)
				$_SESSION['_config']['rootcert'] = 1;

			$emails .= "SPKAC = $spkac";
			if (($weakKey = checkWeakKeySPKAC($emails)) !== "")
			{
				$id = 4;
				showheader(_("My CAcert.org Account!"));
				echo $weakKey;
				showfooter();
				exit;
			}

			write_user_agreement(intval($_SESSION['profile']['id']), "CCA", "certificate creation", "", 1);

			$query = "insert into emailcerts set
						`CN`='$defaultemail',
						`keytype`='NS',
						`memid`='".intval($_SESSION['profile']['id'])."',
						`created`=FROM_UNIXTIME(UNIX_TIMESTAMP()),
						`codesign`='".intval($_SESSION['_config']['codesign'])."',
						`disablelogin`='".($_SESSION['_config']['disablelogin']?1:0)."',
						`rootcert`='".intval($_SESSION['_config']['rootcert'])."',
						`description`='".$_SESSION['_config']['description']."'";
			mysql_query($query);
			$emailid = mysql_insert_id();
			if(is_array($addys))
			foreach($addys as $addy)
				mysql_query("insert into `emaillink` set `emailcertsid`='$emailid', `emailid`='$addy'");
			$CSRname=generatecertpath("csr","client",$emailid);
			$fp = fopen($CSRname, "w");
			fputs($fp, $emails);
			fclose($fp);
			$challenge=$_SESSION['spkac_hash'];
			$res=`openssl spkac -verify -in $CSRname`;
			if(!strstr($res,"Challenge String: ".$challenge))
			{
				$id = $oldid;
				showheader(_("My CAcert.org Account!"));
				echo _("The challenge-response code of your certificate request did not match. Can't continue with certificaterequest.");
				showfooter();
				exit;
			}
			mysql_query("update `emailcerts` set `csr_name`='$CSRname' where `id`='".intval($emailid)."'");
		} else if($_REQUEST['keytype'] == "MS" || $_REQUEST['keytype'] == "VI") {
			if($csr == "")
				$csr = "-----BEGIN CERTIFICATE REQUEST-----\n".clean_csr($_REQUEST['CSR'])."\n-----END CERTIFICATE REQUEST-----\n";

			if (($weakKey = checkWeakKeyCSR($csr)) !== "")
			{
				$id = 4;
				showheader(_("My CAcert.org Account!"));
				echo $weakKey;
				showfooter();
				exit;
			}

			$tmpfname = tempnam("/tmp", "id4CSR");
			$fp = fopen($tmpfname, "w");
			fputs($fp, $csr);
			fclose($fp);

			$addys = array();
			$defaultemail = "";
			$csrsubject="";

			$user = mysql_fetch_assoc(mysql_query("select * from `users` where `id`='".intval($_SESSION['profile']['id'])."'"));
			if(strlen($user['mname']) == 1)
				$user['mname'] .= '.';
			if($_SESSION['_config']['incname'] <= 0 || $_SESSION['_config']['incname'] > 4)
				$csrsubject = "/CN=CAcert WoT User";
			if($_SESSION['_config']['incname'] == 1)
				$csrsubject = "/CN=".$user['fname']." ".$user['lname'];
			if($_SESSION['_config']['incname'] == 2)
				$csrsubject = "/CN=".$user['fname']." ".$user['mname']." ".$user['lname'];
			if($_SESSION['_config']['incname'] == 3)
				$csrsubject = "/CN=".$user['fname']." ".$user['lname']." ".$user['suffix'];
			if($_SESSION['_config']['incname'] == 4)
				$csrsubject = "/CN=".$user['fname']." ".$user['mname']." ".$user['lname']." ".$user['suffix'];
			if(is_array($_SESSION['_config']['addid']))
			foreach($_SESSION['_config']['addid'] as $id)
			{
				$res = mysql_query("select * from `email` where `memid`='".intval($_SESSION['profile']['id'])."' and `id`='".intval($id)."'");
				if(mysql_num_rows($res) > 0)
				{
					$row = mysql_fetch_assoc($res);
					if($defaultemail == "")
						$defaultemail = $row['email'];
					$csrsubject .= "/emailAddress=".$row['email'];
					$addys[] = $row['id'];
				}
			}
			if($_SESSION['_config']['SSO'] == 1)
				$csrsubject .= "/emailAddress = ".$user['uniqueID'];

			$tmpname = tempnam("/tmp", "id4csr");
			$do = `/usr/bin/openssl req -in $tmpfname -out $tmpname`; // -subj "$csr"`;
			@unlink($tmpfname);
			$csr = "";
			$fp = fopen($tmpname, "r");
			while($data = fgets($fp, 4096))
				$csr .= $data;
			fclose($fp);
			@unlink($tmpname);
			if($_SESSION['_config']['rootcert'] < 1 || $_SESSION['_config']['rootcert'] > 2)
				$_SESSION['_config']['rootcert'] = 1;

			if($csr == "")
			{
				$id = 4;
				showheader(_("My CAcert.org Account!"));
				echo _("I didn't receive a valid Certificate Request, hit the back button and try again.");
				showfooter();
				exit;
			}
			$query = "insert into emailcerts set
						`CN`='$defaultemail',
						`keytype`='".sanitizeHTML($_REQUEST['keytype'])."',
						`memid`='".$_SESSION['profile']['id']."',
						`created`=FROM_UNIXTIME(UNIX_TIMESTAMP()),
						`subject`='".mysql_real_escape_string($csrsubject)."',
						`codesign`='".$_SESSION['_config']['codesign']."',
						`disablelogin`='".($_SESSION['_config']['disablelogin']?1:0)."',
						`rootcert`='".$_SESSION['_config']['rootcert']."',
						`description`='".$_SESSION['_config']['description']."'";
			mysql_query($query);
			$emailid = mysql_insert_id();
			if(is_array($addys))
			foreach($addys as $addy)
				mysql_query("insert into `emaillink` set `emailcertsid`='$emailid', `emailid`='".mysql_real_escape_string($addy)."'");
			$CSRname=generatecertpath("csr","client",$emailid);
			$fp = fopen($CSRname, "w");
			fputs($fp, $csr);
			fclose($fp);
			mysql_query("update `emailcerts` set `csr_name`='$CSRname' where `id`='$emailid'");
		}
		waitForResult("emailcerts", $emailid, 4);
		$query = "select * from `emailcerts` where `id`='$emailid' and `crt_name` != ''";
		$res = mysql_query($query);
		if(mysql_num_rows($res) <= 0)
		{
			$id = 4;
			showheader(_("My CAcert.org Account!"));
			printf(_("Your certificate request has failed to be processed correctly, see %sthe WIKI page%s for reasons and solutions."), "<a href='http://wiki.cacert.org/wiki/FAQ/CertificateRenewal'>", "</a>");
			showfooter();
			exit;
		} else {
			$id = 6;
			$cert = $emailid;
			$_REQUEST['cert']=$emailid;
		}
	}

	if($oldid == 7)
	{
		csrf_check("adddomain");
		if(strstr($_REQUEST['newdomain'],"\x00"))
		{
			showheader(_("My CAcert.org Account!"));
			echo _("Due to the possibility for nullbyte domain exploits we currently do not allow any domain names with nullbytes.");
			showfooter();
			exit;
		}

		list($newdomain) = explode(" ", $_REQUEST['newdomain'], 2); // Ignore the rest
		while($newdomain['0'] == '-')
			$newdomain = substr($newdomain, 1);
		if(strstr($newdomain, "xn--") && $_SESSION['profile']['codesign'] <= 0)
		{
			showheader(_("My CAcert.org Account!"));
			echo _("Due to the possibility for punycode domain exploits we currently do not allow any certificates to sign punycode domains or email addresses.");
			showfooter();
			exit;
		}

		$newdom = trim(escapeshellarg($newdomain));
		$newdomain = mysql_real_escape_string(trim($newdomain));

		$res1 = mysql_query("select * from `orgdomains` where `domain`='$newdomain'");
		$query = "select * from `domains` where `domain`='$newdomain' and `deleted`=0";
		$res2 = mysql_query($query);
		if(mysql_num_rows($res1) > 0 || mysql_num_rows($res2))
		{
			$oldid=0;
			$id = 7;
			showheader(_("My CAcert.org Account!"));
			printf(_("The domain '%s' is already in a different account and is listed as valid. Can't continue."), sanitizeHTML($newdomain));
			showfooter();
			exit;
		}
	}

	if($oldid == 7)
	{
		$oldid=0;
		$id = 8;
		$addy = array();
		$adds = array();
		if(strtolower(substr($newdom, -4, 3)) != ".jp")
			$adds = explode("\n", trim(`/usr/bin/whois $newdom|grep "@"`));
		if(substr($newdomain, -4) == ".org" || substr($newdomain, -5) == ".info")
		{
			if(is_array($adds))
			foreach($adds as $line)
			{
				$bits = explode(":", $line, 2);
				$line = trim($bits[1]);
				if(!in_array($line, $addy) && $line != "")
					$addy[] = trim(mysql_real_escape_string(stripslashes($line)));
			}
		} else {
			if(is_array($adds))
			foreach($adds as $line)
			{
				$line = trim(str_replace("\t", " ", $line));
				$line = trim(str_replace("(", "", $line));
				$line = trim(str_replace(")", " ", $line));
				$line = trim(str_replace(":", " ", $line));

				$bits = explode(" ", $line);
				foreach($bits as $bit)
				{
					if(strstr($bit, "@"))
						$line = $bit;
				}
				if(!in_array($line, $addy) && $line != "")
					$addy[] = trim(mysql_real_escape_string(stripslashes($line)));
			}
		}

		$rfc = array("root@$newdomain", "hostmaster@$newdomain", "postmaster@$newdomain", "admin@$newdomain", "webmaster@$newdomain");
		foreach($rfc as $sub)
			if(!in_array($sub, $addy))
				$addy[] = $sub;
		$_SESSION['_config']['addy'] = $addy;
		$_SESSION['_config']['domain'] = mysql_real_escape_string($newdomain);
	}

	if($process != "" && $oldid == 8)
	{
		csrf_check('ctcinfo');
		$oldid=0;
		$id = 8;

		$authaddy = trim(mysql_real_escape_string(stripslashes($_REQUEST['authaddy'])));

		if($authaddy == "" || !is_array($_SESSION['_config']['addy']))
		{
			showheader(_("My CAcert.org Account!"));
			echo _("The address you submitted isn't a valid authority address for the domain.");
			showfooter();
			exit;
		}

		if(!in_array($authaddy, $_SESSION['_config']['addy']))
		{
			showheader(_("My CAcert.org Account!"));
			echo _("The address you submitted isn't a valid authority address for the domain.");
			showfooter();
			exit;
		}

		$query = "select * from `domains` where `domain`='".mysql_real_escape_string($_SESSION['_config']['domain'])."' and `deleted`=0";
		$res = mysql_query($query);
		if(mysql_num_rows($res) > 0)
		{
			showheader(_("My CAcert.org Account!"));
			printf(_("The domain '%s' is already in a different account and is listed as valid. Can't continue."), sanitizeHTML($_SESSION['_config']['domain']));
			showfooter();
			exit;
		}
		$checkemail = checkEmail($authaddy);
		if($checkemail != "OK")
		{
			showheader(_("My CAcert.org Account!"));
			//echo "<p>"._("Email Address given was invalid, or a test connection couldn't be made to your server, or the server rejected the email address as invalid")."</p>\n";
			if (substr($checkemail, 0, 1) == "4")
			{
				echo "<p>"._("The mail server responsible for your domain indicated a temporary failure. This may be due to anti-SPAM measures, such as greylisting. Please try again in a few minutes.")."</p>\n";
			} else {
				echo "<p>"._("Email Address given was invalid, or a test connection couldn't be made to your server, or the server rejected the email address as invalid")."</p>\n";
			}
			echo "<p>$checkemail</p>\n";
			showfooter();
			exit;
		}

		$hash = make_hash();
		$query = "insert into `domains` set `domain`='".mysql_real_escape_string($_SESSION['_config']['domain'])."',
					`memid`='".$_SESSION['profile']['id']."',`created`=NOW(),`hash`='$hash'";
		mysql_query($query);
		$domainid = mysql_insert_id();

		$body = sprintf(_("Below is the link you need to open to verify your domain '%s'. Once your address is verified you will be able to start issuing certificates to your heart's content!"),$_SESSION['_config']['domain'])."\n\n";
		$body .= "http://".$_SESSION['_config']['normalhostname']."/verify.php?type=domain&domainid=$domainid&hash=$hash\n\n";
		$body .= _("Best regards")."\n"._("CAcert.org Support!");

		sendmail($authaddy, "[CAcert.org] "._("Email Probe"), $body, "support@cacert.org", "", "", "CAcert Support");

		showheader(_("My CAcert.org Account!"));
		printf(_("The domain '%s' has been added to the system, however before any certificates for this can be issued you need to open the link in a browser that has been sent to your email address."), $_SESSION['_config']['domain']);
		showfooter();
		exit;
	}

	if($process != "" && $oldid == 9)
	{
		$id = 9;
		showheader(_("My CAcert.org Account!"));
		if(array_key_exists('delid',$_REQUEST) && is_array($_REQUEST['delid']))
		{
			echo _("The following domains have been removed:")."<br>
				("._("Any valid certificates will be revoked as well").")<br>\n";

			foreach($_REQUEST['delid'] as $id)
			{
				$id = intval($id);
				$query = "select * from `domains` where `id`='$id' and `memid`='".$_SESSION['profile']['id']."'";
				$res = mysql_query($query);
				if(mysql_num_rows($res) > 0)
				{
					$row = mysql_fetch_assoc($res);
					echo $row['domain']."<br>\n";
					account_domain_delete($row['id']);
				}

			}
		}
		else
		{
			echo _("You did not select any domains for removal.");
		}

		showfooter();
		exit;
	}

	if($process != "" && $oldid == 10)
	{
		if(!array_key_exists('CCA',$_REQUEST))
		{
			showheader(_("My CAcert.org Account!"));
			echo _("You did not accept the CAcert Community Agreement (CCA), hit the back button and try again.");
			showfooter();
			exit;
		}

		$CSR = clean_csr($_REQUEST['CSR']);
		if(strpos($CSR,"---BEGIN")===FALSE)
		{
			// In case the CSR is missing the ---BEGIN lines, add them automatically:
			$CSR = "-----BEGIN CERTIFICATE REQUEST-----\n".$CSR."\n-----END CERTIFICATE REQUEST-----\n";
		}

		if (($weakKey = checkWeakKeyCSR($CSR)) !== "")
		{
			showheader(_("My CAcert.org Account!"));
			echo $weakKey;
			showfooter();
			exit;
		}

		if(trim($_REQUEST['description']) != ""){
			$_SESSION['_config']['description']= trim(mysql_real_escape_string(stripslashes($_REQUEST['description'])));
		}else{
			$_SESSION['_config']['description']= "";
		}

		$_SESSION['_config']['tmpfname'] = tempnam("/tmp", "id10CSR");
		$fp = fopen($_SESSION['_config']['tmpfname'], "w");
		fputs($fp, $CSR);
		fclose($fp);
		$CSR = $_SESSION['_config']['tmpfname'];
		$_SESSION['_config']['subject'] = trim(`/usr/bin/openssl req -text -noout -in "$CSR"|tr -d "\\0"|grep "Subject:"`);
		$bits = explode(",", trim(`/usr/bin/openssl req -text -noout -in "$CSR"|tr -d "\\0"|grep -A1 'X509v3 Subject Alternative Name:'|grep DNS:`));
		foreach($bits as $val)
		{
			$_SESSION['_config']['subject'] .= "/subjectAltName=".trim($val);
		}
		$id = 11;

		$_SESSION['_config']['0.CN'] = $_SESSION['_config']['0.subjectAltName'] = "";
		extractit();
		getcn();
		getalt();

		if($_SESSION['_config']['0.CN'] == "" && $_SESSION['_config']['0.subjectAltName'] == "")
		{
			showheader(_("My CAcert.org Account!"));
			echo _("CommonName field was blank. This is usually caused by entering your own name when openssl prompt's you for 'YOUR NAME', or if you try to issue certificates for domains you haven't already verified, as such this process can't continue.");
			showfooter();
			exit;
		}

		$_SESSION['_config']['rootcert'] = 1;
		if($_SESSION['profile']['points'] >= 50)
		{
			$_SESSION['_config']['rootcert'] = intval($_REQUEST['rootcert']);
			if($_SESSION['_config']['rootcert'] < 1 || $_SESSION['_config']['rootcert'] > 2)
				$_SESSION['_config']['rootcert'] = 1;
		}
	}

	if($process != "" && $oldid == 11)
	{
		if(!file_exists($_SESSION['_config']['tmpfname']))
		{
			showheader(_("My CAcert.org Account!"));
			printf(_("Your certificate request has failed to be processed correctly, see %sthe WIKI page%s for reasons and solutions."), "<a href='http://wiki.cacert.org/wiki/FAQ/CertificateRenewal'>", "</a>");
			showfooter();
			exit;
		}

		if (($weakKey = checkWeakKeyCSR(file_get_contents(
				$_SESSION['_config']['tmpfname']))) !== "")
		{
			showheader(_("My CAcert.org Account!"));
			echo $weakKey;
			showfooter();
			exit;
		}

		$id = 11;
		if($_SESSION['_config']['0.CN'] == "" && $_SESSION['_config']['0.subjectAltName'] == "")
		{
			showheader(_("My CAcert.org Account!"));
			echo _("CommonName field was blank. This is usually caused by entering your own name when openssl prompt's you for 'YOUR NAME', or if you try to issue certificates for domains you haven't already verified, as such this process can't continue.");
			showfooter();
			exit;
		}

		$subject = buildSubjectFromSession();

		if($_SESSION['_config']['rootcert'] < 1 || $_SESSION['_config']['rootcert'] > 2)
			$_SESSION['_config']['rootcert'] = 1;

		write_user_agreement(intval($_SESSION['profile']['id']), "CCA", "certificate creation", "", 1);

		if(array_key_exists('0',$_SESSION['_config']['rowid']) && $_SESSION['_config']['rowid']['0'] > 0)
		{
			$query = "insert into `domaincerts` set
						`CN`='".mysql_real_escape_string($_SESSION['_config']['rows']['0'])."',
						`domid`='".mysql_real_escape_string($_SESSION['_config']['rowid']['0'])."',
						`created`=NOW(),`subject`='".mysql_real_escape_string($subject)."',
						`rootcert`='".mysql_real_escape_string($_SESSION['_config']['rootcert'])."',
						`description`='".$_SESSION['_config']['description']."'";
		} elseif(array_key_exists('0',$_SESSION['_config']['altid']) && $_SESSION['_config']['altid']['0'] > 0) {
			$query = "insert into `domaincerts` set
						`CN`='".mysql_real_escape_string($_SESSION['_config']['altrows']['0'])."',
						`domid`='".mysql_real_escape_string($_SESSION['_config']['altid']['0'])."',
						`created`=NOW(),`subject`='".mysql_real_escape_string($subject)."',
						`rootcert`='".mysql_real_escape_string($_SESSION['_config']['rootcert'])."',
						`description`='".$_SESSION['_config']['description']."'";
		} else {
			showheader(_("My CAcert.org Account!"));
			echo _("Domain not verified.");
			showfooter();
			exit;
		}

		mysql_query($query);
		$CSRid = mysql_insert_id();

		if(is_array($_SESSION['_config']['rowid']))
			foreach($_SESSION['_config']['rowid'] as $dom)
				mysql_query("insert into `domlink` set `certid`='$CSRid', `domid`='$dom'");
		if(is_array($_SESSION['_config']['altid']))
		foreach($_SESSION['_config']['altid'] as $dom)
			mysql_query("insert into `domlink` set `certid`='$CSRid', `domid`='$dom'");

		$CSRname=generatecertpath("csr","server",$CSRid);
		rename($_SESSION['_config']['tmpfname'], $CSRname);
		chmod($CSRname,0644);
		mysql_query("update `domaincerts` set `CSR_name`='$CSRname' where `id`='$CSRid'");
		waitForResult("domaincerts", $CSRid, 11);
		$query = "select * from `domaincerts` where `id`='$CSRid' and `crt_name` != ''";
		$res = mysql_query($query);
		if(mysql_num_rows($res) <= 0)
		{
			$id = 11;
			showheader(_("My CAcert.org Account!"));
			printf(_("Your certificate request has failed to be processed correctly, see %sthe WIKI page%s for reasons and solutions."), "<a href='http://wiki.cacert.org/wiki/FAQ/CertificateRenewal'>", "</a>");
			showfooter();
			exit;
		} else {
			$id = 15;
			$cert = $CSRid;
			$_REQUEST['cert']=$CSRid;
		}
	}

	if($oldid == 12 && array_key_exists('renew',$_REQUEST) && $_REQUEST['renew'] != "")
	{
		csrf_check('srvcerchange');
		$id = 12;
		showheader(_("My CAcert.org Account!"));
		if(is_array($_REQUEST['revokeid']))
		{
			echo _("Now renewing the following certificates:")."<br>\n";
			foreach($_REQUEST['revokeid'] as $id)
			{
				$id = intval($id);
				echo _("Processing request")." $id:<br/>";
				$query = "select *,UNIX_TIMESTAMP(`domaincerts`.`revoked`) as `revoke` from `domaincerts`,`domains`
						where `domaincerts`.`id`='$id' and
						`domaincerts`.`domid`=`domains`.`id` and
						`domains`.`memid`='".$_SESSION['profile']['id']."'";
				$res = mysql_query($query);
				if(mysql_num_rows($res) <= 0)
				{
					printf(_("Invalid ID '%s' presented, can't do anything with it.")."<br/>\n", $id);
					continue;
				}

				$row = mysql_fetch_assoc($res);

				if (($weakKey = checkWeakKeyX509(file_get_contents(
						$row['crt_name']))) !== "")
				{
					echo $weakKey, "<br/>\n";
					continue;
				}

				mysql_query("update `domaincerts` set `renewed`='1' where `id`='$id'");
				$query = "insert into `domaincerts` set
						`domid`='".$row['domid']."',
						`CN`='".mysql_real_escape_string($row['CN'])."',
						`subject`='".mysql_real_escape_string($row['subject'])."',".
						//`csr_name`='".$row['csr_name']."', // RACE CONDITION
						"`created`='".$row['created']."',
						`modified`=NOW(),
						`rootcert`='".$row['rootcert']."',
						`type`='".$row['type']."',
						`pkhash`='".$row['pkhash']."',
						`description`='".$row['description']."'";
				mysql_query($query);
				$newid = mysql_insert_id();
				$newfile=generatecertpath("csr","server",$newid);
				copy($row['csr_name'], $newfile);
				$_SESSION['_config']['subject'] = trim(`/usr/bin/openssl req -text -noout -in "$newfile"|tr -d "\\0"|grep "Subject:"`);
				$bits = explode(",", trim(`/usr/bin/openssl req -text -noout -in "$newfile"|tr -d "\\0"|grep -A1 'X509v3 Subject Alternative Name:'|grep DNS:`));
				foreach($bits as $val)
				{
					$_SESSION['_config']['subject'] .= "/subjectAltName=".trim($val);
				}
				$_SESSION['_config']['0.CN'] = $_SESSION['_config']['0.subjectAltName'] = "";
				extractit();
				getcn();
				getalt();

				if($_SESSION['_config']['0.CN'] == "" && $_SESSION['_config']['0.subjectAltName'] == "")
				{
					echo _("CommonName field was blank. This is usually caused by entering your own name when openssl prompt's you for 'YOUR NAME', or if you try to issue certificates for domains you haven't already verified, as such this process can't continue.");
					continue;
				}

				$subject = buildSubjectFromSession();
				$subject = mysql_real_escape_string($subject);
				mysql_query("update `domaincerts` set `subject`='$subject',`csr_name`='$newfile' where `id`='$newid'");

				echo _("Renewing").": ".sanitizeHTML($_SESSION['_config']['0.CN'])."<br>\n";
				waitForResult("domaincerts", $newid,$oldid,0);
				$query = "select * from `domaincerts` where `id`='$newid' and `crt_name` != ''";
				$res = mysql_query($query);
				if(mysql_num_rows($res) <= 0)
				{
					printf(_("Your certificate request has failed to be processed correctly, see %sthe WIKI page%s for reasons and solutions."), "<a href='http://wiki.cacert.org/wiki/FAQ/CertificateRenewal'>", "</a>");
				} else {
					$drow = mysql_fetch_assoc($res);
					$cert = `/usr/bin/openssl x509 -in $drow[crt_name]`;
					echo "<pre>\n$cert\n</pre>\n";
				}
			}
		}
		else
		{
			echo _("You did not select any certificates for renewal.");
		}

		showfooter();
		exit;
	}

	if($oldid == 12 && array_key_exists('revoke',$_REQUEST) && $_REQUEST['revoke'] != "")
	{
		csrf_check('srvcerchange');
		$id = 12;
		showheader(_("My CAcert.org Account!"));
		if(is_array($_REQUEST['revokeid']))
		{
			echo _("Now revoking the following certificates:")."<br>\n";
			foreach($_REQUEST['revokeid'] as $id)
			{
				$id = intval($id);
				$query = "select *,UNIX_TIMESTAMP(`domaincerts`.`revoked`) as `revoke` from `domaincerts`,`domains`
						where `domaincerts`.`id`='$id' and
						`domaincerts`.`domid`=`domains`.`id` and
						`domains`.`memid`='".$_SESSION['profile']['id']."'";
				$res = mysql_query($query);
				if(mysql_num_rows($res) <= 0)
				{
					printf(_("Invalid ID '%s' presented, can't do anything with it.")."<br>\n", $id);
					continue;
				}
				$row = mysql_fetch_assoc($res);
				if($row['revoke'] > 0)
				{
					printf(_("It would seem '%s' has already been revoked. I'll skip this for now.")."<br>\n", $row['CN']);
					continue;
				}
				mysql_query("update `domaincerts` set `revoked`='1970-01-01 10:00:01' where `id`='$id'");
				printf(_("Certificate for '%s' has been revoked.")."<br>\n", $row['CN']);
			}
		}
		else
		{
			echo _("You did not select any certificates for revocation.");
		}

		if(array_key_exists('delid',$_REQUEST) && is_array($_REQUEST['delid']))
		{
			echo _("Now deleting the following pending requests:")."<br>\n";
			foreach($_REQUEST['delid'] as $id)
			{
				$id = intval($id);
				$query = "select *,UNIX_TIMESTAMP(`domaincerts`.`expire`) as `expired` from `domaincerts`,`domains`
						where `domaincerts`.`id`='$id' and
						`domaincerts`.`domid`=`domains`.`id` and
						`domains`.`memid`='".$_SESSION['profile']['id']."'";
				$res = mysql_query($query);
				if(mysql_num_rows($res) <= 0)
				{
					printf(_("Invalid ID '%s' presented, can't do anything with it.")."<br>\n", $id);
					continue;
				}
				$row = mysql_fetch_assoc($res);
				if($row['expired'] > 0)
				{
					printf(_("Couldn't remove the request for `%s`, request had already been processed.")."<br>\n", $row['CN']);
					continue;
				}
				mysql_query("delete from `domaincerts` where `id`='$id'");
				@unlink($row['csr_name']);
				@unlink($row['crt_name']);
				printf(_("Removed a pending request for '%s'")."<br>\n", $row['CN']);
			}
		}
		showfooter();
		exit;
	}

	if($oldid == 12 && array_key_exists('change',$_REQUEST) && $_REQUEST['change'] != "")
	{
		showheader(_("My CAcert.org Account!"));
		foreach($_REQUEST as $id => $val)
		{
			if(substr($id,0,14)=="check_comment_")
			{
				$cid = intval(substr($id,14));
				$comment=trim(mysql_real_escape_string(stripslashes($_REQUEST['comment_'.$cid])));
				mysql_query("update `domaincerts` set `description`='$comment' where `id`='$cid'");
			}
		}
		echo(_("Certificate settings have been changed.")."<br/>\n");
		showfooter();
		exit;
	}


	if($oldid == 5 && array_key_exists('renew',$_REQUEST) && $_REQUEST['renew'] != "")
	{
		showheader(_("My CAcert.org Account!"));
		if(is_array($_REQUEST['revokeid']))
		{
			echo _("Now renewing the following certificates:")."<br>\n";
			foreach($_REQUEST['revokeid'] as $id)
			{
				$id = intval($id);
				$query = "select *,UNIX_TIMESTAMP(`revoked`) as `revoke` from `emailcerts`
						where `id`='$id' and `memid`='".$_SESSION['profile']['id']."'";
				$res = mysql_query($query);
				if(mysql_num_rows($res) <= 0)
				{
					printf(_("Invalid ID '%s' presented, can't do anything with it.")."<br>\n", $id);
					continue;
				}

				$row = mysql_fetch_assoc($res);

				if (($weakKey = checkWeakKeyX509(file_get_contents(
						$row['crt_name']))) !== "")
				{
					echo $weakKey, "<br/>\n";
					continue;
				}

				mysql_query("update `emailcerts` set `renewed`='1' where `id`='$id'");
				$query = "insert into emailcerts set
						`memid`='".$row['memid']."',
						`CN`='".mysql_real_escape_string($row['CN'])."',
						`subject`='".mysql_real_escape_string($row['subject'])."',
						`keytype`='".$row['keytype']."',
						`csr_name`='".$row['csr_name']."',
						`created`='".$row['created']."',
						`modified`=NOW(),
						`disablelogin`='".$row['disablelogin']."',
						`codesign`='".$row['codesign']."',
						`rootcert`='".$row['rootcert']."',
						`description`='".$row['description']."'";
				mysql_query($query);
				$newid = mysql_insert_id();
				$newfile=generatecertpath("csr","client",$newid);
				copy($row['csr_name'], $newfile);
				mysql_query("update `emailcerts` set `csr_name`='$newfile' where `id`='$newid'");
				$res = mysql_query("select * from `emaillink` where `emailcertsid`='".$row['id']."'");
				while($r2 = mysql_fetch_assoc($res))
				{
					mysql_query("insert into `emaillink` set `emailid`='".$r2['emailid']."',
							`emailcertsid`='$newid'");
				}
				waitForResult("emailcerts", $newid,$oldid,0);
				$query = "select * from `emailcerts` where `id`='$newid' and `crt_name` != ''";
				$res = mysql_query($query);
				if(mysql_num_rows($res) <= 0)
				{
					printf(_("Your certificate request has failed to be processed correctly, see %sthe WIKI page%s for reasons and solutions."), "<a href='http://wiki.cacert.org/wiki/FAQ/CertificateRenewal'>", "</a>");
				} else {
					printf(_("Certificate for '%s' has been renewed."), $row['CN']);
					echo "<br/>\n<a href='account.php?id=6&cert=$newid' target='_new'>".
						_("Click here")."</a> "._("to install your certificate.")."<br/><br/>\n";
				}
			}
		}
		else
		{
			echo _("You did not select any certificates for renewal.")."<br/>";
		}

		showfooter();
		exit;
	}

	if($oldid == 5 && array_key_exists('revoke',$_REQUEST) && $_REQUEST['revoke'] != "")
	{
		$id = 5;
		showheader(_("My CAcert.org Account!"));
		if(array_key_exists('revokeid',$_REQUEST) && is_array($_REQUEST['revokeid']))
		{
			echo _("Now revoking the following certificates:")."<br>\n";
			foreach($_REQUEST['revokeid'] as $id)
			{
				$id = intval($id);
				$query = "select *,UNIX_TIMESTAMP(`revoked`) as `revoke` from `emailcerts`
						where `id`='$id' and `memid`='".$_SESSION['profile']['id']."'";
				$res = mysql_query($query);
				if(mysql_num_rows($res) <= 0)
				{
					printf(_("Invalid ID '%s' presented, can't do anything with it.")."<br>\n", $id);
					continue;
				}
				$row = mysql_fetch_assoc($res);
				if($row['revoke'] > 0)
				{
					printf(_("It would seem '%s' has already been revoked. I'll skip this for now.")."<br>\n", $row['CN']);
					continue;
				}
				mysql_query("update `emailcerts` set `revoked`='1970-01-01 10:00:01' where `id`='$id'");
				printf(_("Certificate for '%s' has been revoked.")."<br>\n", $row['CN']);
			}
		}
		else
		{
			echo _("You did not select any certificates for revocation.");
		}

		if(array_key_exists('delid',$_REQUEST) && is_array($_REQUEST['delid']))
		{
			echo _("Now deleting the following pending requests:")."<br>\n";
			foreach($_REQUEST['delid'] as $id)
			{
				$id = intval($id);
				$query = "select *,UNIX_TIMESTAMP(`expire`) as `expired` from `emailcerts`
						where `id`='$id' and `memid`='".$_SESSION['profile']['id']."'";
				$res = mysql_query($query);
				if(mysql_num_rows($res) <= 0)
				{
					printf(_("Invalid ID '%s' presented, can't do anything with it.")."<br>\n", $id);
					continue;
				}
				$row = mysql_fetch_assoc($res);
				if($row['expired'] > 0)
				{
					printf(_("Couldn't remove the request for `%s`, request had already been processed.")."<br>\n", $row['CN']);
					continue;
				}
				mysql_query("delete from `emailcerts` where `id`='$id'");
				@unlink($row['csr_name']);
				@unlink($row['crt_name']);
				printf(_("Removed a pending request for '%s'")."<br>\n", $row['CN']);
			}
		}
		showfooter();
		exit;
	}

	if($oldid == 5 && array_key_exists('change',$_REQUEST) && $_REQUEST['change'] != "")
	{
		showheader(_("My CAcert.org Account!"));
		foreach($_REQUEST as $id => $val)
		{
			if(substr($id,0,5)=="cert_")
			{
				$cid = intval(substr($id,5));
				$dis=(array_key_exists('disablelogin_'.$cid,$_REQUEST) && $_REQUEST['disablelogin_'.$cid]=="1")?"0":"1";
				mysql_query("update `emailcerts` set `disablelogin`='$dis' where `id`='$cid' and `memid`='".$_SESSION['profile']['id']."'");
			}
			if(substr($id,0,14)=="check_comment_")
			{
				$cid = intval(substr($id,14));
				if(!empty($_REQUEST['check_comment_'.$cid])) {
					$comment=trim(mysql_real_escape_string(stripslashes($_REQUEST['comment_'.$cid])));
					mysql_query("update `emailcerts` set `description`='$comment' where `id`='$cid' and `memid`='".$_SESSION['profile']['id']."'");
				}
			}
		}
		echo(_("Certificate settings have been changed.")."<br/>\n");
		showfooter();
		exit;
	}

	if($oldid == 13 && $process != "")
	{
		csrf_check("perschange");
		$_SESSION['_config']['user'] = $_SESSION['profile'];

		$_SESSION['_config']['user']['Q1'] = trim(mysql_real_escape_string(stripslashes(strip_tags($_REQUEST['Q1']))));
		$_SESSION['_config']['user']['Q2'] = trim(mysql_real_escape_string(stripslashes(strip_tags($_REQUEST['Q2']))));
		$_SESSION['_config']['user']['Q3'] = trim(mysql_real_escape_string(stripslashes(strip_tags($_REQUEST['Q3']))));
		$_SESSION['_config']['user']['Q4'] = trim(mysql_real_escape_string(stripslashes(strip_tags($_REQUEST['Q4']))));
		$_SESSION['_config']['user']['Q5'] = trim(mysql_real_escape_string(stripslashes(strip_tags($_REQUEST['Q5']))));
		$_SESSION['_config']['user']['A1'] = trim(mysql_real_escape_string(stripslashes(strip_tags($_REQUEST['A1']))));
		$_SESSION['_config']['user']['A2'] = trim(mysql_real_escape_string(stripslashes(strip_tags($_REQUEST['A2']))));
		$_SESSION['_config']['user']['A3'] = trim(mysql_real_escape_string(stripslashes(strip_tags($_REQUEST['A3']))));
		$_SESSION['_config']['user']['A4'] = trim(mysql_real_escape_string(stripslashes(strip_tags($_REQUEST['A4']))));
		$_SESSION['_config']['user']['A5'] = trim(mysql_real_escape_string(stripslashes(strip_tags($_REQUEST['A5']))));

		if($_SESSION['_config']['user']['Q1'] == $_SESSION['_config']['user']['Q2'] ||
				$_SESSION['_config']['user']['Q1'] == $_SESSION['_config']['user']['Q3'] ||
				$_SESSION['_config']['user']['Q1'] == $_SESSION['_config']['user']['Q4'] ||
				$_SESSION['_config']['user']['Q1'] == $_SESSION['_config']['user']['Q5'] ||
				$_SESSION['_config']['user']['Q2'] == $_SESSION['_config']['user']['Q3'] ||
				$_SESSION['_config']['user']['Q2'] == $_SESSION['_config']['user']['Q4'] ||
				$_SESSION['_config']['user']['Q2'] == $_SESSION['_config']['user']['Q5'] ||
				$_SESSION['_config']['user']['Q3'] == $_SESSION['_config']['user']['Q4'] ||
				$_SESSION['_config']['user']['Q3'] == $_SESSION['_config']['user']['Q5'] ||
				$_SESSION['_config']['user']['Q4'] == $_SESSION['_config']['user']['Q5'] ||
				$_SESSION['_config']['user']['A1'] == $_SESSION['_config']['user']['Q1'] ||
				$_SESSION['_config']['user']['A1'] == $_SESSION['_config']['user']['Q2'] ||
				$_SESSION['_config']['user']['A1'] == $_SESSION['_config']['user']['Q3'] ||
				$_SESSION['_config']['user']['A1'] == $_SESSION['_config']['user']['Q4'] ||
				$_SESSION['_config']['user']['A1'] == $_SESSION['_config']['user']['Q5'] ||
				$_SESSION['_config']['user']['A2'] == $_SESSION['_config']['user']['Q3'] ||
				$_SESSION['_config']['user']['A2'] == $_SESSION['_config']['user']['Q4'] ||
				$_SESSION['_config']['user']['A2'] == $_SESSION['_config']['user']['Q5'] ||
				$_SESSION['_config']['user']['A3'] == $_SESSION['_config']['user']['Q4'] ||
				$_SESSION['_config']['user']['A3'] == $_SESSION['_config']['user']['Q5'] ||
				$_SESSION['_config']['user']['A4'] == $_SESSION['_config']['user']['Q5'] ||
				$_SESSION['_config']['user']['A1'] == $_SESSION['_config']['user']['A2'] ||
				$_SESSION['_config']['user']['A1'] == $_SESSION['_config']['user']['A3'] ||
				$_SESSION['_config']['user']['A1'] == $_SESSION['_config']['user']['A4'] ||
				$_SESSION['_config']['user']['A1'] == $_SESSION['_config']['user']['A5'] ||
				$_SESSION['_config']['user']['A2'] == $_SESSION['_config']['user']['A3'] ||
				$_SESSION['_config']['user']['A2'] == $_SESSION['_config']['user']['A4'] ||
				$_SESSION['_config']['user']['A2'] == $_SESSION['_config']['user']['A5'] ||
				$_SESSION['_config']['user']['A3'] == $_SESSION['_config']['user']['A4'] ||
				$_SESSION['_config']['user']['A3'] == $_SESSION['_config']['user']['A5'] ||
				$_SESSION['_config']['user']['A4'] == $_SESSION['_config']['user']['A5'])
		{
			$_SESSION['_config']['errmsg'] .= _("For your own security you must enter 5 different password questions and answers. You aren't allowed to duplicate questions, set questions as answers or use the question as the answer.")."<br>\n";
			$id = $oldid;
			$oldid=0;
		}

		if($_SESSION['_config']['user']['Q1'] == "" || $_SESSION['_config']['user']['Q2'] == "" ||
			$_SESSION['_config']['user']['Q3'] == "" || $_SESSION['_config']['user']['Q4'] == "" ||
			$_SESSION['_config']['user']['Q5'] == "")
		{
			$_SESSION['_config']['errmsg'] .= _("For your own security you must enter 5 lost password questions and answers.")."<br>";
			$id = $oldid;
			$oldid=0;
		}
	}

	if($oldid == 13 && $process != "")
	{
		$ddquery = "select sum(`points`) as `total` from `notary` where `to`='".$_SESSION['profile']['id']."' group by `to`";
		$ddres = mysql_query($ddquery);
		$ddrow = mysql_fetch_assoc($ddres);
		$_SESSION['profile']['points'] = $ddrow['total'];

		if($_SESSION['profile']['points'] == 0)
		{
			$_SESSION['_config']['user']['fname'] = trim(mysql_real_escape_string(stripslashes(strip_tags($_REQUEST['fname']))));
			$_SESSION['_config']['user']['mname'] = trim(mysql_real_escape_string(stripslashes(strip_tags($_REQUEST['mname']))));
			$_SESSION['_config']['user']['lname'] = trim(mysql_real_escape_string(stripslashes(strip_tags($_REQUEST['lname']))));
			$_SESSION['_config']['user']['suffix'] = trim(mysql_real_escape_string(stripslashes(strip_tags($_REQUEST['suffix']))));
			$_SESSION['_config']['user']['day'] = intval($_REQUEST['day']);
			$_SESSION['_config']['user']['month'] = intval($_REQUEST['month']);
			$_SESSION['_config']['user']['year'] = intval($_REQUEST['year']);

			if($_SESSION['_config']['user']['fname'] == "" || $_SESSION['_config']['user']['lname'] == "")
			{
				$_SESSION['_config']['errmsg'] .= _("First and Last name fields can not be blank.")."<br>";
				$id = $oldid;
				$oldid=0;
			}
			if($_SESSION['_config']['user']['year'] < 1900 || $_SESSION['_config']['user']['month'] < 1 || $_SESSION['_config']['user']['month'] > 12 ||
				$_SESSION['_config']['user']['day'] < 1 || $_SESSION['_config']['user']['day'] > 31)
			{
				$_SESSION['_config']['errmsg'] .= _("Invalid date of birth")."<br>\n";
				$id = $oldid;
				$oldid=0;
			}
		}
	}

	if($oldid == 13 && $process != "")
	{
		if($_SESSION['profile']['points'] == 0)
		{
			$query = "update `users` set `fname`='".$_SESSION['_config']['user']['fname']."',
						`mname`='".$_SESSION['_config']['user']['mname']."',
						`lname`='".$_SESSION['_config']['user']['lname']."',
						`suffix`='".$_SESSION['_config']['user']['suffix']."',
						`dob`='".$_SESSION['_config']['user']['year']."-".$_SESSION['_config']['user']['month']."-".$_SESSION['_config']['user']['day']."'
						where `id`='".$_SESSION['profile']['id']."'";
			mysql_query($query);
		}
		$query = "update `users` set `Q1`='".$_SESSION['_config']['user']['Q1']."',
						`Q2`='".$_SESSION['_config']['user']['Q2']."',
						`Q3`='".$_SESSION['_config']['user']['Q3']."',
						`Q4`='".$_SESSION['_config']['user']['Q4']."',
						`Q5`='".$_SESSION['_config']['user']['Q5']."',
						`A1`='".$_SESSION['_config']['user']['A1']."',
						`A2`='".$_SESSION['_config']['user']['A2']."',
						`A3`='".$_SESSION['_config']['user']['A3']."',
						`A4`='".$_SESSION['_config']['user']['A4']."',
						`A5`='".$_SESSION['_config']['user']['A5']."'
						where `id`='".$_SESSION['profile']['id']."'";
		mysql_query($query);

		//!!!Should be rewritten
		$_SESSION['_config']['user']['otphash'] = trim(mysql_real_escape_string(stripslashes(strip_tags($_REQUEST['otphash']))));
		$_SESSION['_config']['user']['otppin'] = trim(mysql_real_escape_string(stripslashes(strip_tags($_REQUEST['otppin']))));
		if($_SESSION['_config']['user']['otphash'] != "" && $_SESSION['_config']['user']['otppin'] != "")
		{
			$query = "update `users` set `otphash`='".$_SESSION['_config']['user']['otphash']."',
						`otppin`='".$_SESSION['_config']['user']['otppin']."' where `id`='".$_SESSION['profile']['id']."'";
			mysql_query($query);
		}

		$_SESSION['_config']['user']['set'] = 0;
		$_SESSION['profile'] = mysql_fetch_assoc(mysql_query("select * from `users` where `id`='".$_SESSION['profile']['id']."'"));
		$_SESSION['profile']['loggedin'] = 1;

		$ddquery = "select sum(`points`) as `total` from `notary` where `to`='".$_SESSION['profile']['id']."' group by `to`";
		$ddres = mysql_query($ddquery);
		$ddrow = mysql_fetch_assoc($ddres);
		$_SESSION['profile']['points'] = $ddrow['total'];


		$id = 13;
		showheader(_("My CAcert.org Account!"));
		echo _("Your details have been updated with the database.");
		showfooter();
		exit;
	}

	if($oldid == 14 && $process != "")
	{
		$_SESSION['_config']['user']['oldpass'] = trim(mysql_real_escape_string(stripslashes($_REQUEST['oldpassword'])));
		$_SESSION['_config']['user']['pword1'] = trim(mysql_real_escape_string(stripslashes($_REQUEST['pword1'])));
		$_SESSION['_config']['user']['pword2'] = trim(mysql_real_escape_string(stripslashes($_REQUEST['pword2'])));

		$id = 14;
		csrf_check("pwchange");

		showheader(_("My CAcert.org Account!"));
		if($_SESSION['_config']['user']['pword1'] == "" || $_SESSION['_config']['user']['pword1'] != $_SESSION['_config']['user']['pword2'])
		{
			echo '<h3 style="color:red">', _("Failure: Pass Phrase not Changed"),
				'</h3>', "\n";
			echo _("New Pass Phrases specified don't match or were blank.");
		} else {
			$score = checkpw($_SESSION['_config']['user']['pword1'], $_SESSION['profile']['email'], $_SESSION['profile']['fname'],
						$_SESSION['profile']['mname'], $_SESSION['profile']['lname'], $_SESSION['profile']['suffix']);

			if($_SESSION['_config']['hostname'] != $_SESSION['_config']['securehostname'])
			{
				$match = mysql_query("select * from `users` where `id`='".$_SESSION['profile']['id']."' and
						(`password`=old_password('".$_SESSION['_config']['user']['oldpass']."') or
						`password`=sha1('".$_SESSION['_config']['user']['oldpass']."'))");
				$rc = mysql_num_rows($match);
			} else {
				$rc = 1;
			}

			if(strlen($_SESSION['_config']['user']['pword1']) < 6) {
				echo '<h3 style="color:red">',
					_("Failure: Pass Phrase not Changed"), '</h3>', "\n";
				echo _("The Pass Phrase you submitted was too short.");
			} else if($score < 3) {
				echo '<h3 style="color:red">',
					_("Failure: Pass Phrase not Changed"), '</h3>', "\n";
				printf(_("The Pass Phrase you submitted failed to contain enough differing characters and/or contained words from your name and/or email address. Only scored %s points out of 6."), $score);
			} else if($rc <= 0) {
				echo '<h3 style="color:red">',
					_("Failure: Pass Phrase not Changed"), '</h3>', "\n";
				echo _("You failed to correctly enter your current Pass Phrase.");
			} else {
				mysql_query("update `users` set `password`=sha1('".$_SESSION['_config']['user']['pword1']."')
						where `id`='".$_SESSION['profile']['id']."'");
				echo '<h3>', _("Pass Phrase Changed Successfully"), '</h3>', "\n";
				echo _("Your Pass Phrase has been updated and your primary email account has been notified of the change.");
				$body  = sprintf(_("Hi %s,"),$_SESSION['profile']['fname'])."\n\n";
				$body .= _("You are receiving this email because you or someone else ".
						"has changed the password on your account.")."\n\n";

				$body .= _("Best regards")."\n"._("CAcert.org Support!");

				sendmail($_SESSION['profile']['email'], "[CAcert.org] "._("Password Update Notification"), $body,
						"support@cacert.org", "", "", "CAcert Support");
			}
		}
		showfooter();
		exit;
	}

	if($oldid == 16)
	{
		$id = 16;
		$_SESSION['_config']['emails'] = array();

		foreach($_REQUEST['emails'] as $val)
		{
			$val = mysql_real_escape_string(stripslashes(trim($val)));
			$bits = explode("@", $val);
			$count = count($bits);
			if($count != 2)
				continue;

			if(checkownership($bits[1]) == false)
				continue;

			if(!is_array($_SESSION['_config']['row']))
				continue;
			else if($_SESSION['_config']['row']['id'] > 0)
				$_SESSION['_config']['domids'][] = $_SESSION['_config']['row']['id'];

			if($val != "")
				$_SESSION['_config']['emails'][] = $val;
		}
		$_SESSION['_config']['name'] = mysql_real_escape_string(stripslashes(trim($_REQUEST['name'])));
		$_SESSION['_config']['OU'] = mysql_real_escape_string(stripslashes(trim($_REQUEST['OU'])));


		if(trim($_REQUEST['description']) != ""){
			$_SESSION['_config']['description']= trim(mysql_real_escape_string(stripslashes($_REQUEST['description'])));
		}else{
			$_SESSION['_config']['description']= "";
		}
	}

	if($oldid == 16 && (intval(count($_SESSION['_config']['emails'])) + 0) <= 0)
	{
		$id = 16;
		showheader(_("My CAcert.org Account!"));
		echo _("I couldn't match any emails against your organisational account.");
		showfooter();
		exit;
	}

	if($oldid == 16 && $process != "")
	{
		if(array_key_exists('codesign',$_REQUEST) && $_REQUEST['codesign'] && $_SESSION['profile']['codesign'] && ($_SESSION['profile']['points'] >= 100))
		{
			$_REQUEST['codesign'] = 1;
			$_SESSION['_config']['codesign'] = 1;
		}
		else
		{
			$_REQUEST['codesign'] = 0;
			$_SESSION['_config']['codesign'] = 0;
		}

		$_SESSION['_config']['rootcert'] = intval($_REQUEST['rootcert']);
		if($_SESSION['_config']['rootcert'] < 1 || $_SESSION['_config']['rootcert'] > 2)
			$_SESSION['_config']['rootcert'] = 1;

		if(trim($_REQUEST['description']) != ""){
			$_SESSION['_config']['description']= trim(mysql_real_escape_string(stripslashes($_REQUEST['description'])));
		}else{
			$_SESSION['_config']['description']= "";
		}

		if(@count($_SESSION['_config']['emails']) > 0)
			$id = 17;
	}

	if($oldid == 17)
	{
		$org = $_SESSION['_config']['row'];
		if($_REQUEST['keytype'] == "NS")
		{
			$spkac=""; if(preg_match("/^[a-zA-Z0-9+=\/]+$/", trim(str_replace("\n", "", str_replace("\r", "",$_REQUEST['SPKAC']))))) $spkac=trim(str_replace("\n", "", str_replace("\r", "",$_REQUEST['SPKAC'])));

			if($spkac == "" || strlen($spkac) < 128)
			{
				$id = 17;
				showheader(_("My CAcert.org Account!"));
				echo _("I didn't receive a valid Certificate Request, hit the back button and try again.");
				showfooter();
				exit;
			}

			$count = 0;
			$emails = "";
			$addys = array();
			if(is_array($_SESSION['_config']['emails']))
			foreach($_SESSION['_config']['emails'] as $_REQUEST['email'])
			{
				if(!$emails)
					$defaultemail = $_REQUEST['email'];
				$emails .= "$count.emailAddress = $_REQUEST[email]\n";
				$count++;
			}
			if($_SESSION['_config']['name'] != "")
				$emails .= "commonName = ".$_SESSION['_config']['name']."\n";
			if($_SESSION['_config']['OU'])
				$emails .= "organizationalUnitName = ".$_SESSION['_config']['OU']."\n";
			if($org['O'])
				$emails .= "organizationName = ".$org['O']."\n";
			if($org['L'])
				$emails .= "localityName = ".$org['L']."\n";
			if($org['ST'])
				$emails .= "stateOrProvinceName = ".$org['ST']."\n";
			if($org['C'])
				$emails .= "countryName = ".$org['C']."\n";
			if($_SESSION['_config']['rootcert'] < 1 || $_SESSION['_config']['rootcert'] > 2)
				$_SESSION['_config']['rootcert'] = 1;


			$emails .= "SPKAC = $spkac";
			if (($weakKey = checkWeakKeySPKAC($emails)) !== "")
			{
				$id = 17;
				showheader(_("My CAcert.org Account!"));
				echo $weakKey;
				showfooter();
				exit;
			}

			$query = "insert into `orgemailcerts` set
						`CN`='$defaultemail',
						`ou`='".$_SESSION['_config']['OU']."',
						`keytype`='NS',
						`orgid`='".$org['orgid']."',
						`created`=FROM_UNIXTIME(UNIX_TIMESTAMP()),
						`codesign`='".$_SESSION['_config']['codesign']."',
						`rootcert`='".$_SESSION['_config']['rootcert']."',
						`description`='".$_SESSION['_config']['description']."'";
			mysql_query($query);
			$emailid = mysql_insert_id();

			foreach($_SESSION['_config']['domids'] as $addy)
				mysql_query("insert into `domemaillink` set `emailcertsid`='$emailid', `emailid`='$addy'");

			$CSRname=generatecertpath("csr","orgclient",$emailid);
			$fp = fopen($CSRname, "w");
			fputs($fp, $emails);
			fclose($fp);
			$challenge=$_SESSION['spkac_hash'];
			$res=`openssl spkac -verify -in $CSRname`;
			if(!strstr($res,"Challenge String: ".$challenge))
			{
				$id = $oldid;
				showheader(_("My CAcert.org Account!"));
				echo _("The challenge-response code of your certificate request did not match. Can't continue with certificaterequest.");
				showfooter();
				exit;
			}
			mysql_query("update `orgemailcerts` set `csr_name`='$CSRname' where `id`='$emailid'");
		} else if($_REQUEST['keytype'] == "MS" || $_REQUEST['keytype']=="VI") {
			$csr = "-----BEGIN CERTIFICATE REQUEST-----\n".clean_csr($_REQUEST['CSR'])."-----END CERTIFICATE REQUEST-----\n";

			if (($weakKey = checkWeakKeyCSR($csr)) !== "")
			{
				$id = 17;
				showheader(_("My CAcert.org Account!"));
				echo $weakKey;
				showfooter();
				exit;
			}

			$tmpfname = tempnam("/tmp", "id17CSR");
			$fp = fopen($tmpfname, "w");
			fputs($fp, $csr);
			fclose($fp);

			$addys = array();
			$defaultemail = "";
			$csrsubject="";

			if($_SESSION['_config']['name'] != "")
				$csrsubject = "/CN=".$_SESSION['_config']['name'];
			if(is_array($_SESSION['_config']['emails']))
			foreach($_SESSION['_config']['emails'] as $_REQUEST['email'])
			{
				if($defaultemail == "")
					$defaultemail = $_REQUEST['email'];
				$csrsubject .= "/emailAddress=$_REQUEST[email]";
			}
			if($_SESSION['_config']['OU'])
				$csrsubject .= "/organizationalUnitName=".$_SESSION['_config']['OU'];
			if($org['O'])
				$csrsubject .= "/organizationName=".$org['O'];
			if($org['L'])
				$csrsubject .= "/localityName=".$org['L'];
			if($org['ST'])
				$csrsubject .= "/stateOrProvinceName=".$org['ST'];
			if($org['C'])
				$csrsubject .= "/countryName=".$org['C'];

			$tmpname = tempnam("/tmp", "id17csr");
			$do = `/usr/bin/openssl req -in $tmpfname -out $tmpname`;
			@unlink($tmpfname);
			$csr = "";
			$fp = fopen($tmpname, "r");
			while($data = fgets($fp, 4096))
				$csr .= $data;
			fclose($fp);
			@unlink($tmpname);

			if($csr == "")
			{
				showheader(_("My CAcert.org Account!"));
				echo _("I didn't receive a valid Certificate Request, hit the back button and try again.");
				showfooter();
				exit;
			}
			if($_SESSION['_config']['rootcert'] < 1 || $_SESSION['_config']['rootcert'] > 2)
				$_SESSION['_config']['rootcert'] = 1;

			$query = "insert into `orgemailcerts` set
						`CN`='$defaultemail',
						`ou`='".$_SESSION['_config']['OU']."',
						`keytype`='" . sanitizeHTML($_REQUEST['keytype']) . "',
						`orgid`='".$org['orgid']."',
						`created`=FROM_UNIXTIME(UNIX_TIMESTAMP()),
						`subject`='$csrsubject',
						`codesign`='".$_SESSION['_config']['codesign']."',
						`rootcert`='".$_SESSION['_config']['rootcert']."',
						`description`='".$_SESSION['_config']['description']."'";
			mysql_query($query);
			$emailid = mysql_insert_id();

			foreach($_SESSION['_config']['domids'] as $addy)
				mysql_query("insert into `domemaillink` set `emailcertsid`='$emailid', `emailid`='$addy'");

			$CSRname=generatecertpath("csr","orgclient",$emailid);
			$fp = fopen($CSRname, "w");
			fputs($fp, $csr);
			fclose($fp);
			mysql_query("update `orgemailcerts` set `csr_name`='$CSRname' where `id`='$emailid'");
		}
		waitForResult("orgemailcerts", $emailid,$oldid);
		$query = "select * from `orgemailcerts` where `id`='$emailid' and `crt_name` != ''";
		$res = mysql_query($query);
		if(mysql_num_rows($res) <= 0)
		{
			showheader(_("My CAcert.org Account!"));
			printf(_("Your certificate request has failed to be processed correctly, see %sthe WIKI page%s for reasons and solutions."), "<a href='http://wiki.cacert.org/wiki/FAQ/CertificateRenewal'>", "</a>");
			showfooter();
			exit;
		} else {
			$id = 19;
			$cert = $emailid;
			$_REQUEST['cert']=$emailid;
		}
	}

	if($oldid == 18 && array_key_exists('renew',$_REQUEST) && $_REQUEST['renew'] != "")
	{
		csrf_check('clicerchange');
		showheader(_("My CAcert.org Account!"));
		if(is_array($_REQUEST['revokeid']))
		{
			$id = 18;
			echo _("Now renewing the following certificates:")."<br>\n";
			foreach($_REQUEST['revokeid'] as $id)
			{
				echo "Renewing certificate #$id ...\n<br/>";
				$id = intval($id);
				$query = "select *,UNIX_TIMESTAMP(`revoked`) as `revoke` from `orgemailcerts`, `org`
						where `orgemailcerts`.`id`='$id' and `org`.`memid`='".$_SESSION['profile']['id']."' and
						`org`.`orgid`=`orgemailcerts`.`orgid`";
				$res = mysql_query($query);
				if(mysql_num_rows($res) <= 0)
				{
					printf(_("Invalid ID '%s' presented, can't do anything with it.")."<br>\n", $id);
					continue;
				}

				$row = mysql_fetch_assoc($res);

				if (($weakKey = checkWeakKeyX509(file_get_contents(
						$row['crt_name']))) !== "")
				{
					echo $weakKey, "<br/>\n";
					continue;
				}

				mysql_query("update `orgemailcerts` set `renewed`='1' where `id`='$id'");
				if($row['revoke'] > 0)
				{
					printf(_("It would seem '%s' has already been revoked. I'll skip this for now.")."<br>\n", $row['CN']);
					continue;
				}
				$query = "insert into `orgemailcerts` set
						`orgid`='".$row['orgid']."',
						`CN`='".$row['CN']."',
						`ou`='".$row['ou']."',
						`subject`='".$row['subject']."',
						`keytype`='".$row['keytype']."',
						`csr_name`='".$row['csr_name']."',
						`created`='".$row['created']."',
						`modified`=NOW(),
						`codesign`='".$row['codesign']."',
						`rootcert`='".$row['rootcert']."',
						`description`='".$row['description']."'";
				mysql_query($query);
				$newid = mysql_insert_id();
				$newfile=generatecertpath("csr","orgclient",$newid);
				copy($row['csr_name'], $newfile);
				mysql_query("update `orgemailcerts` set `csr_name`='$newfile' where `id`='$newid'");
				waitForResult("orgemailcerts", $newid,$oldid,0);
				$query = "select * from `orgemailcerts` where `id`='$newid' and `crt_name` != ''";
				$res = mysql_query($query);
				if(mysql_num_rows($res) > 0)
				{
					printf(_("Certificate for '%s' has been renewed."), $row['CN']);
					echo "<a href='account.php?id=19&cert=$newid' target='_new'>".
						_("Click here")."</a> "._("to install your certificate.");
				}
				echo("<br/>");
			}
		}
		else
		{
			echo _("You did not select any certificates for renewal.");
		}
		showfooter();
		exit;
	}

	if($oldid == 18 && array_key_exists('revoke',$_REQUEST) && $_REQUEST['revoke'] != "")
	{
		csrf_check('clicerchange');
		$id = 18;
		showheader(_("My CAcert.org Account!"));
		if(is_array($_REQUEST['revokeid']))
		{
			echo _("Now revoking the following certificates:")."<br>\n";
			foreach($_REQUEST['revokeid'] as $id)
			{
				$id = intval($id);
				$query = "select *,UNIX_TIMESTAMP(`revoked`) as `revoke` from `orgemailcerts`, `org`
						where `orgemailcerts`.`id`='$id' and `org`.`memid`='".$_SESSION['profile']['id']."' and
						`org`.`orgid`=`orgemailcerts`.`orgid`";
				$res = mysql_query($query);
				if(mysql_num_rows($res) <= 0)
				{
					printf(_("Invalid ID '%s' presented, can't do anything with it.")."<br>\n", $id);
					continue;
				}
				$row = mysql_fetch_assoc($res);
				if($row['revoke'] > 0)
				{
					printf(_("It would seem '%s' has already been revoked. I'll skip this for now.")."<br>\n", $row['CN']);
					continue;
				}
				mysql_query("update `orgemailcerts` set `revoked`='1970-01-01 10:00:01' where `id`='$id'");
				printf(_("Certificate for '%s' has been revoked.")."<br>\n", $row['CN']);
			}
		}
		else
		{
			echo _("You did not select any certificates for revocation.");
		}

		if(array_key_exists('delid',$_REQUEST) && is_array($_REQUEST['delid']))
		{
			echo _("Now deleting the following pending requests:")."<br>\n";
			foreach($_REQUEST['delid'] as $id)
			{
				$id = intval($id);
				$query = "select *,UNIX_TIMESTAMP(`expire`) as `expired` from `orgemailcerts`, `org`
						where `orgemailcerts`.`id`='$id' and `org`.`memid`='".$_SESSION['profile']['id']."' and
						`org`.`orgid`=`orgemailcerts`.`orgid`";
				$res = mysql_query($query);
				if(mysql_num_rows($res) <= 0)
				{
					printf(_("Invalid ID '%s' presented, can't do anything with it.")."<br>\n", $id);
					continue;
				}
				$row = mysql_fetch_assoc($res);
				if($row['expired'] > 0)
				{
					printf(_("Couldn't remove the request for `%s`, request had already been processed.")."<br>\n", $row['CN']);
					continue;
				}
				mysql_query("delete from `orgemailcerts` where `id`='$id'");
				@unlink($row['csr_name']);
				@unlink($row['crt_name']);
				printf(_("Removed a pending request for '%s'")."<br>\n", $row['CN']);
			}
		}
		showfooter();
		exit;
	}

	if($oldid == 18 && array_key_exists('change',$_REQUEST) && $_REQUEST['change'] != "")
	{
		showheader(_("My CAcert.org Account!"));
		foreach($_REQUEST as $id => $val)
		{
			if(substr($id,0,14)=="check_comment_")
			{
				$cid = intval(substr($id,14));
				$comment=trim(mysql_real_escape_string(stripslashes($_REQUEST['comment_'.$cid])));
				mysql_query("update `orgemailcerts` set `description`='$comment' where `id`='$cid'");
			}
		}
		echo(_("Certificate settings have been changed.")."<br/>\n");
		showfooter();
		exit;
	}

	if($oldid == 18 && array_key_exists('filter',$_REQUEST) && $_REQUEST['filter']!= "")
	{
		$id=18;
		$_SESSION['_config']['orgfilterid']=$_REQUEST['orgfilterid'];
		$_SESSION['_config']['sorting']=$_REQUEST['sorting'];
		$_SESSION['_config']['status']=$_REQUEST['status'];
	}

	if($oldid == 18 && array_key_exists('reset',$_REQUEST) && $_REQUEST['reset']!= "")
	{
		$id=18;
		$_SESSION['_config']['orgfilterid']=0;
		$_SESSION['_config']['sorting']=0;
		$_SESSION['_config']['status']=0;
	}

	if($process != "" && $oldid == 20)
	{
		$CSR = clean_csr($_REQUEST['CSR']);

		if (($weakKey = checkWeakKeyCSR($CSR)) !== "")
		{
			$id = 20;
			showheader(_("My CAcert.org Account!"));
			echo $weakKey;
			showfooter();
			exit;
		}

		if(trim($_REQUEST['description']) != ""){
			$_SESSION['_config']['description']= trim(mysql_real_escape_string(stripslashes($_REQUEST['description'])));
		}else{
			$_SESSION['_config']['description']= "";
		}

		$_SESSION['_config']['tmpfname'] = tempnam("/tmp", "id20CSR");
		$fp = fopen($_SESSION['_config']['tmpfname'], "w");
		fputs($fp, $CSR);
		fclose($fp);
		$CSR = $_SESSION['_config']['tmpfname'];
		$_SESSION['_config']['subject'] = trim(`/usr/bin/openssl req -text -noout -in "$CSR"|tr -d "\\0"|grep "Subject:"`);
		$bits = explode(",", trim(`/usr/bin/openssl req -text -noout -in "$CSR"|tr -d "\\0"|grep -A1 'X509v3 Subject Alternative Name:'|grep DNS:`));
		foreach($bits as $val)
		{
			$_SESSION['_config']['subject'] .= "/subjectAltName=".trim($val);
		}
		$id = 21;

		$_SESSION['_config']['0.CN'] = $_SESSION['_config']['0.subjectAltName'] = "";
		extractit();
		getcn2();
		getalt2();

		$query = "select * from `orginfo`,`org`,`orgdomains` where
				`org`.`memid`='".$_SESSION['profile']['id']."' and
				`org`.`orgid`=`orginfo`.`id` and
				`org`.`orgid`=`orgdomains`.`orgid` and
				`orgdomains`.`domain`='".$_SESSION['_config']['0.CN']."'";
		$_SESSION['_config']['CNorg'] = mysql_fetch_assoc(mysql_query($query));
		$query = "select * from `orginfo`,`org`,`orgdomains` where
				`org`.`memid`='".$_SESSION['profile']['id']."' and
				`org`.`orgid`=`orginfo`.`id` and
				`org`.`orgid`=`orgdomains`.`orgid` and
				`orgdomains`.`domain`='".$_SESSION['_config']['0.subjectAltName']."'";
		$_SESSION['_config']['SANorg'] = mysql_fetch_assoc(mysql_query($query));
//echo "<pre>"; print_r($_SESSION['_config']); die;

		if($_SESSION['_config']['0.CN'] == "" && $_SESSION['_config']['0.subjectAltName'] == "")
		{
			$id = 20;
			showheader(_("My CAcert.org Account!"));
			echo _("CommonName field was blank. This is usually caused by entering your own name when openssl prompt's you for 'YOUR NAME', or if you try to issue certificates for domains you haven't already verified, as such this process can't continue.");
			showfooter();
			exit;
		}

		$_SESSION['_config']['rootcert'] = intval($_REQUEST['rootcert']);
		if($_SESSION['_config']['rootcert'] < 1 || $_SESSION['_config']['rootcert'] > 2)
			$_SESSION['_config']['rootcert'] = 1;
	}

	if($process != "" && $oldid == 21)
	{
		$id = 21;

		if(!file_exists($_SESSION['_config']['tmpfname']))
		{
			showheader(_("My CAcert.org Account!"));
			printf(_("Your certificate request has failed to be processed correctly, see %sthe WIKI page%s for reasons and solutions."), "<a href='http://wiki.cacert.org/wiki/FAQ/CertificateRenewal'>", "</a>");
			showfooter();
			exit;
		}

		if (($weakKey = checkWeakKeyCSR(file_get_contents(
				$_SESSION['_config']['tmpfname']))) !== "")
		{
			showheader(_("My CAcert.org Account!"));
			echo $weakKey;
			showfooter();
			exit;
		}

		if($_SESSION['_config']['0.CN'] == "" && $_SESSION['_config']['0.subjectAltName'] == "")
		{
			showheader(_("My CAcert.org Account!"));
			echo _("CommonName field was blank. This is usually caused by entering your own name when openssl prompt's you for 'YOUR NAME', or if you try to issue certificates for domains you haven't already verified, as such this process can't continue.");
			showfooter();
			exit;
		}

		if($_SESSION['_config']['rowid']['0'] > 0)
		{
			$query = "select * from `org`,`orginfo` where
					`orginfo`.`id`='".$_SESSION['_config']['rowid']['0']."' and
					`orginfo`.`id`=`org`.`orgid` and
					`org`.`memid`='".$_SESSION['profile']['id']."'";
		} else {
			$query = "select * from `org`,`orginfo` where
					`orginfo`.`id`='".$_SESSION['_config']['altid']['0']."' and
					`orginfo`.`id`=`org`.`orgid` and
					`org`.`memid`='".$_SESSION['profile']['id']."'";
		}
		$org = mysql_fetch_assoc(mysql_query($query));
		$csrsubject = "";

		if($_SESSION['_config']['OU'])
			$csrsubject .= "/organizationalUnitName=".$_SESSION['_config']['OU'];
		if($org['O'])
			$csrsubject .= "/organizationName=".$org['O'];
		if($org['L'])
			$csrsubject .= "/localityName=".$org['L'];
		if($org['ST'])
			$csrsubject .= "/stateOrProvinceName=".$org['ST'];
		if($org['C'])
			$csrsubject .= "/countryName=".$org['C'];
		//if($org['contact'])
		//	$csrsubject .= "/emailAddress=".trim($org['contact']);

		$csrsubject .= buildSubjectFromSession();

		$type="";
		if($_REQUEST["ocspcert"]!="" && $_SESSION['profile']['admin'] == 1) $type="8";
		if($_SESSION['_config']['rootcert'] < 1 || $_SESSION['_config']['rootcert'] > 2)
			$_SESSION['_config']['rootcert'] = 1;

		if($_SESSION['_config']['rowid']['0'] > 0)
		{
			$query = "insert into `orgdomaincerts` set
					`CN`='".$_SESSION['_config']['rows']['0']."',
					`orgid`='".$org['id']."',
					`created`=NOW(),
					`subject`='$csrsubject',
					`rootcert`='".$_SESSION['_config']['rootcert']."',
					`type`='$type',
					`description`='".$_SESSION['_config']['description']."'";
		} else {
			$query = "insert into `orgdomaincerts` set
					`CN`='".$_SESSION['_config']['altrows']['0']."',
					`orgid`='".$org['id']."',
					`created`=NOW(),
					`subject`='$csrsubject',
					`rootcert`='".$_SESSION['_config']['rootcert']."',
					`type`='$type',
					`description`='".$_SESSION['_config']['description']."'";
		}
		mysql_query($query);
		$CSRid = mysql_insert_id();

		$CSRname=generatecertpath("csr","orgserver",$CSRid);
		rename($_SESSION['_config']['tmpfname'], $CSRname);
		chmod($CSRname,0644);
		mysql_query("update `orgdomaincerts` set `CSR_name`='$CSRname' where `id`='$CSRid'");
		if(is_array($_SESSION['_config']['rowid']))
			foreach($_SESSION['_config']['rowid'] as $id)
				mysql_query("insert into `orgdomlink` set `orgdomid`='$id', `orgcertid`='$CSRid'");
		if(is_array($_SESSION['_config']['altid']))
			foreach($_SESSION['_config']['altid'] as $id)
				mysql_query("insert into `orgdomlink` set `orgdomid`='$id', `orgcertid`='$CSRid'");
		waitForResult("orgdomaincerts", $CSRid,$oldid);
		$query = "select * from `orgdomaincerts` where `id`='$CSRid' and `crt_name` != ''";
		$res = mysql_query($query);
		if(mysql_num_rows($res) <= 0)
		{
			showheader(_("My CAcert.org Account!"));
			printf(_("Your certificate request has failed to be processed correctly, see %sthe WIKI page%s for reasons and solutions.")." CSRid: $CSRid", "<a href='http://wiki.cacert.org/wiki/FAQ/CertificateRenewal'>", "</a>");
			showfooter();
			exit;
		} else {
			$id = 23;
			$cert = $CSRid;
			$_REQUEST['cert']=$CSRid;
		}
	}

	if($oldid == 22 && array_key_exists('renew',$_REQUEST) && $_REQUEST['renew'] != "")
	{
		csrf_check('orgsrvcerchange');
		showheader(_("My CAcert.org Account!"));
		if(is_array($_REQUEST['revokeid']))
		{
			echo _("Now renewing the following certificates:")."<br>\n";
			foreach($_REQUEST['revokeid'] as $id)
			{
				$id = intval($id);
				$query = "select *,UNIX_TIMESTAMP(`orgdomaincerts`.`revoked`) as `revoke` from
						`orgdomaincerts`,`org`
						where `orgdomaincerts`.`id`='$id' and
						`orgdomaincerts`.`orgid`=`org`.`orgid` and
						`org`.`memid`='".$_SESSION['profile']['id']."'";
				$res = mysql_query($query);
				if(mysql_num_rows($res) <= 0)
				{
					printf(_("Invalid ID '%s' presented, can't do anything with it.")."<br>\n", $id);
					continue;
				}

				$row = mysql_fetch_assoc($res);

				if (($weakKey = checkWeakKeyX509(file_get_contents(
						$row['crt_name']))) !== "")
				{
					echo $weakKey, "<br/>\n";
					continue;
				}

				mysql_query("update `orgdomaincerts` set `renewed`='1' where `id`='$id'");
				if($row['revoke'] > 0)
				{
					printf(_("It would seem '%s' has already been revoked. I'll skip this for now.")."<br>\n", $row['CN']);
					continue;
				}
				$query = "insert into `orgdomaincerts` set
						`orgid`='".$row['orgid']."',
						`CN`='".$row['CN']."',
						`csr_name`='".$row['csr_name']."',
						`created`='".$row['created']."',
						`modified`=NOW(),
						`subject`='".$row['subject']."',
						`type`='".$row['type']."',
						`rootcert`='".$row['rootcert']."',
						`description`='".$row['description']."'";
				mysql_query($query);
				$newid = mysql_insert_id();
				//echo "NewID: $newid<br/>\n";
				$newfile=generatecertpath("csr","orgserver",$newid);
				copy($row['csr_name'], $newfile);
				mysql_query("update `orgdomaincerts` set `csr_name`='$newfile' where `id`='$newid'");
				echo _("Renewing").": ".$row['CN']."<br>\n";
				$res = mysql_query("select * from `orgdomlink` where `orgcertid`='".$row['id']."'");
				while($r2 = mysql_fetch_assoc($res))
					mysql_query("insert into `orgdomlink` set `orgdomid`='".$r2['id']."', `orgcertid`='$newid'");
				waitForResult("orgdomaincerts", $newid,$oldid,0);
				$query = "select * from `orgdomaincerts` where `id`='$newid' and `crt_name` != ''";
				$res = mysql_query($query);
				if(mysql_num_rows($res) <= 0)
				{
					printf(_("Your certificate request has failed to be processed correctly, see %sthe WIKI page%s for reasons and solutions.")." newid: $newid", "<a href='http://wiki.cacert.org/wiki/FAQ/CertificateRenewal'>", "</a>");
				} else {
					$drow = mysql_fetch_assoc($res);
					$cert = `/usr/bin/openssl x509 -in $drow[crt_name]`;
					echo "<pre>\n$cert\n</pre>\n";
				}
			}
		}
		else
		{
			echo _("You did not select any certificates for renewal.");
		}
		showfooter();
		exit;
	}

	if($oldid == 22 && array_key_exists('revoke',$_REQUEST) && $_REQUEST['revoke'] != "")
	{
		csrf_check('orgsrvcerchange');
		showheader(_("My CAcert.org Account!"));
		if(is_array($_REQUEST['revokeid']))
		{
			echo _("Now revoking the following certificates:")."<br>\n";
			foreach($_REQUEST['revokeid'] as $id)
			{
				$id = intval($id);
				$query = "select *,UNIX_TIMESTAMP(`orgdomaincerts`.`revoked`) as `revoke` from
						`orgdomaincerts`,`org`
						where `orgdomaincerts`.`id`='$id' and
						`orgdomaincerts`.`orgid`=`org`.`orgid` and
						`org`.`memid`='".$_SESSION['profile']['id']."'";
				$res = mysql_query($query);
				if(mysql_num_rows($res) <= 0)
				{
					printf(_("Invalid ID '%s' presented, can't do anything with it.")."<br>\n", $id);
					continue;
				}
				$row = mysql_fetch_assoc($res);
				if($row['revoke'] > 0)
				{
					printf(_("It would seem '%s' has already been revoked. I'll skip this for now.")."<br>\n", $row['CN']);
					continue;
				}
				mysql_query("update `orgdomaincerts` set `revoked`='1970-01-01 10:00:01' where `id`='$id'");
				printf(_("Certificate for '%s' has been revoked.")."<br>\n", $row['CN']);
			}
		}
		else
		{
			echo _("You did not select any certificates for revocation.");
		}

		if(array_key_exists('delid',$_REQUEST) && is_array($_REQUEST['delid']))
		{
			echo _("Now deleting the following pending requests:")."<br>\n";
			foreach($_REQUEST['delid'] as $id)
			{
				$id = intval($id);
				$query = "select *,UNIX_TIMESTAMP(`orgdomaincerts`.`expire`) as `expired` from
						`orgdomaincerts`,`org`
						where `orgdomaincerts`.`id`='$id' and
						`orgdomaincerts`.`orgid`=`org`.`orgid` and
						`org`.`memid`='".$_SESSION['profile']['id']."'";
				$res = mysql_query($query);
				if(mysql_num_rows($res) <= 0)
				{
					printf(_("Invalid ID '%s' presented, can't do anything with it.")."<br>\n", $id);
					continue;
				}
				$row = mysql_fetch_assoc($res);
				if($row['expired'] > 0)
				{
					printf(_("Couldn't remove the request for `%s`, request had already been processed.")."<br>\n", $row['CN']);
					continue;
				}
				mysql_query("delete from `orgdomaincerts` where `id`='$id'");
				@unlink($row['csr_name']);
				@unlink($row['crt_name']);
				printf(_("Removed a pending request for '%s'")."<br>\n", $row['CN']);
			}
		}
		showfooter();
		exit;
	}

	if($oldid == 22 && array_key_exists('change',$_REQUEST) && $_REQUEST['change'] != "")
	{
		showheader(_("My CAcert.org Account!"));
		foreach($_REQUEST as $id => $val)
		{
			if(substr($id,0,14)=="check_comment_")
			{
				$cid = intval(substr($id,14));
				$comment=trim(mysql_real_escape_string(stripslashes($_REQUEST['comment_'.$cid])));
				mysql_query("update `orgdomaincerts` set `description`='$comment' where `id`='$cid'");
			}
		}
		echo(_("Certificate settings have been changed.")."<br/>\n");
		showfooter();
		exit;
	}

	if($oldid == 22 && array_key_exists('filter',$_REQUEST) && $_REQUEST['filter']!= "")
	{
		$id=22;
		$_SESSION['_config']['dorgfilterid']=$_REQUEST['dorgfilterid'];
		$_SESSION['_config']['dsorting']=$_REQUEST['dsorting'];
		$_SESSION['_config']['dstatus']=$_REQUEST['dstatus'];
	}

	if($oldid == 22 && array_key_exists('reset',$_REQUEST) && $_REQUEST['reset']!= "")
	{
		$id=22;
		$_SESSION['_config']['dorgfilterid']=0;
		$_SESSION['_config']['dsorting']=0;
		$_SESSION['_config']['dstatus']=0;
	}


	if(($id == 24 || $oldid == 24 || $id == 25 || $oldid == 25 || $id == 26 || $oldid == 26 ||
		$id == 27 || $oldid == 27 || $id == 28 || $oldid == 28 || $id == 29 || $oldid == 29 ||
		$id == 30 || $oldid == 30 || $id == 31 || $oldid == 31) &&
		$_SESSION['profile']['orgadmin'] != 1)
	{
		showheader(_("My CAcert.org Account!"));
		echo _("You don't have access to this area.");
		showfooter();
		exit;
	}

	if($oldid == 24 && $process != "")
	{
		$id = intval($oldid);
		$_SESSION['_config']['O'] = trim(mysql_real_escape_string(stripslashes($_REQUEST['O'])));
		$_SESSION['_config']['contact'] = trim(mysql_real_escape_string(stripslashes($_REQUEST['contact'])));
		$_SESSION['_config']['L'] = trim(mysql_real_escape_string(stripslashes($_REQUEST['L'])));
		$_SESSION['_config']['ST'] = trim(mysql_real_escape_string(stripslashes($_REQUEST['ST'])));
		$_SESSION['_config']['C'] = trim(mysql_real_escape_string(stripslashes($_REQUEST['C'])));
		$_SESSION['_config']['comments'] = trim(mysql_real_escape_string(stripslashes($_REQUEST['comments'])));

		if($_SESSION['_config']['O'] == "" || $_SESSION['_config']['contact'] == "")
		{
			$_SESSION['_config']['errmsg'] = _("Organisation Name and Contact Email are required fields.");
		} else {
			mysql_query("insert into `orginfo` set `O`='".$_SESSION['_config']['O']."',
						`contact`='".$_SESSION['_config']['contact']."',
						`L`='".$_SESSION['_config']['L']."',
						`ST`='".$_SESSION['_config']['ST']."',
						`C`='".$_SESSION['_config']['C']."',
						`comments`='".$_SESSION['_config']['comments']."'");
			showheader(_("My CAcert.org Account!"));
			printf(_("'%s' has just been successfully added as an organisation to the database."), sanitizeHTML($_SESSION['_config']['O']));
			showfooter();
			exit;
		}
	}

	if($oldid == 27 && $process != "")
	{
		csrf_check('orgdetchange');
		$id = intval($oldid);
		$_SESSION['_config']['O'] = trim(mysql_real_escape_string(stripslashes($_REQUEST['O'])));
		$_SESSION['_config']['contact'] = trim(mysql_real_escape_string(stripslashes($_REQUEST['contact'])));
		$_SESSION['_config']['L'] = trim(mysql_real_escape_string(stripslashes($_REQUEST['L'])));
		$_SESSION['_config']['ST'] = trim(mysql_real_escape_string(stripslashes($_REQUEST['ST'])));
		$_SESSION['_config']['C'] = trim(mysql_real_escape_string(stripslashes($_REQUEST['C'])));
		$_SESSION['_config']['comments'] = trim(mysql_real_escape_string(stripslashes($_REQUEST['comments'])));

		if($_SESSION['_config']['O'] == "" || $_SESSION['_config']['contact'] == "")
		{
			$_SESSION['_config']['errmsg'] = _("Organisation Name and Contact Email are required fields.");
		} else {
			mysql_query("update `orginfo` set `O`='".$_SESSION['_config']['O']."',
						`contact`='".$_SESSION['_config']['contact']."',
						`L`='".$_SESSION['_config']['L']."',
						`ST`='".$_SESSION['_config']['ST']."',
						`C`='".$_SESSION['_config']['C']."',
						`comments`='".$_SESSION['_config']['comments']."'
					where `id`='".$_SESSION['_config']['orgid']."'");
			showheader(_("My CAcert.org Account!"));
			printf(_("'%s' has just been successfully updated in the database."), sanitizeHTML($_SESSION['_config']['O']));
			showfooter();
			exit;
		}
	}

	if($oldid == 28 && $process != "" && array_key_exists("domainname",$_REQUEST))
	{
		$domain = $_SESSION['_config']['domain'] = trim(mysql_real_escape_string(stripslashes($_REQUEST['domainname'])));
		$res1 = mysql_query("select * from `orgdomains` where `domain`='$domain'");
		if(mysql_num_rows($res1) > 0)
		{
			$_SESSION['_config']['errmsg'] = sprintf(_("The domain '%s' is already in a different account and is listed as valid. Can't continue."), sanitizeHTML($domain));
			$id = $oldid;
			$oldid=0;
		}
	}

	if($oldid == 28 && $_SESSION['_config']['orgid'] <= 0)
	{
		$oldid=0;
		$id = 25;
	}

	if($oldid == 28 && $process != "" && array_key_exists("orgid",$_SESSION["_config"]))
	{
		mysql_query("insert into `orgdomains` set `orgid`='".intval($_SESSION['_config']['orgid'])."', `domain`='$domain'");
		showheader(_("My CAcert.org Account!"));
		printf(_("'%s' has just been successfully added to the database."), sanitizeHTML($domain));
		echo "<br><br><a href='account.php?id=26&orgid=".intval($_SESSION['_config']['orgid'])."'>"._("Click here")."</a> "._("to continue.");
		showfooter();
		exit;
	}

	if($oldid == 29 && $process != "")
	{
		$domain = mysql_real_escape_string(stripslashes(trim($_REQUEST['domainname'])));

		$res1 = mysql_query("select * from `orgdomains` where `domain` like '$domain' and `id`!='".intval($domid)."'");
		$res2 = mysql_query("select * from `domains` where `domain` like '$domain' and `deleted`=0");
		if(mysql_num_rows($res1) > 0 || mysql_num_rows($res2) > 0)
		{
			$_SESSION['_config']['errmsg'] = sprintf(_("The domain '%s' is already in a different account and is listed as valid. Can't continue."), sanitizeHTML($domain));
			$id = $oldid;
			$oldid=0;
		}
	}

	if(($oldid == 29 || $oldid == 30) && $process != "")      // _("Cancel") is handled in front of account.php
	{
		$query = "select `orgdomaincerts`.`id` as `id` from `orgdomlink`, `orgdomaincerts`, `orgdomains` where
				`orgdomlink`.`orgdomid`=`orgdomains`.`id` and
				`orgdomaincerts`.`id`=`orgdomlink`.`orgcertid` and
				`orgdomains`.`id`='".intval($domid)."'";
		$res = mysql_query($query);
		while($row = mysql_fetch_assoc($res))
			mysql_query("update `orgdomaincerts` set `revoked`='1970-01-01 10:00:01' where `id`='".$row['id']."'");

		$query = "select `orgemailcerts`.`id` as `id` from `orgemailcerts`, `orgemaillink`, `orgdomains` where
				`orgemaillink`.`domid`=`orgdomains`.`id` and
				`orgemailcerts`.`id`=`orgemaillink`.`emailcertsid` and
				`orgdomains`.`id`='".intval($domid)."'";
		$res = mysql_query($query);
		while($row = mysql_fetch_assoc($res))
			mysql_query("update `orgemailcerts` set `revoked`='1970-01-01 10:00:01' where `id`='".intval($row['id'])."'");
	}

	if($oldid == 29 && $process != "")
	{
		$row = mysql_fetch_assoc(mysql_query("select * from `orgdomains` where `id`='".intval($domid)."'"));
		mysql_query("update `orgdomains` set `domain`='$domain' where `id`='".intval($domid)."'");
		showheader(_("My CAcert.org Account!"));
		printf(_("'%s' has just been successfully updated in the database."), sanitizeHTML($domain));
		echo "<br><br><a href='account.php?id=26&orgid=".intval($orgid)."'>"._("Click here")."</a> "._("to continue.");
		showfooter();
		exit;
	}

	if($oldid == 30 && $process != "")
	{
		$row = mysql_fetch_assoc(mysql_query("select * from `orgdomains` where `id`='".intval($domid)."'"));
		$domain = $row['domain'];
		mysql_query("delete from `orgdomains` where `id`='".intval($domid)."'");
		showheader(_("My CAcert.org Account!"));
		printf(_("'%s' has just been successfully deleted from the database."), sanitizeHTML($domain));
		echo "<br><br><a href='account.php?id=26&orgid=".intval($orgid)."'>"._("Click here")."</a> "._("to continue.");
		showfooter();
		exit;
	}

	if($oldid == 30)
	{
		$id = 26;
		$orgid = 0;
	}

	if($oldid == 31 && $process != "")
	{
		$query = "select * from `orgdomains` where `orgid`='".intval($_SESSION['_config']['orgid'])."'";
		$dres = mysql_query($query);
		while($drow = mysql_fetch_assoc($dres))
		{
			$query = "select `orgdomaincerts`.`id` as `id` from `orgdomlink`, `orgdomaincerts`, `orgdomains` where
					`orgdomlink`.`orgdomid`=`orgdomains`.`id` and
					`orgdomaincerts`.`id`=`orgdomlink`.`orgcertid` and
					`orgdomains`.`id`='".intval($drow['id'])."'";
			$res = mysql_query($query);
			while($row = mysql_fetch_assoc($res))
			{
				mysql_query("update `orgdomaincerts` set `revoked`='1970-01-01 10:00:01' where `id`='".intval($row['id'])."'");
				mysql_query("delete from `orgdomaincerts` where `orgid`='".intval($row['id'])."'");
				mysql_query("delete from `orgdomlink` where `domid`='".intval($row['id'])."'");
			}

			$query = "select `orgemailcerts`.`id` as `id` from `orgemailcerts`, `orgemaillink`, `orgdomains` where
					`orgemaillink`.`domid`=`orgdomains`.`id` and
					`orgemailcerts`.`id`=`orgemaillink`.`emailcertsid` and
					`orgdomains`.`id`='".intval($drow['id'])."'";
			$res = mysql_query($query);
			while($row = mysql_fetch_assoc($res))
			{
				mysql_query("update `orgemailcerts` set `revoked`='1970-01-01 10:00:01' where `id`='".intval($row['id'])."'");
				mysql_query("delete from `orgemailcerts` where `id`='".intval($row['id'])."'");
				mysql_query("delete from `orgemaillink` where `domid`='".intval($row['id'])."'");
			}
		}
		mysql_query("delete from `org` where `orgid`='".intval($_SESSION['_config']['orgid'])."'");
		mysql_query("delete from `orgdomains` where `orgid`='".intval($_SESSION['_config']['orgid'])."'");
		mysql_query("delete from `orginfo` where `id`='".intval($_SESSION['_config']['orgid'])."'");
	}

	if($oldid == 31)
	{
		$id = 25;
		$orgid = 0;
	}

	if($id == 32 || $oldid == 32 || $id == 33 || $oldid == 33 || $id == 34 || $oldid == 34)
	{
		$query = "select * from `org` where `memid`='".intval($_SESSION['profile']['id'])."' and `masteracc`='1'";
		$_macc = mysql_num_rows(mysql_query($query));
		if($_SESSION['profile']['orgadmin'] != 1 && $_macc <= 0)
		{
			showheader(_("My CAcert.org Account!"));
			echo _("You don't have access to this area.");
			showfooter();
			exit;
		}
	}

	if($id == 35 || $oldid == 35)
	{
		$query = "select 1 from `org` where `memid`='".intval($_SESSION['profile']['id'])."'";
		$is_orguser = mysql_num_rows(mysql_query($query));
		if($_SESSION['profile']['orgadmin'] != 1 && $is_orguser <= 0)
		{
			showheader(_("My CAcert.org Account!"));
			echo _("You don't have access to this area.");
			showfooter();
			exit;
		}
	}

	if($id == 33 && $_SESSION['profile']['orgadmin'] != 1)
	{
		$orgid = intval($_SESSION['_config']['orgid']);
		$query = "select * from `org` where `orgid`='$orgid' and `memid`='".intval($_SESSION['profile']['id'])."' and `masteracc`='1'";
		$res = mysql_query($query);
		if(mysql_num_rows($res) <= 0)
		{
			$id = 35;
		}
	}

	if($oldid == 33 && $process != "")
	{
		csrf_check('orgadmadd');
		if($_SESSION['profile']['orgadmin'] == 1)
			$masteracc = $_SESSION['_config'][masteracc] = intval($_REQUEST['masteracc']);
		else
			$masteracc = $_SESSION['_config'][masteracc] = 0;
		$_REQUEST['email'] = $_SESSION['_config']['email'] = mysql_real_escape_string(stripslashes(trim($_REQUEST['email'])));
		$OU = $_SESSION['_config']['OU'] = mysql_real_escape_string(stripslashes(trim($_REQUEST['OU'])));
		$comments = $_SESSION['_config']['comments'] = mysql_real_escape_string(stripslashes(trim($_REQUEST['comments'])));
		$res = mysql_query("select * from `users` where `email`='".$_REQUEST['email']."' and `deleted`=0");
		if(mysql_num_rows($res) <= 0)
		{
			$id = $oldid;
			$oldid=0;
			$_SESSION['_config']['errmsg'] = sprintf(_("Wasn't able to match '%s' against any user in the system"), sanitizeHTML($_REQUEST['email']));
		} else {
			$row = mysql_fetch_assoc($res);
			if ( !is_assurer(intval($row['id'])) )
			{
				$id = $oldid;
				$oldid=0;
				$_SESSION['_config']['errmsg'] =
						_("The user is not an Assurer yet");
			} else {
				mysql_query(
					"insert into `org`
						set `memid`='".intval($row['id'])."',
							`orgid`='".intval($_SESSION['_config']['orgid'])."',
							`masteracc`='$masteracc',
							`OU`='$OU',
							`comments`='$comments'");
			}
		}
	}

	if(($oldid == 34 || $id == 34) && $_SESSION['profile']['orgadmin'] != 1)
	{
		$orgid = intval($_SESSION['_config']['orgid']);
		$res = mysql_query("select * from `org` where `orgid`='$orgid' and `memid`='".$_SESSION['profile']['id']."' and `masteracc`='1'");
		if(mysql_num_rows($res) <= 0)
			$id = 32;
	}

	if($oldid == 34 && $process != "")
	{
		$orgid = intval($_SESSION['_config']['orgid']);
		$memid = intval($_REQUEST['memid']);
		$query = "delete from `org` where `orgid`='$orgid' and `memid`='$memid'";
		mysql_query($query);
	}

	if($oldid == 34 || $oldid == 33)
	{
		$oldid=0;
		$id = 32;
		$orgid = 0;
	}

	if($id == 36)
	{
		$row = mysql_fetch_assoc(mysql_query("select * from `alerts` where `memid`='".intval($_SESSION['profile']['id'])."'"));
		$_REQUEST['general'] = $row['general'];
		$_REQUEST['country'] = $row['country'];
		$_REQUEST['regional'] = $row['regional'];
		$_REQUEST['radius'] = $row['radius'];
	}

	if($oldid == 36)
	{
		$rc = mysql_num_rows(mysql_query("select * from `alerts` where `memid`='".intval($_SESSION['profile']['id'])."'"));
		if($rc > 0)
		{
			$query = "update `alerts` set `general`='".intval(array_key_exists('general',$_REQUEST)?$_REQUEST['general']:0)."',
							`country`='".intval(array_key_exists('country',$_REQUEST)?$_REQUEST['country']:0)."',
							`regional`='".intval(array_key_exists('regional',$_REQUEST)?$_REQUEST['regional']:0)."',
							`radius`='".intval(array_key_exists('radius',$_REQUEST)?$_REQUEST['radius']:0)."'
					where `memid`='".intval($_SESSION['profile']['id'])."'";
		} else {
			$query = "insert into `alerts` set `general`='".intval(array_key_exists('general',$_REQUEST)?$_REQUEST['general']:0)."',
							`country`='".intval(array_key_exists('country',$_REQUEST)?$_REQUEST['country']:0)."',
							`regional`='".intval(array_key_exists('regional',$_REQUEST)?$_REQUEST['regional']:0)."',
							`radius`='".intval(array_key_exists('radius',$_REQUEST)?$_REQUEST['radius']:0)."',
							`memid`='".intval($_SESSION['profile']['id'])."'";
		}
		mysql_query($query);
		$id = $oldid;
		$oldid=0;
	}

	if($oldid == 41 && $_REQUEST['action'] == 'default')
	{
		csrf_check("mainlang");
		$lang = mysql_real_escape_string($_REQUEST['lang']);
		foreach(L10n::$translations as $key => $val)
		{
			if($key == $lang)
			{
				mysql_query("update `users` set `language`='$lang' where `id`='".$_SESSION['profile']['id']."'");
				$_SESSION['profile']['language'] = $lang;
				showheader(_("My CAcert.org Account!"));
				echo _("Your language setting has been updated.");
				showfooter();
				exit;
			}
		}

		showheader(_("My CAcert.org Account!"));
		echo _("You tried to use an invalid language.");
		showfooter();
		exit;
	}

	if($oldid == 41 && $_REQUEST['action'] == 'addsec')
	{
		csrf_check("seclang");
		$addlang = mysql_real_escape_string($_REQUEST['addlang']);
		// Does the language exist?
		mysql_query("insert into `addlang` set `userid`='".intval($_SESSION['profile']['id'])."', `lang`='$addlang'");
		showheader(_("My CAcert.org Account!"));
		echo _("Your language setting has been updated.");
		showfooter();
		exit;
	}

	if($oldid == 41 && $_REQUEST['action'] == 'dellang')
	{
		csrf_check("seclang");
		$remove = mysql_real_escape_string($_REQUEST['remove']);
		mysql_query("delete from `addlang` where `userid`='".intval($_SESSION['profile']['id'])."' and `lang`='$remove'");
		showheader(_("My CAcert.org Account!"));
		echo _("Your language setting has been updated.");
		showfooter();
		exit;
	}

	if(($id == 42 || $id == 43 || $id == 44 || $id == 48 || $id == 49 || $id == 50 ||
		$oldid == 42 || $oldid == 43 || $oldid == 44 || $oldid == 48 || $oldid == 49 || $oldid == 50) &&
		$_SESSION['profile']['admin'] != 1)
	{
		showheader(_("My CAcert.org Account!"));
		echo _("You don't have access to this area.");
		showfooter();
		exit;
	}

	if(($id == 53 || $id == 54 || $oldid == 53 || $oldid == 54) &&
		$_SESSION['profile']['locadmin'] != 1)
	{
		showheader(_("My CAcert.org Account!"));
		echo _("You don't have access to this area.");
		showfooter();
		exit;
	}

	if($oldid == 54 || ($id == 53 && array_key_exists('action',$_REQUEST) && $_REQUEST['action'] != "") ||
			($id == 54 && array_key_exists('action',$_REQUEST) && $_REQUEST['action'] != "" &&
			$_REQUEST['action'] != "aliases" && $_REQUEST['action'] != "edit" && $_REQUEST['action'] != "add"))
	{
		$id = 53;
		$ccid = intval(array_key_exists('ccid',$_REQUEST)?$_REQUEST['ccid']:0);
		$regid = intval(array_key_exists('regid',$_REQUEST)?$_REQUEST['regid']:0);
		$newreg = intval(array_key_exists('newreg',$_REQUEST)?$_REQUEST['newreg']:0);
		$locid = intval(array_key_exists('locid',$_REQUEST)?$_REQUEST['locid']:0);
		$name = array_key_exists('name',$_REQUEST)?mysql_real_escape_string(strip_tags($_REQUEST['name'])):"";
		$long = array_key_exists('longitude',$_REQUEST)?ereg_replace("[^-0-9\.]","",$_REQUEST['longitude']):"";
		$lat = array_key_exists('latitude', $_REQUEST)?ereg_replace("[^-0-9\.]","",$_REQUEST['latitude']):"";
		$action = array_key_exists('action',$_REQUEST)?$_REQUEST['action']:"";

		if($locid > 0 && $action == "edit")
		{
			$query = "update `locations` set `name`='$name', `lat`='$lat', `long`='$long' where `id`='$locid'";
			mysql_query($query);
			$row = mysql_fetch_assoc(mysql_query("select * from `locations` where `id`='$locid'"));
			$_REQUEST['regid'] = $row['regid'];
			unset($_REQUEST['ccid']);
			unset($_REQUEST['locid']);
			unset($_REQUEST['action']);
		} else if($regid > 0 && $action == "edit") {
			$query = "update `regions` set `name`='$name' where `id`='$regid'";
			mysql_query($query);
			$row = mysql_fetch_assoc(mysql_query("select * from `regions` where `id`='$regid'"));
			$_REQUEST['ccid'] = $row['ccid'];
			unset($_REQUEST['regid']);
			unset($_REQUEST['locid']);
			unset($_REQUEST['action']);
		} else if($regid > 0 && $action == "add") {
			$row = mysql_fetch_assoc(mysql_query("select `ccid` from `regions` where `id`='$regid'"));
			$ccid = $row['ccid'];
			$query = "insert into `locations` set `ccid`='$ccid', `regid`='$regid', `name`='$name', `lat`='$lat', `long`='$long'";
			mysql_query($query);
			unset($_REQUEST['ccid']);
			unset($_REQUEST['locid']);
			unset($_REQUEST['action']);
		} else if($ccid > 0 && $action == "add" && $name != "") {
			$query = "insert into `regions` set `ccid`='$ccid', `name`='$name'";
			mysql_query($query);
			$row = mysql_fetch_assoc(mysql_query("select * from `locations` where `id`='$locid'"));
			unset($_REQUEST['regid']);
			unset($_REQUEST['locid']);
			unset($_REQUEST['action']);
		} else if($locid > 0 && $action == "delete") {
			$row = mysql_fetch_assoc(mysql_query("select * from `locations` where `id`='$locid'"));
			$_REQUEST['regid'] = $row['regid'];
			mysql_query("delete from `localias` where `locid`='$locid'");
			mysql_query("delete from `locations` where `id`='$locid'");
			unset($_REQUEST['ccid']);
			unset($_REQUEST['locid']);
			unset($_REQUEST['action']);
		} else if($locid > 0 && $action == "move") {
			$row = mysql_fetch_assoc(mysql_query("select * from `locations` where `id`='$locid'"));
			$oldregid = $row['regid'];
			mysql_query("update `locations` set `regid`='$newreg' where `id`='$locid'");
			mysql_query("update `users` set `regid`='$newreg' where `regid`='$oldregid'");
			$row = mysql_fetch_assoc(mysql_query("select * from `locations` where `id`='$locid'"));
			$_REQUEST['regid'] = $row['regid'];
			unset($_REQUEST['ccid']);
			unset($_REQUEST['locid']);
			unset($_REQUEST['action']);
		} else if($regid > 0 && $action == "delete") {
			$row = mysql_fetch_assoc(mysql_query("select * from `regions` where `id`='$regid'"));
			$_REQUEST['ccid'] = $row['ccid'];
			mysql_query("delete from `locations` where `regid`='$regid'");
			mysql_query("delete from `regions` where `id`='$regid'");
			unset($_REQUEST['regid']);
			unset($_REQUEST['locid']);
			unset($_REQUEST['action']);
		} else if($locid > 0 && $action == "alias") {
			$id = 54;
			$_REQUEST['action'] = "aliases";
			$_REQUEST['locid'] = $locid;
			$name = htmlentities($name);
			$row = mysql_query("insert into `localias` set `locid`='$locid',`name`='$name'");
		} else if($locid > 0 && $action == "delalias") {
			$id = 54;
			$_REQUEST['action'] = "aliases";
			$_REQUEST['locid'] = $locid;
			$row = mysql_query("delete from `localias` where `locid`='$locid' and `name`='$name'");
		}
	}

	if($oldid == 42 && $_REQUEST['email'] == "")
	{
		$id = $oldid;
		$oldid=0;
	}

	if($oldid == 42)
	{
		$id = 43;
		$oldid=0;
	}

	if($oldid == 43 && $_REQUEST['action'] == "updatedob")
	{
		$id = 43;
		$oldid=0;
		$fname = mysql_real_escape_string($_REQUEST['fname']);
		$mname = mysql_real_escape_string($_REQUEST['mname']);
		$lname = mysql_real_escape_string($_REQUEST['lname']);
		$suffix = mysql_real_escape_string($_REQUEST['suffix']);
		$day = intval($_REQUEST['day']);
		$month = intval($_REQUEST['month']);
		$year = intval($_REQUEST['year']);
		$userid = intval($_REQUEST['userid']);
		$query = "select `fname`,`mname`,`lname`,`suffix`,`dob` from `users` where `id`='$userid'";
		$details = mysql_fetch_assoc(mysql_query($query));
		$query = "insert into `adminlog` set `when`=NOW(),`old-lname`='${details['lname']}',`old-dob`='${details['dob']}',
				`new-lname`='$lname',`new-dob`='$year-$month-$day',`uid`='$userid',`adminid`='".$_SESSION['profile']['id']."'";
		mysql_query($query);
		$query = "update `users` set `fname`='$fname',`mname`='$mname',`lname`='$lname',`suffix`='$suffix',`dob`='$year-$month-$day' where `id`='$userid'";
		mysql_query($query);
	}

	if($oldid == 43 && $_REQUEST['action'] == 'revokecert')
	{
		$userid = intval($_REQUEST['userid']);
		revoke_all_private_cert($userid);
		$id=43;
	}

	if($oldid == 48 && $_REQUEST['domain'] == "")
	{
		$id = $oldid;
		$oldid=0;
	}

	if($oldid == 48)
	{
		$id = 49;
		$oldid=0;
	}

	if($id == 44)
	{
		if($_REQUEST['userid'] != "")
			$_REQUEST['userid'] = intval($_REQUEST['userid']);
		$row = mysql_fetch_assoc(mysql_query("select * from `users` where `id`='".intval($_REQUEST['userid'])."'"));
		if($row['email'] == "")
			$id = 42;
		else
			$_REQUEST['email'] = $row['email'];
	}

	if($oldid == 44)
	{
		showheader(_("My CAcert.org Account!"));
		if(intval($_REQUEST['userid']) <= 0)
		{
			echo _("No such user found.");
		} else {
			mysql_query("update `users` set `password`=sha1('".mysql_real_escape_string(stripslashes($_REQUEST['newpass']))."') where `id`='".intval($_REQUEST['userid'])."'");
			$row = mysql_fetch_assoc(mysql_query("select * from `users` where `id`='".intval($_REQUEST['userid'])."'"));
			printf(_("The password for %s has been updated successfully in the system."), sanitizeHTML($row['email']));

		$my_translation = L10n::get_translation();
		L10n::set_recipient_language(intval($_REQUEST['userid']));
			$body  = sprintf(_("Hi %s,"),$row['fname'])."\n\n";
			$body .= _("You are receiving this email because a CAcert administrator ".
					"has changed the password on your account.")."\n\n";

			$body .= _("Best regards")."\n"._("CAcert.org Support!");

			sendmail($row['email'], "[CAcert.org] "._("Password Update Notification"), $body,
						"support@cacert.org", "", "", "CAcert Support");
<<<<<<< HEAD
		L10n::set_translation($my_translation);
=======
>>>>>>> 6238e3b5
		}

		showfooter();
		exit;
	}

	if($process != "" && $oldid == 45)
	{
		$CSR = clean_csr($CSR);
		$_SESSION['_config']['CSR'] = $CSR;
		$_SESSION['_config']['subject'] = trim(`echo "$CSR"|/usr/bin/openssl req -text -noout|tr -d "\\0"|grep "Subject:"`);
		$bits = explode(",", trim(`echo "$CSR"|/usr/bin/openssl req -text -noout|tr -d "\\0"|grep -A1 'X509v3 Subject Alternative Name:'|grep DNS:`));
		foreach($bits as $val)
		{
			$_SESSION['_config']['subject'] .= "/subjectAltName=".trim($val);
		}
		$id = 46;

		$_SESSION['_config']['0.CN'] = $_SESSION['_config']['0.subjectAltName'] = "";
		extractit();
		getcn();
		getalt();

		if($_SESSION['_config']['0.CN'] == "" && $_SESSION['_config']['0.subjectAltName'] == "")
		{
			showheader(_("My CAcert.org Account!"));
			echo _("CommonName field was blank. This is usually caused by entering your own name when openssl prompt's you for 'YOUR NAME', or if you try to issue certificates for domains you haven't already verified, as such this process can't continue.");
			showfooter();
			exit;
		}
	}

	if($process != "" && $oldid == 46)
	{
		$CSR = clean_csr($_SESSION['_config']['CSR']);
		$_SESSION['_config']['subject'] = trim(`echo "$CSR"|/usr/bin/openssl req -text -noout|tr -d "\\0"|grep "Subject:"`);
		$bits = explode(",", trim(`echo "$CSR"|/usr/bin/openssl req -text -noout|tr -d "\\0"|grep -A1 'X509v3 Subject Alternative Name:'|grep DNS:`));
		foreach($bits as $val)
		{
			$_SESSION['_config']['subject'] .= "/subjectAltName=".trim($val);
		}
		$id = 11;

		$_SESSION['_config']['0.CN'] = $_SESSION['_config']['0.subjectAltName'] = "";
		extractit();
		getcn();
		getalt();

		if($_SESSION['_config']['0.CN'] == "" && $_SESSION['_config']['0.subjectAltName'] == "")
		{
			showheader(_("My CAcert.org Account!"));
			echo _("CommonName field was blank. This is usually caused by entering your own name when openssl prompt's you for 'YOUR NAME', or if you try to issue certificates for domains you haven't already verified, as such this process can't continue.");
			showfooter();
			exit;
		}

		if (($weakKey = checkWeakKeyCSR($CSR)) !== "")
		{
			showheader(_("My CAcert.org Account!"));
			echo $weakKey;
			showfooter();
			exit;
		}

		$query = "insert into `domaincerts` set
						`CN`='".$_SESSION['_config']['0.CN']."',
						`domid`='".$_SESSION['_config']['row']['id']."',
						`created`=NOW()";
		mysql_query($query);
		$CSRid = mysql_insert_id();

		foreach($_SESSION['_config']['rowid'] as $dom)
			mysql_query("insert into `domlink` set `certid`='$CSRid', `domid`='$dom'");
		if(is_array($_SESSION['_config']['altid']))
		foreach($_SESSION['_config']['altid'] as $dom)
			mysql_query("insert into `domlink` set `certid`='$CSRid', `domid`='$dom'");

		$CSRname=generatecertpath("csr","server",$CSRid);
		$fp = fopen($CSRname, "w");
		fputs($fp, $_SESSION['_config']['CSR']);
		fclose($fp);
		mysql_query("update `domaincerts` set `CSR_name`='$CSRname' where `id`='$CSRid'");
		waitForResult("domaincerts", $CSRid,$oldid);
		$query = "select * from `domaincerts` where `id`='$CSRid' and `crt_name` != ''";
		$res = mysql_query($query);
		if(mysql_num_rows($res) <= 0)
		{
			showheader(_("My CAcert.org Account!"));
			printf(_("Your certificate request has failed to be processed correctly, see %sthe WIKI page%s for reasons and solutions."), "<a href='http://wiki.cacert.org/wiki/FAQ/CertificateRenewal'>", "</a>");
			showfooter();
			exit;
		} else {
			$id = 47;
			$cert = $CSRid;
			$_REQUEST['cert']=$CSRid;
		}
	}

	if($id == 43 && array_key_exists('tverify',$_REQUEST) && $_REQUEST['tverify'] > 0)
	{
		$memid = $_REQUEST['userid'] = intval($_REQUEST['tverify']);
		$query = "select * from `users` where `id`='$memid'";
		$row = mysql_fetch_assoc(mysql_query($query));
		$ver = !$row['tverify'];
		mysql_query("update `users` set `tverify`='$ver' where `id`='$memid'");
	}

	if($id == 43 && array_key_exists('assurer',$_REQUEST) && $_REQUEST['assurer'] > 0)
	{
		csrf_check('admsetassuret');
		$memid = $_REQUEST['userid'] = intval($_REQUEST['assurer']);
		$query = "select * from `users` where `id`='$memid'";
		$row = mysql_fetch_assoc(mysql_query($query));
		$ver = !$row['assurer'];
		mysql_query("update `users` set `assurer`='$ver' where `id`='$memid'");
	}

	if($id == 43 && array_key_exists('assurer_blocked',$_REQUEST) && $_REQUEST['assurer_blocked'] > 0)
	{
		$memid = $_REQUEST['userid'] = intval($_REQUEST['assurer_blocked']);
		$query = "select * from `users` where `id`='$memid'";
		$row = mysql_fetch_assoc(mysql_query($query));
		$ver = !$row['assurer_blocked'];
		mysql_query("update `users` set `assurer_blocked`='$ver' where `id`='$memid'");
	}

	if($id == 43 && array_key_exists('locked',$_REQUEST) && $_REQUEST['locked'] > 0)
	{
		csrf_check('admactlock');
		$memid = $_REQUEST['userid'] = intval($_REQUEST['locked']);
		$query = "select * from `users` where `id`='$memid'";
		$row = mysql_fetch_assoc(mysql_query($query));
		$ver = !$row['locked'];
		mysql_query("update `users` set `locked`='$ver' where `id`='$memid'");
	}

	if($id == 43 && array_key_exists('codesign',$_REQUEST) && $_REQUEST['codesign'] > 0)
	{
		csrf_check('admcodesign');
		$memid = $_REQUEST['userid'] = intval($_REQUEST['codesign']);
		$query = "select * from `users` where `id`='$memid'";
		$row = mysql_fetch_assoc(mysql_query($query));
		$ver = !$row['codesign'];
		mysql_query("update `users` set `codesign`='$ver' where `id`='$memid'");
	}

	if($id == 43 && array_key_exists('orgadmin',$_REQUEST) && $_REQUEST['orgadmin'] > 0)
	{
		csrf_check('admorgadmin');
		$memid = $_REQUEST['userid'] = intval($_REQUEST['orgadmin']);
		$query = "select * from `users` where `id`='$memid'";
		$row = mysql_fetch_assoc(mysql_query($query));
		$ver = !$row['orgadmin'];
		mysql_query("update `users` set `orgadmin`='$ver' where `id`='$memid'");
	}

	if($id == 43 && array_key_exists('ttpadmin',$_REQUEST) && $_REQUEST['ttpadmin'] > 0)
	{
		csrf_check('admttpadmin');
		$memid = $_REQUEST['userid'] = intval($_REQUEST['ttpadmin']);
		$query = "select * from `users` where `id`='$memid'";
		$row = mysql_fetch_assoc(mysql_query($query));
		$ver = !$row['ttpadmin'];
		mysql_query("update `users` set `ttpadmin`='$ver' where `id`='$memid'");
	}

	if($id == 43 && array_key_exists('adadmin',$_REQUEST) && $_REQUEST['adadmin'] > 0)
	{
		$memid = $_REQUEST['userid'] = intval($_REQUEST['adadmin']);
		$query = "select * from `users` where `id`='$memid'";
		$row = mysql_fetch_assoc(mysql_query($query));
		$ver = $row['adadmin'] + 1;
		if($ver > 2)
			$ver = 0;
		mysql_query("update `users` set `adadmin`='$ver' where `id`='$memid'");
	}

	if($id == 43 && array_key_exists('locadmin',$_REQUEST) && $_REQUEST['locadmin'] > 0)
	{
		$memid = $_REQUEST['userid'] = intval($_REQUEST['locadmin']);
		$query = "select * from `users` where `id`='$memid'";
		$row = mysql_fetch_assoc(mysql_query($query));
		$ver = !$row['locadmin'];
		mysql_query("update `users` set `locadmin`='$ver' where `id`='$memid'");
	}

	if($id == 43 && array_key_exists('admin',$_REQUEST) && $_REQUEST['admin'] > 0)
	{
		csrf_check('admsetadmin');
		$memid = $_REQUEST['userid'] = intval($_REQUEST['admin']);
		$query = "select * from `users` where `id`='$memid'";
		$row = mysql_fetch_assoc(mysql_query($query));
		$ver = !$row['admin'];
		mysql_query("update `users` set `admin`='$ver' where `id`='$memid'");
	}

	if($id == 43 && array_key_exists('general',$_REQUEST) && $_REQUEST['general'] > 0)
	{
		$memid = $_REQUEST['userid'] = intval($_REQUEST['general']);
		$query = "select * from `alerts` where `memid`='$memid'";
		$row = mysql_fetch_assoc(mysql_query($query));
		$ver = !$row['general'];
		mysql_query("update `alerts` set `general`='$ver' where `memid`='$memid'");
	}

	if($id == 43 && array_key_exists('country',$_REQUEST) && $_REQUEST['country'] > 0)
	{
		$memid = $_REQUEST['userid'] = intval($_REQUEST['country']);
		$query = "select * from `alerts` where `memid`='$memid'";
		$row = mysql_fetch_assoc(mysql_query($query));
		$ver = !$row['country'];
		mysql_query("update `alerts` set `country`='$ver' where `memid`='$memid'");
	}

	if($id == 43 && array_key_exists('regional',$_REQUEST) && $_REQUEST['regional'] > 0)
	{
		$memid = $_REQUEST['userid'] = intval($_REQUEST['regional']);
		$query = "select * from `alerts` where `memid`='$memid'";
		$row = mysql_fetch_assoc(mysql_query($query));
		$ver = !$row['regional'];
		mysql_query("update `alerts` set `regional`='$ver' where `memid`='$memid'");
	}

	if($id == 43 && array_key_exists('radius',$_REQUEST) && $_REQUEST['radius'] > 0)
	{
		$memid = $_REQUEST['userid'] = intval($_REQUEST['radius']);
		$query = "select * from `alerts` where `memid`='$memid'";
		$row = mysql_fetch_assoc(mysql_query($query));
		$ver = !$row['radius'];
		mysql_query("update `alerts` set `radius`='$ver' where `memid`='$memid'");
	}

	if($id == 50)
	{
		if(array_key_exists('userid',$_REQUEST) && $_REQUEST['userid'] != "")
			$_REQUEST['userid'] = intval($_REQUEST['userid']);

		$row = mysql_fetch_assoc(mysql_query("select * from `users` where `id`='".intval($_REQUEST['userid'])."'"));
		if($row['email'] == "")
			$id = 42;
		else
			$_REQUEST['email'] = $row['email'];
	}

	if($oldid == 50)
	{
		$id = 43;
		$_REQUEST['userid'] = intval($_REQUEST['userid']);
	}

	if($oldid == 50 && $process != "")
	{
		$_REQUEST['userid'] = intval($_REQUEST['userid']);
		if (trim($_REQUEST['arbitrationno'])==""){
			showheader(_("My CAcert.org Account!"));
			echo _("You did not enter an arbitration number entry.");
			showfooter();
			exit;
		}
		if ( 1 !== preg_match('/^[a-z]\d{8}\.\d+\.\d+$/i',trim($_REQUEST['arbitrationno'])) ) {
			showheader(_("My CAcert.org Account!"));
			printf(_("'%s' is not a valid arbitration number entry."), sanitizeHTML(trim($_REQUEST['arbitrationno'])));
			showfooter();
			exit;
		}
		if (check_email_exists(trim($_REQUEST['arbitrationno']).'@cacert.org')) {
			showheader(_("My CAcert.org Account!"));
			printf(_("The email address '%s' is already in a different account. Can't continue."), sanitizeHTML($_REQUEST['arbitrationno'].'@cacert.org'));
			showfooter();
			exit;
		 }
		if (check_client_cert_running($_REQUEST['userid'],1) ||
			check_server_cert_running($_REQUEST['userid'],1) ||
			check_gpg_cert_running($_REQUEST['userid'],1)) {
			showheader(_("My CAcert.org Account!"));
			printf(_("The CCA retention time for at least one certificate is not over. Can't continue."));
			showfooter();
			exit;
		}
		if (check_is_orgadmin($_REQUEST['userid'],1)) {
			showheader(_("My CAcert.org Account!"));
			printf(_("The user is listed as Organisation Administrator. Can't continue."));
			showfooter();
			exit;
		}
		account_delete($_REQUEST['userid'], trim($_REQUEST['arbitrationno']), $_SESSION['profile']['id']);
	}

	if(($id == 51 || $id == 52 || $oldid == 52) && $_SESSION['profile']['tverify'] <= 0)
	{
		showheader(_("My CAcert.org Account!"));
		echo _("You don't have access to this area.");
		showfooter();
		exit;
	}

	if($oldid == 52)
	{
		$uid = intval($_REQUEST['uid']);
		$query = "select * from `tverify` where `id`='$uid' and `modified`=0";
		$rc = mysql_num_rows(mysql_query($query));
		if($rc <= 0)
		{
			showheader(_("My CAcert.org Account!"));
			echo _("Unable to find a valid tverify request for this ID.");
			showfooter();
			exit;
		}
	}

	if($oldid == 52)
	{
		$query = "select * from `tverify-vote` where `tverify`='$uid' and `memid`='".$_SESSION['profile']['id']."'";
		$rc = mysql_num_rows(mysql_query($query));
		if($rc > 0)
		{
			showheader(_("My CAcert.org Account!"));
			echo _("You have already voted on this request.");
			showfooter();
			exit;
		}
	}

	if($oldid == 52 && ($_REQUEST['agree'] != "" || $_REQUEST['disagree'] != ""))
	{
		$vote = -1;
		if($_REQUEST['agree'] != "")
			$vote = 1;

		$query = "insert into `tverify-vote` set
				`tverify`='$uid',
				`memid`='".$_SESSION['profile']['id']."',
				`when`=NOW(), `vote`='$vote',
				`comment`='".mysql_real_escape_string($_REQUEST['comment'])."'";
		mysql_query($query);

		$rc = mysql_num_rows(mysql_query("select * from `tverify-vote` where `tverify`='$uid' and `vote`='1'"));
		if($rc >= 8)
		{
			mysql_query("update `tverify` set `modified`=NOW() where `id`='$uid'");
			$tverify = mysql_fetch_assoc(mysql_query("select * from `tverify` where `id`='$uid'"));
			$memid = $tverify['memid'];
			$user = mysql_fetch_assoc(mysql_query("select * from `users` where `id`='$memid'"));
			$tmp = mysql_fetch_assoc(mysql_query("select sum(`points`) as `points` from `notary` where `to`='$memid'"));

			$points = 0;
			if($tverify['URL'] != "" && $tverify['photoid'] != "")
				$points = 150 - intval($tmp['points']);
			if($tverify['URL'] != "" && $tverify['photoid'] == "")
				$points = 90 - intval($tmp['points']);
			if($tverify['URL'] == "" && $tverify['photoid'] == "")
				$points = 50 - intval($tmp['points']);

			if($points < 0)
				$points = 0;

			if($points > 0)
			{
				mysql_query("insert into `notary` set `from`='0', `to`='$memid', `points`='$points',
						`method`='Thawte Points Transfer', `when`=NOW()");
				fix_assurer_flag($memid);
			}
			$totalpoints = intval($tmp['points']) + $points;

			$body  = _("Your request to have points transfered was successful. You were issued $points points as a result, and you now have $totalpoints in total")."\n\n"._("The following comments were made by reviewers")."\n\n";
			$res = mysql_query("select * from `tverify-vote` where `tverify`='$uid' and `vote`='1'");
			while($row = mysql_fetch_assoc($res))
				$body .= $row['comment']."\n";
			$body .= "\n";

			$body .= _("Best regards")."\n";
			$body .= _("CAcert Support Team");
			sendmail($user['email'], "[CAcert.org] Thawte Notary Points Transfer", $body, "website-form@cacert.org", "support@cacert.org", "", "CAcert Tverify");
		}

		$rc = mysql_num_rows(mysql_query("select * from `tverify-vote` where `tverify`='$uid' and `vote`='-1'"));
		if($rc >= 4)
		{
			mysql_query("update `tverify` set `modified`=NOW() where `id`='$uid'");
			$tverify = mysql_fetch_assoc(mysql_query("select * from `tverify` where `id`='$uid'"));
			$memid = $tverify['memid'];
			$user = mysql_fetch_assoc(mysql_query("select * from `users` where `id`='$memid'"));

			$body  = _("Unfortunately your request for a points increase has been denied, below is the comments from people that reviewed your request as to why they rejected your application.")."\n\n";
			$res = mysql_query("select * from `tverify-vote` where `tverify`='$uid' and `vote`='-1'");
			while($row = mysql_fetch_assoc($res))
				$body .= $row['comment']."\n";
			$body .= "\n";

			$body .= _("You are welcome to try submitting another request at any time in the future, please make sure you take the reviewer comments into consideration or you risk having your application rejected again.")."\n\n";

			$body .= _("Best regards")."\n";
			$body .= _("CAcert Support Team");
			sendmail($user['email'], "[CAcert.org] Thawte Notary Points Transfer", $body, "website-form@cacert.org", "support@cacert.org", "", "CAcert Tverify");
		}

		showheader(_("My CAcert.org Account!"));
		echo _("Your vote has been accepted.");
		showfooter();
		exit;
	}

	if(intval($cert) > 0)
		$_SESSION['_config']['cert'] = intval($cert);
	if(intval($orgid) > 0)
		$_SESSION['_config']['orgid'] = intval($orgid);
	if(intval($memid) > 0)
		$_SESSION['_config']['memid'] = intval($memid);
?><|MERGE_RESOLUTION|>--- conflicted
+++ resolved
@@ -2742,10 +2742,7 @@
 
 			sendmail($row['email'], "[CAcert.org] "._("Password Update Notification"), $body,
 						"support@cacert.org", "", "", "CAcert Support");
-<<<<<<< HEAD
 		L10n::set_translation($my_translation);
-=======
->>>>>>> 6238e3b5
 		}
 
 		showfooter();
