<? /*
    LibreSSL - CAcert web application
    Copyright (C) 2004-2008  CAcert Inc.

    This program is free software; you can redistribute it and/or modify
    it under the terms of the GNU General Public License as published by
    the Free Software Foundation; version 2 of the License.

    This program is distributed in the hope that it will be useful,
    but WITHOUT ANY WARRANTY; without even the implied warranty of
    MERCHANTABILITY or FITNESS FOR A PARTICULAR PURPOSE.  See the
    GNU General Public License for more details.

    You should have received a copy of the GNU General Public License
    along with this program; if not, write to the Free Software
    Foundation, Inc., 51 Franklin Street, Fifth Floor, Boston, MA  02110-1301  USA
*/
	require_once("../includes/loggedin.php");
	require_once("../includes/lib/l10n.php");
	require_once("../includes/lib/check_weak_key.php");
	require_once("../includes/notary.inc.php");

	loadem("account");

/**
 * Build a subject string as needed by the signer
 *
 * @param array(string) $domains
 *     First domain is used as CN and repeated in subjectAltName. Duplicates
 *     should already been removed
 *
 * @param bool $include_xmpp_addr
 *     [default: true] Whether to include the XmppAddr in the subjectAltName.
 *     This is needed if the Jabber server is jabber.example.com but a Jabber ID
 *     on that server would be alice@example.com
 *
 * @return string
 */
function buildSubject(array $domains, $include_xmpp_addr = true) {
	$subject = "/CN=${domains[0]}";

	foreach ($domains as $domain) {
		$subject .= "/subjectAltName=DNS:$domain";

		if ($include_xmpp_addr) {
			$subject .= "/subjectAltName=otherName:1.3.6.1.5.5.7.8.5;UTF8:$domain";
		}
	}

	return $subject;
}

/**
 * Builds the subject string from the session variables
 * $_SESSION['_config']['rows'] and $_SESSION['_config']['altrows']
 *
 * @return string
 */
function buildSubjectFromSession() {
	$domains = array();

	if (is_array($_SESSION['_config']['rows'])) {
		$domains = array_merge($domains, $_SESSION['_config']['rows']);
	}

	if (is_array($_SESSION['_config']['altrows']))
		foreach ($_SESSION['_config']['altrows'] as $row) {
			if (substr($row, 0, 4) === "DNS:") {
				$domains[] = substr($row, 4);
			}
		}

	return buildSubject(array_unique($domains));
}

	$id = array_key_exists("id",$_REQUEST) ? intval($_REQUEST['id']) : 0;
	$oldid = array_key_exists("oldid",$_REQUEST) ? intval($_REQUEST['oldid']) : 0;
	$process = array_key_exists("process",$_REQUEST) ? $_REQUEST['process'] : "";
//	$showdetalis refers to Secret Question and Answers from account/13.php
	$showdetails = array_key_exists("showdetails",$_REQUEST) ? intval($_REQUEST['showdetails']) : 0;

	$cert = array_key_exists('cert',$_REQUEST) ? intval($_REQUEST['cert']) : 0;
	$orgid = array_key_exists('orgid',$_REQUEST) ? intval($_REQUEST['orgid']) : 0;
	$memid = array_key_exists('memid',$_REQUEST) ? intval($_REQUEST['memid']) : 0;
	$domid = array_key_exists('domid',$_REQUEST) ? intval($_REQUEST['domid']) : 0;
	$ticketno=""; if(array_key_exists('ticketno',$_REQUEST)) $ticketno=$_REQUEST['ticketno'];


	if(!$_SESSION['mconn'])
	{
		echo _("Several CAcert Services are currently unavailable. Please try again later.");
		exit;
	}

	if ($process == _("Cancel"))
	{
		// General reset CANCEL process requests
		$process = "";
	}


	if($id == 45 || $id == 46 || $oldid == 45 || $oldid == 46)
	{
		$id = 1;
		$oldid=0;
	}

	if($process != "" && $oldid == 1)
	{
		$id = 1;
		csrf_check('addemail');
		if(strstr($_REQUEST['newemail'], "xn--") && $_SESSION['profile']['codesign'] <= 0)
		{
			showheader(_("My CAcert.org Account!"));
			echo _("Due to the possibility for punycode domain exploits we currently do not allow any certificates to sign punycode domains or email addresses.");
			showfooter();
			exit;
		}
		if(trim(mysql_real_escape_string(stripslashes($_REQUEST['newemail']))) == "")
		{
			showheader(_("My CAcert.org Account!"));
			printf(_("Not a valid email address. Can't continue."));
			showfooter();
			exit;
		}
		$oldid=0;
		$_REQUEST['email'] = trim(mysql_real_escape_string(stripslashes($_REQUEST['newemail'])));
		if(check_email_exists($_REQUEST['email'])==true)
		{
			showheader(_("My CAcert.org Account!"));
			printf(_("The email address '%s' is already in a different account. Can't continue."), sanitizeHTML($_REQUEST['email']));
			showfooter();
			exit;
		}
		$checkemail = checkEmail($_REQUEST['newemail']);
		if($checkemail != "OK")
		{
			showheader(_("My CAcert.org Account!"));
			if (substr($checkemail, 0, 1) == "4")
			{
				echo "<p>"._("The mail server responsible for your domain indicated a temporary failure. This may be due to anti-SPAM measures, such as greylisting. Please try again in a few minutes.")."</p>\n";
			} else {
				echo "<p>"._("Email Address given was invalid, or a test connection couldn't be made to your server, or the server rejected the email address as invalid")."</p>\n";
			}
			echo "<p>$checkemail</p>\n";
			showfooter();
			exit;
		}
		$hash = make_hash();
		$query = "insert into `email` set `email`='".$_REQUEST['email']."',`memid`='".$_SESSION['profile']['id']."',`created`=NOW(),`hash`='$hash'";
		mysql_query($query);
		$emailid = mysql_insert_id();

		$body = _("Below is the link you need to open to verify your email address. Once your address is verified you will be able to start issuing certificates to your heart's content!")."\n\n";
		$body .= "http://".$_SESSION['_config']['normalhostname']."/verify.php?type=email&emailid=$emailid&hash=$hash\n\n";
		$body .= _("Best regards")."\n"._("CAcert.org Support!");

		sendmail($_REQUEST['email'], "[CAcert.org] "._("Email Probe"), $body, "support@cacert.org", "", "", "CAcert Support");

		showheader(_("My CAcert.org Account!"));
		printf(_("The email address '%s' has been added to the system, however before any certificates for this can be issued you need to open the link in a browser that has been sent to your email address."), sanitizeHTML($_REQUEST['email']));
		showfooter();
		exit;
	}

	if(array_key_exists("makedefault",$_REQUEST) && $_REQUEST['makedefault'] != "" && $oldid == 2)
	{
		$id = 2;
		$emailid = intval($_REQUEST['emailid']);
		$query = "select * from `email` where `id`='$emailid' and `memid`='".$_SESSION['profile']['id']."' and `hash` = '' and `deleted`=0";
		$res = mysql_query($query);
		if(mysql_num_rows($res) <= 0)
		{
			showheader(_("Error!"));
			echo _("You currently don't have access to the email address you selected, or you haven't verified it yet.");
			showfooter();
			exit;
		}
		$row = mysql_fetch_assoc($res);
		$body  = sprintf(_("Hi %s,"),$_SESSION['profile']['fname'])."\n\n";
		$body .= _("You are receiving this email because you or someone else ".
				"has changed the default email on your account.")."\n\n";

		$body .= _("Best regards")."\n"._("CAcert.org Support!");

		sendmail($_SESSION['profile']['email'], "[CAcert.org] "._("Default Account Changed"), $body,
				"support@cacert.org", "", "", "CAcert Support");

		$_SESSION['profile']['email'] = $row['email'];
		$query = "update `users` set `email`='".$row['email']."' where `id`='".$_SESSION['profile']['id']."'";
		mysql_query($query);
		showheader(_("My CAcert.org Account!"));
		printf(_("Your default email address has been updated to '%s'."), sanitizeHTML($row['email']));
		showfooter();
		exit;
	}

	if($process != "" && $oldid == 2)
	{
		$id = 2;
		csrf_check("chgdef");
		showheader(_("My CAcert.org Account!"));
		$delcount = 0;
		if(array_key_exists('delid',$_REQUEST) && is_array($_REQUEST['delid']))
		{
			$deltitle=false;
			foreach($_REQUEST['delid'] as $id)
			{
				if (!$deltitle) {
					echo _('The following email addresses have been removed:')."<br>\n";
					$deltitle=true;
				}
				$id = intval($id);
				$query = "select * from `email` where `id`='$id' and `memid`='".intval($_SESSION['profile']['id'])."' and
						`email`!='".$_SESSION['profile']['email']."'";
				$res = mysql_query($query);
				if(mysql_num_rows($res) > 0)
				{
					$row = mysql_fetch_assoc($res);
					echo $row['email']."<br>\n";
					account_email_delete($row['id']);
					$delcount++;
				}
			}
		}
		else
		{
			echo _("You did not select any email accounts for removal.");
		}
		if(0 == $delcount)
		{
			echo _("You did not select any accounts to be removed, or you attempted to remove the default account. No action was taken.");
		}

		showfooter();
		exit;
	}

	if($process != "" && $oldid == 3)
	{
		if(!array_key_exists('CCA',$_REQUEST))
		{
			showheader(_("My CAcert.org Account!"));
			echo _("You did not accept the CAcert Community Agreement (CCA), hit the back button and try again.");
			showfooter();
			exit;
		}

		if(!(array_key_exists('addid',$_REQUEST) && is_array($_REQUEST['addid'])) && $_REQUEST['SSO'] != '1')
		{
			showheader(_("My CAcert.org Account!"));
			echo _("I didn't receive a valid Certificate Request, hit the back button and try again.");
			showfooter();
			exit;
		}

		$_SESSION['_config']['SSO'] = intval($_REQUEST['SSO']);

		$_SESSION['_config']['addid'] = $_REQUEST['addid'];
		if($_SESSION['profile']['points'] >= 50)
			$_SESSION['_config']['incname'] = intval($_REQUEST['incname']);
		if(array_key_exists('codesign',$_REQUEST) && $_REQUEST['codesign'] != 0 && ($_SESSION['profile']['codesign'] == 0 || $_SESSION['profile']['points'] < 100))
		{
			$_REQUEST['codesign'] = 0;
		}
		if($_SESSION['profile']['points'] >= 100 && $_SESSION['profile']['codesign'] > 0 && array_key_exists('codesign',$_REQUEST) && $_REQUEST['codesign'] == 1)
		{
			if($_SESSION['_config']['incname'] < 1 || $_SESSION['_config']['incname'] > 4)
				$_SESSION['_config']['incname'] = 1;
		}
		if(array_key_exists('codesign',$_REQUEST) && $_REQUEST['codesign'] == 1 && $_SESSION['profile']['points'] >= 100)
			$_SESSION['_config']['codesign'] = 1;
		else
			$_SESSION['_config']['codesign'] = 0;

		if(array_key_exists('login',$_REQUEST) && $_REQUEST['login'] == 1)
			$_SESSION['_config']['disablelogin'] = 0;
		else
			$_SESSION['_config']['disablelogin'] = 1;

		$_SESSION['_config']['rootcert'] = 1;
		if($_SESSION['profile']['points'] >= 50)
		{
			$_SESSION['_config']['rootcert'] = intval($_REQUEST['rootcert']);
			if($_SESSION['_config']['rootcert'] < 1 || $_SESSION['_config']['rootcert'] > 2)
				$_SESSION['_config']['rootcert'] = 1;
		}
		$csr = "";
		if(trim($_REQUEST['optionalCSR']) == "")
		{
			$id = 4;
		} else {
			$oldid = 4;
			$_REQUEST['keytype'] = "MS";
			$csr = clean_csr($_REQUEST['optionalCSR']);
		}
		if(trim($_REQUEST['description']) != ""){
			$_SESSION['_config']['description']= trim(mysql_real_escape_string(stripslashes($_REQUEST['description'])));
		}else{
			$_SESSION['_config']['description']= "";
		}
	}

	if($oldid == 4)
	{
		if($_REQUEST['keytype'] == "NS")
		{
			$spkac=""; if(array_key_exists('SPKAC',$_REQUEST) && preg_match("/^[a-zA-Z0-9+=\/]+$/", trim(str_replace("\n", "", str_replace("\r", "",$_REQUEST['SPKAC']))))) $spkac=trim(str_replace("\n", "", str_replace("\r", "",$_REQUEST['SPKAC'])));

			if($spkac=="" || $spkac == "deadbeef")
			{
				$id = 4;
				showheader(_("My CAcert.org Account!"));
				echo _("I didn't receive a valid Certificate Request, please try a different browser.");
				showfooter();
				exit;
			}
			$count = 0;
			$emails = "";
			$addys = array();
			$defaultemail="";
			if(is_array($_SESSION['_config']['addid']))
			foreach($_SESSION['_config']['addid'] as $id)
			{
				$res = mysql_query("select * from `email` where `memid`='".$_SESSION['profile']['id']."' and `id`='".intval($id)."'");
				if(mysql_num_rows($res) > 0)
				{
					$row = mysql_fetch_assoc($res);
					if(!$emails)
						$defaultemail = $row['email'];
					$emails .= "$count.emailAddress = ".$row['email']."\n";
					$count++;
					$addys[] = intval($row['id']);
				}
			}
			if($count <= 0 && $_SESSION['_config']['SSO'] != 1)
			{
				$id = 4;
				showheader(_("My CAcert.org Account!"));
				echo _("You submitted invalid email addresses, or email address you no longer have control of. Can't continue with certificate request.");
				showfooter();
				exit;
			}
			$user = mysql_fetch_assoc(mysql_query("select * from `users` where `id`='".$_SESSION['profile']['id']."'"));
			if($_SESSION['_config']['SSO'] == 1)
				$emails .= "$count.emailAddress = ".$user['uniqueID']."\n";

			if(strlen($user['mname']) == 1)
				$user['mname'] .= '.';
			if(!array_key_exists('incname',$_SESSION['_config']) || $_SESSION['_config']['incname'] <= 0 || $_SESSION['_config']['incname'] > 4)
			{
				$emails .= "commonName = CAcert WoT User\n";
			}
			else
			{
				if($_SESSION['_config']['incname'] == 1)
					$emails .= "commonName = ".$user['fname']." ".$user['lname']."\n";
				if($_SESSION['_config']['incname'] == 2)
					$emails .= "commonName = ".$user['fname']." ".$user['mname']." ".$user['lname']."\n";
				if($_SESSION['_config']['incname'] == 3)
					$emails .= "commonName = ".$user['fname']." ".$user['lname']." ".$user['suffix']."\n";
				if($_SESSION['_config']['incname'] == 4)
					$emails .= "commonName = ".$user['fname']." ".$user['mname']." ".$user['lname']." ".$user['suffix']."\n";
			}
			if($_SESSION['_config']['rootcert'] < 1 || $_SESSION['_config']['rootcert'] > 2)
				$_SESSION['_config']['rootcert'] = 1;

			$emails .= "SPKAC = $spkac";
			if (($weakKey = checkWeakKeySPKAC($emails)) !== "")
			{
				$id = 4;
				showheader(_("My CAcert.org Account!"));
				echo $weakKey;
				showfooter();
				exit;
			}

			write_user_agreement(intval($_SESSION['profile']['id']), "CCA", "certificate creation", "", 1);

			$query = "insert into emailcerts set
						`CN`='$defaultemail',
						`keytype`='NS',
						`memid`='".intval($_SESSION['profile']['id'])."',
						`created`=FROM_UNIXTIME(UNIX_TIMESTAMP()),
						`codesign`='".intval($_SESSION['_config']['codesign'])."',
						`disablelogin`='".($_SESSION['_config']['disablelogin']?1:0)."',
						`rootcert`='".intval($_SESSION['_config']['rootcert'])."',
						`description`='".$_SESSION['_config']['description']."'";
			mysql_query($query);
			$emailid = mysql_insert_id();
			if(is_array($addys))
			foreach($addys as $addy)
				mysql_query("insert into `emaillink` set `emailcertsid`='$emailid', `emailid`='$addy'");
			$CSRname=generatecertpath("csr","client",$emailid);
			$fp = fopen($CSRname, "w");
			fputs($fp, $emails);
			fclose($fp);
			$challenge=$_SESSION['spkac_hash'];
			$res=`openssl spkac -verify -in $CSRname`;
			if(!strstr($res,"Challenge String: ".$challenge))
			{
				$id = $oldid;
				showheader(_("My CAcert.org Account!"));
				echo _("The challenge-response code of your certificate request did not match. Can't continue with certificaterequest.");
				showfooter();
				exit;
			}
			mysql_query("update `emailcerts` set `csr_name`='$CSRname' where `id`='".intval($emailid)."'");
		} else if($_REQUEST['keytype'] == "MS" || $_REQUEST['keytype'] == "VI") {
			if($csr == "")
				$csr = "-----BEGIN CERTIFICATE REQUEST-----\n".clean_csr($_REQUEST['CSR'])."\n-----END CERTIFICATE REQUEST-----\n";

			if (($weakKey = checkWeakKeyCSR($csr)) !== "")
			{
				$id = 4;
				showheader(_("My CAcert.org Account!"));
				echo $weakKey;
				showfooter();
				exit;
			}

			$tmpfname = tempnam("/tmp", "id4CSR");
			$fp = fopen($tmpfname, "w");
			fputs($fp, $csr);
			fclose($fp);

			$addys = array();
			$defaultemail = "";
			$csrsubject="";

			$user = mysql_fetch_assoc(mysql_query("select * from `users` where `id`='".intval($_SESSION['profile']['id'])."'"));
			if(strlen($user['mname']) == 1)
				$user['mname'] .= '.';
			if($_SESSION['_config']['incname'] <= 0 || $_SESSION['_config']['incname'] > 4)
				$csrsubject = "/CN=CAcert WoT User";
			if($_SESSION['_config']['incname'] == 1)
				$csrsubject = "/CN=".$user['fname']." ".$user['lname'];
			if($_SESSION['_config']['incname'] == 2)
				$csrsubject = "/CN=".$user['fname']." ".$user['mname']." ".$user['lname'];
			if($_SESSION['_config']['incname'] == 3)
				$csrsubject = "/CN=".$user['fname']." ".$user['lname']." ".$user['suffix'];
			if($_SESSION['_config']['incname'] == 4)
				$csrsubject = "/CN=".$user['fname']." ".$user['mname']." ".$user['lname']." ".$user['suffix'];
			if(is_array($_SESSION['_config']['addid']))
			foreach($_SESSION['_config']['addid'] as $id)
			{
				$res = mysql_query("select * from `email` where `memid`='".intval($_SESSION['profile']['id'])."' and `id`='".intval($id)."'");
				if(mysql_num_rows($res) > 0)
				{
					$row = mysql_fetch_assoc($res);
					if($defaultemail == "")
						$defaultemail = $row['email'];
					$csrsubject .= "/emailAddress=".$row['email'];
					$addys[] = $row['id'];
				}
			}
			if($_SESSION['_config']['SSO'] == 1)
				$csrsubject .= "/emailAddress = ".$user['uniqueID'];

			$tmpname = tempnam("/tmp", "id4csr");
			$do = `/usr/bin/openssl req -in $tmpfname -out $tmpname`; // -subj "$csr"`;
			@unlink($tmpfname);
			$csr = "";
			$fp = fopen($tmpname, "r");
			while($data = fgets($fp, 4096))
				$csr .= $data;
			fclose($fp);
			@unlink($tmpname);
			if($_SESSION['_config']['rootcert'] < 1 || $_SESSION['_config']['rootcert'] > 2)
				$_SESSION['_config']['rootcert'] = 1;

			if($csr == "")
			{
				$id = 4;
				showheader(_("My CAcert.org Account!"));
				echo _("I didn't receive a valid Certificate Request, hit the back button and try again.");
				showfooter();
				exit;
			}
			$query = "insert into emailcerts set
						`CN`='$defaultemail',
						`keytype`='".sanitizeHTML($_REQUEST['keytype'])."',
						`memid`='".$_SESSION['profile']['id']."',
						`created`=FROM_UNIXTIME(UNIX_TIMESTAMP()),
						`subject`='".mysql_real_escape_string($csrsubject)."',
						`codesign`='".$_SESSION['_config']['codesign']."',
						`disablelogin`='".($_SESSION['_config']['disablelogin']?1:0)."',
						`rootcert`='".$_SESSION['_config']['rootcert']."',
						`description`='".$_SESSION['_config']['description']."'";
			mysql_query($query);
			$emailid = mysql_insert_id();
			if(is_array($addys))
			foreach($addys as $addy)
				mysql_query("insert into `emaillink` set `emailcertsid`='$emailid', `emailid`='".mysql_real_escape_string($addy)."'");
			$CSRname=generatecertpath("csr","client",$emailid);
			$fp = fopen($CSRname, "w");
			fputs($fp, $csr);
			fclose($fp);
			mysql_query("update `emailcerts` set `csr_name`='$CSRname' where `id`='$emailid'");
		}
		waitForResult("emailcerts", $emailid, 4);
		$query = "select * from `emailcerts` where `id`='$emailid' and `crt_name` != ''";
		$res = mysql_query($query);
		if(mysql_num_rows($res) <= 0)
		{
			$id = 4;
			showheader(_("My CAcert.org Account!"));
			printf(_("Your certificate request has failed to be processed correctly, see %sthe WIKI page%s for reasons and solutions."), "<a href='http://wiki.cacert.org/wiki/FAQ/CertificateRenewal'>", "</a>");
			showfooter();
			exit;
		} else {
			$id = 6;
			$cert = $emailid;
			$_REQUEST['cert']=$emailid;
		}
	}

	if($oldid == 7)
	{
		csrf_check("adddomain");
		if(strstr($_REQUEST['newdomain'],"\x00"))
		{
			showheader(_("My CAcert.org Account!"));
			echo _("Due to the possibility for nullbyte domain exploits we currently do not allow any domain names with nullbytes.");
			showfooter();
			exit;
		}

		list($newdomain) = explode(" ", $_REQUEST['newdomain'], 2); // Ignore the rest
		while($newdomain['0'] == '-')
			$newdomain = substr($newdomain, 1);
		if(strstr($newdomain, "xn--") && $_SESSION['profile']['codesign'] <= 0)
		{
			showheader(_("My CAcert.org Account!"));
			echo _("Due to the possibility for punycode domain exploits we currently do not allow any certificates to sign punycode domains or email addresses.");
			showfooter();
			exit;
		}

		$newdom = trim(escapeshellarg($newdomain));
		$newdomain = mysql_real_escape_string(trim($newdomain));

		$res1 = mysql_query("select * from `orgdomains` where `domain`='$newdomain'");
		$query = "select * from `domains` where `domain`='$newdomain' and `deleted`=0";
		$res2 = mysql_query($query);
		if(mysql_num_rows($res1) > 0 || mysql_num_rows($res2))
		{
			$oldid=0;
			$id = 7;
			showheader(_("My CAcert.org Account!"));
			printf(_("The domain '%s' is already in a different account and is listed as valid. Can't continue."), sanitizeHTML($newdomain));
			showfooter();
			exit;
		}
	}

	if($oldid == 7)
	{
		$oldid=0;
		$id = 8;
		$addy = array();
		$adds = array();
		if(strtolower(substr($newdom, -4, 3)) != ".jp")
			$adds = explode("\n", trim(`/usr/bin/whois $newdom|grep "@"`));
		if(substr($newdomain, -4) == ".org" || substr($newdomain, -5) == ".info")
		{
			if(is_array($adds))
			foreach($adds as $line)
			{
				$bits = explode(":", $line, 2);
				$line = trim($bits[1]);
				if(!in_array($line, $addy) && $line != "")
					$addy[] = trim(mysql_real_escape_string(stripslashes($line)));
			}
		} else {
			if(is_array($adds))
			foreach($adds as $line)
			{
				$line = trim(str_replace("\t", " ", $line));
				$line = trim(str_replace("(", "", $line));
				$line = trim(str_replace(")", " ", $line));
				$line = trim(str_replace(":", " ", $line));

				$bits = explode(" ", $line);
				foreach($bits as $bit)
				{
					if(strstr($bit, "@"))
						$line = $bit;
				}
				if(!in_array($line, $addy) && $line != "")
					$addy[] = trim(mysql_real_escape_string(stripslashes($line)));
			}
		}

		$rfc = array("root@$newdomain", "hostmaster@$newdomain", "postmaster@$newdomain", "admin@$newdomain", "webmaster@$newdomain");
		foreach($rfc as $sub)
			if(!in_array($sub, $addy))
				$addy[] = $sub;
		$_SESSION['_config']['addy'] = $addy;
		$_SESSION['_config']['domain'] = mysql_real_escape_string($newdomain);
	}

	if($process != "" && $oldid == 8)
	{
		csrf_check('ctcinfo');
		$oldid=0;
		$id = 8;

		$authaddy = trim(mysql_real_escape_string(stripslashes($_REQUEST['authaddy'])));

		if($authaddy == "" || !is_array($_SESSION['_config']['addy']))
		{
			showheader(_("My CAcert.org Account!"));
			echo _("The address you submitted isn't a valid authority address for the domain.");
			showfooter();
			exit;
		}

		if(!in_array($authaddy, $_SESSION['_config']['addy']))
		{
			showheader(_("My CAcert.org Account!"));
			echo _("The address you submitted isn't a valid authority address for the domain.");
			showfooter();
			exit;
		}

		$query = "select * from `domains` where `domain`='".mysql_real_escape_string($_SESSION['_config']['domain'])."' and `deleted`=0";
		$res = mysql_query($query);
		if(mysql_num_rows($res) > 0)
		{
			showheader(_("My CAcert.org Account!"));
			printf(_("The domain '%s' is already in a different account and is listed as valid. Can't continue."), sanitizeHTML($_SESSION['_config']['domain']));
			showfooter();
			exit;
		}
		$checkemail = checkEmail($authaddy);
		if($checkemail != "OK")
		{
			showheader(_("My CAcert.org Account!"));
			//echo "<p>"._("Email Address given was invalid, or a test connection couldn't be made to your server, or the server rejected the email address as invalid")."</p>\n";
			if (substr($checkemail, 0, 1) == "4")
			{
				echo "<p>"._("The mail server responsible for your domain indicated a temporary failure. This may be due to anti-SPAM measures, such as greylisting. Please try again in a few minutes.")."</p>\n";
			} else {
				echo "<p>"._("Email Address given was invalid, or a test connection couldn't be made to your server, or the server rejected the email address as invalid")."</p>\n";
			}
			echo "<p>$checkemail</p>\n";
			showfooter();
			exit;
		}

		$hash = make_hash();
		$query = "insert into `domains` set `domain`='".mysql_real_escape_string($_SESSION['_config']['domain'])."',
					`memid`='".$_SESSION['profile']['id']."',`created`=NOW(),`hash`='$hash'";
		mysql_query($query);
		$domainid = mysql_insert_id();

		$body = sprintf(_("Below is the link you need to open to verify your domain '%s'. Once your address is verified you will be able to start issuing certificates to your heart's content!"),$_SESSION['_config']['domain'])."\n\n";
		$body .= "http://".$_SESSION['_config']['normalhostname']."/verify.php?type=domain&domainid=$domainid&hash=$hash\n\n";
		$body .= _("Best regards")."\n"._("CAcert.org Support!");

		sendmail($authaddy, "[CAcert.org] "._("Email Probe"), $body, "support@cacert.org", "", "", "CAcert Support");

		showheader(_("My CAcert.org Account!"));
		printf(_("The domain '%s' has been added to the system, however before any certificates for this can be issued you need to open the link in a browser that has been sent to your email address."), $_SESSION['_config']['domain']);
		showfooter();
		exit;
	}

	if($process != "" && $oldid == 9)
	{
		$id = 9;
		showheader(_("My CAcert.org Account!"));
		if(array_key_exists('delid',$_REQUEST) && is_array($_REQUEST['delid']))
		{
			echo _("The following domains have been removed:")."<br>
				("._("Any valid certificates will be revoked as well").")<br>\n";

			foreach($_REQUEST['delid'] as $id)
			{
				$id = intval($id);
				$query = "select * from `domains` where `id`='$id' and `memid`='".$_SESSION['profile']['id']."'";
				$res = mysql_query($query);
				if(mysql_num_rows($res) > 0)
				{
					$row = mysql_fetch_assoc($res);
					echo $row['domain']."<br>\n";
					account_domain_delete($row['id']);
				}

			}
		}
		else
		{
			echo _("You did not select any domains for removal.");
		}

		showfooter();
		exit;
	}

	if($process != "" && $oldid == 10)
	{
		if(!array_key_exists('CCA',$_REQUEST))
		{
			showheader(_("My CAcert.org Account!"));
			echo _("You did not accept the CAcert Community Agreement (CCA), hit the back button and try again.");
			showfooter();
			exit;
		}

		$CSR = clean_csr($_REQUEST['CSR']);
		if(strpos($CSR,"---BEGIN")===FALSE)
		{
			// In case the CSR is missing the ---BEGIN lines, add them automatically:
			$CSR = "-----BEGIN CERTIFICATE REQUEST-----\n".$CSR."\n-----END CERTIFICATE REQUEST-----\n";
		}

		if (($weakKey = checkWeakKeyCSR($CSR)) !== "")
		{
			showheader(_("My CAcert.org Account!"));
			echo $weakKey;
			showfooter();
			exit;
		}

		if(trim($_REQUEST['description']) != ""){
			$_SESSION['_config']['description']= trim(mysql_real_escape_string(stripslashes($_REQUEST['description'])));
		}else{
			$_SESSION['_config']['description']= "";
		}

		$_SESSION['_config']['tmpfname'] = tempnam("/tmp", "id10CSR");
		$fp = fopen($_SESSION['_config']['tmpfname'], "w");
		fputs($fp, $CSR);
		fclose($fp);
		$CSR = $_SESSION['_config']['tmpfname'];
		$_SESSION['_config']['subject'] = trim(`/usr/bin/openssl req -text -noout -in "$CSR"|tr -d "\\0"|grep "Subject:"`);
		$bits = explode(",", trim(`/usr/bin/openssl req -text -noout -in "$CSR"|tr -d "\\0"|grep -A1 'X509v3 Subject Alternative Name:'|grep DNS:`));
		foreach($bits as $val)
		{
			$_SESSION['_config']['subject'] .= "/subjectAltName=".trim($val);
		}
		$id = 11;

		$_SESSION['_config']['0.CN'] = $_SESSION['_config']['0.subjectAltName'] = "";
		extractit();
		getcn();
		getalt();

		if($_SESSION['_config']['0.CN'] == "" && $_SESSION['_config']['0.subjectAltName'] == "")
		{
			showheader(_("My CAcert.org Account!"));
			echo _("CommonName field was blank. This is usually caused by entering your own name when openssl prompt's you for 'YOUR NAME', or if you try to issue certificates for domains you haven't already verified, as such this process can't continue.");
			showfooter();
			exit;
		}

		$_SESSION['_config']['rootcert'] = 1;
		if($_SESSION['profile']['points'] >= 50)
		{
			$_SESSION['_config']['rootcert'] = intval($_REQUEST['rootcert']);
			if($_SESSION['_config']['rootcert'] < 1 || $_SESSION['_config']['rootcert'] > 2)
				$_SESSION['_config']['rootcert'] = 1;
		}
	}

	if($process != "" && $oldid == 11)
	{
		if(!file_exists($_SESSION['_config']['tmpfname']))
		{
			showheader(_("My CAcert.org Account!"));
			printf(_("Your certificate request has failed to be processed correctly, see %sthe WIKI page%s for reasons and solutions."), "<a href='http://wiki.cacert.org/wiki/FAQ/CertificateRenewal'>", "</a>");
			showfooter();
			exit;
		}

		if (($weakKey = checkWeakKeyCSR(file_get_contents(
				$_SESSION['_config']['tmpfname']))) !== "")
		{
			showheader(_("My CAcert.org Account!"));
			echo $weakKey;
			showfooter();
			exit;
		}

		$id = 11;
		if($_SESSION['_config']['0.CN'] == "" && $_SESSION['_config']['0.subjectAltName'] == "")
		{
			showheader(_("My CAcert.org Account!"));
			echo _("CommonName field was blank. This is usually caused by entering your own name when openssl prompt's you for 'YOUR NAME', or if you try to issue certificates for domains you haven't already verified, as such this process can't continue.");
			showfooter();
			exit;
		}

		$subject = buildSubjectFromSession();

		if($_SESSION['_config']['rootcert'] < 1 || $_SESSION['_config']['rootcert'] > 2)
			$_SESSION['_config']['rootcert'] = 1;

		write_user_agreement(intval($_SESSION['profile']['id']), "CCA", "certificate creation", "", 1);

		if(array_key_exists('0',$_SESSION['_config']['rowid']) && $_SESSION['_config']['rowid']['0'] > 0)
		{
			$query = "insert into `domaincerts` set
						`CN`='".mysql_real_escape_string($_SESSION['_config']['rows']['0'])."',
						`domid`='".mysql_real_escape_string($_SESSION['_config']['rowid']['0'])."',
						`created`=NOW(),`subject`='".mysql_real_escape_string($subject)."',
						`rootcert`='".mysql_real_escape_string($_SESSION['_config']['rootcert'])."',
						`description`='".$_SESSION['_config']['description']."'";
		} elseif(array_key_exists('0',$_SESSION['_config']['altid']) && $_SESSION['_config']['altid']['0'] > 0) {
			$query = "insert into `domaincerts` set
						`CN`='".mysql_real_escape_string($_SESSION['_config']['altrows']['0'])."',
						`domid`='".mysql_real_escape_string($_SESSION['_config']['altid']['0'])."',
						`created`=NOW(),`subject`='".mysql_real_escape_string($subject)."',
						`rootcert`='".mysql_real_escape_string($_SESSION['_config']['rootcert'])."',
						`description`='".$_SESSION['_config']['description']."'";
		} else {
			showheader(_("My CAcert.org Account!"));
			echo _("Domain not verified.");
			showfooter();
			exit;
		}

		mysql_query($query);
		$CSRid = mysql_insert_id();

		if(is_array($_SESSION['_config']['rowid']))
			foreach($_SESSION['_config']['rowid'] as $dom)
				mysql_query("insert into `domlink` set `certid`='$CSRid', `domid`='$dom'");
		if(is_array($_SESSION['_config']['altid']))
		foreach($_SESSION['_config']['altid'] as $dom)
			mysql_query("insert into `domlink` set `certid`='$CSRid', `domid`='$dom'");

		$CSRname=generatecertpath("csr","server",$CSRid);
		rename($_SESSION['_config']['tmpfname'], $CSRname);
		chmod($CSRname,0644);
		mysql_query("update `domaincerts` set `CSR_name`='$CSRname' where `id`='$CSRid'");
		waitForResult("domaincerts", $CSRid, 11);
		$query = "select * from `domaincerts` where `id`='$CSRid' and `crt_name` != ''";
		$res = mysql_query($query);
		if(mysql_num_rows($res) <= 0)
		{
			$id = 11;
			showheader(_("My CAcert.org Account!"));
			printf(_("Your certificate request has failed to be processed correctly, see %sthe WIKI page%s for reasons and solutions."), "<a href='http://wiki.cacert.org/wiki/FAQ/CertificateRenewal'>", "</a>");
			showfooter();
			exit;
		} else {
			$id = 15;
			$cert = $CSRid;
			$_REQUEST['cert']=$CSRid;
		}
	}

	if($oldid == 12 && array_key_exists('renew',$_REQUEST) && $_REQUEST['renew'] != "")
	{
		csrf_check('srvcerchange');
		$id = 12;
		showheader(_("My CAcert.org Account!"));
		if(is_array($_REQUEST['revokeid']))
		{
			echo _("Now renewing the following certificates:")."<br>\n";
			foreach($_REQUEST['revokeid'] as $id)
			{
				$id = intval($id);
				echo _("Processing request")." $id:<br/>";
				$query = "select *,UNIX_TIMESTAMP(`domaincerts`.`revoked`) as `revoke` from `domaincerts`,`domains`
						where `domaincerts`.`id`='$id' and
						`domaincerts`.`domid`=`domains`.`id` and
						`domains`.`memid`='".$_SESSION['profile']['id']."'";
				$res = mysql_query($query);
				if(mysql_num_rows($res) <= 0)
				{
					printf(_("Invalid ID '%s' presented, can't do anything with it.")."<br/>\n", $id);
					continue;
				}

				$row = mysql_fetch_assoc($res);

				if (($weakKey = checkWeakKeyX509(file_get_contents(
						$row['crt_name']))) !== "")
				{
					echo $weakKey, "<br/>\n";
					continue;
				}

				mysql_query("update `domaincerts` set `renewed`='1' where `id`='$id'");
				$query = "insert into `domaincerts` set
						`domid`='".$row['domid']."',
						`CN`='".mysql_real_escape_string($row['CN'])."',
						`subject`='".mysql_real_escape_string($row['subject'])."',".
						//`csr_name`='".$row['csr_name']."', // RACE CONDITION
						"`created`='".$row['created']."',
						`modified`=NOW(),
						`rootcert`='".$row['rootcert']."',
						`type`='".$row['type']."',
						`pkhash`='".$row['pkhash']."',
						`description`='".$row['description']."'";
				mysql_query($query);
				$newid = mysql_insert_id();
				$newfile=generatecertpath("csr","server",$newid);
				copy($row['csr_name'], $newfile);
				$_SESSION['_config']['subject'] = trim(`/usr/bin/openssl req -text -noout -in "$newfile"|tr -d "\\0"|grep "Subject:"`);
				$bits = explode(",", trim(`/usr/bin/openssl req -text -noout -in "$newfile"|tr -d "\\0"|grep -A1 'X509v3 Subject Alternative Name:'|grep DNS:`));
				foreach($bits as $val)
				{
					$_SESSION['_config']['subject'] .= "/subjectAltName=".trim($val);
				}
				$_SESSION['_config']['0.CN'] = $_SESSION['_config']['0.subjectAltName'] = "";
				extractit();
				getcn();
				getalt();

				if($_SESSION['_config']['0.CN'] == "" && $_SESSION['_config']['0.subjectAltName'] == "")
				{
					echo _("CommonName field was blank. This is usually caused by entering your own name when openssl prompt's you for 'YOUR NAME', or if you try to issue certificates for domains you haven't already verified, as such this process can't continue.");
					continue;
				}

				$subject = buildSubjectFromSession();
				$subject = mysql_real_escape_string($subject);
				mysql_query("update `domaincerts` set `subject`='$subject',`csr_name`='$newfile' where `id`='$newid'");

				echo _("Renewing").": ".sanitizeHTML($_SESSION['_config']['0.CN'])."<br>\n";
				waitForResult("domaincerts", $newid,$oldid,0);
				$query = "select * from `domaincerts` where `id`='$newid' and `crt_name` != ''";
				$res = mysql_query($query);
				if(mysql_num_rows($res) <= 0)
				{
					printf(_("Your certificate request has failed to be processed correctly, see %sthe WIKI page%s for reasons and solutions."), "<a href='http://wiki.cacert.org/wiki/FAQ/CertificateRenewal'>", "</a>");
				} else {
					$drow = mysql_fetch_assoc($res);
					$cert = `/usr/bin/openssl x509 -in $drow[crt_name]`;
					echo "<pre>\n$cert\n</pre>\n";
				}
			}
		}
		else
		{
			echo _("You did not select any certificates for renewal.");
		}

		showfooter();
		exit;
	}

	if($oldid == 12 && array_key_exists('revoke',$_REQUEST) && $_REQUEST['revoke'] != "")
	{
		csrf_check('srvcerchange');
		$id = 12;
		showheader(_("My CAcert.org Account!"));
		if(is_array($_REQUEST['revokeid']))
		{
			echo _("Now revoking the following certificates:")."<br>\n";
			foreach($_REQUEST['revokeid'] as $id)
			{
				$id = intval($id);
				$query = "select *,UNIX_TIMESTAMP(`domaincerts`.`revoked`) as `revoke` from `domaincerts`,`domains`
						where `domaincerts`.`id`='$id' and
						`domaincerts`.`domid`=`domains`.`id` and
						`domains`.`memid`='".$_SESSION['profile']['id']."'";
				$res = mysql_query($query);
				if(mysql_num_rows($res) <= 0)
				{
					printf(_("Invalid ID '%s' presented, can't do anything with it.")."<br>\n", $id);
					continue;
				}
				$row = mysql_fetch_assoc($res);
				if($row['revoke'] > 0)
				{
					printf(_("It would seem '%s' has already been revoked. I'll skip this for now.")."<br>\n", $row['CN']);
					continue;
				}
				mysql_query("update `domaincerts` set `revoked`='1970-01-01 10:00:01' where `id`='$id'");
				printf(_("Certificate for '%s' with the serial no '%s' has been revoked.").'<br/>', $row['CN'], $row['serial']);
			}
			printf('<br/>'._('All listed certificates will be added to the %s soon.').'<br/>','Certificate Revocation List (CRL)');

		}
		else
		{
			echo _("You did not select any certificates for revocation.");
		}

		if(array_key_exists('delid',$_REQUEST) && is_array($_REQUEST['delid']))
		{
			echo _("Now deleting the following pending requests:")."<br>\n";
			foreach($_REQUEST['delid'] as $id)
			{
				$id = intval($id);
				$query = "select *,UNIX_TIMESTAMP(`domaincerts`.`expire`) as `expired` from `domaincerts`,`domains`
						where `domaincerts`.`id`='$id' and
						`domaincerts`.`domid`=`domains`.`id` and
						`domains`.`memid`='".$_SESSION['profile']['id']."'";
				$res = mysql_query($query);
				if(mysql_num_rows($res) <= 0)
				{
					printf(_("Invalid ID '%s' presented, can't do anything with it.")."<br>\n", $id);
					continue;
				}
				$row = mysql_fetch_assoc($res);
				if($row['expired'] > 0)
				{
					printf(_("Couldn't remove the request for `%s`, request had already been processed.")."<br>\n", $row['CN']);
					continue;
				}
				mysql_query("delete from `domaincerts` where `id`='$id'");
				@unlink($row['csr_name']);
				@unlink($row['crt_name']);
				printf(_("Removed a pending request for '%s'")."<br>\n", $row['CN']);
			}
		}
		showfooter();
		exit;
	}

	if($oldid == 12 && array_key_exists('change',$_REQUEST) && $_REQUEST['change'] != "")
	{
		showheader(_("My CAcert.org Account!"));
		foreach($_REQUEST as $id => $val)
		{
			if(substr($id,0,14)=="check_comment_")
			{
				$cid = intval(substr($id,14));
				$comment=trim(mysql_real_escape_string(stripslashes($_REQUEST['comment_'.$cid])));
				mysql_query("update `domaincerts` set `description`='$comment' where `id`='$cid'");
			}
		}
		echo(_("Certificate settings have been changed.")."<br/>\n");
		showfooter();
		exit;
	}


	if($oldid == 5 && array_key_exists('renew',$_REQUEST) && $_REQUEST['renew'] != "")
	{
		showheader(_("My CAcert.org Account!"));
		if(is_array($_REQUEST['revokeid']))
		{
			echo _("Now renewing the following certificates:")."<br>\n";
			foreach($_REQUEST['revokeid'] as $id)
			{
				$id = intval($id);
				$query = "select *,UNIX_TIMESTAMP(`revoked`) as `revoke` from `emailcerts`
						where `id`='$id' and `memid`='".$_SESSION['profile']['id']."'";
				$res = mysql_query($query);
				if(mysql_num_rows($res) <= 0)
				{
					printf(_("Invalid ID '%s' presented, can't do anything with it.")."<br>\n", $id);
					continue;
				}

				$row = mysql_fetch_assoc($res);

				if (($weakKey = checkWeakKeyX509(file_get_contents(
						$row['crt_name']))) !== "")
				{
					echo $weakKey, "<br/>\n";
					continue;
				}

				mysql_query("update `emailcerts` set `renewed`='1' where `id`='$id'");
				$query = "insert into emailcerts set
						`memid`='".$row['memid']."',
						`CN`='".mysql_real_escape_string($row['CN'])."',
						`subject`='".mysql_real_escape_string($row['subject'])."',
						`keytype`='".$row['keytype']."',
						`csr_name`='".$row['csr_name']."',
						`created`='".$row['created']."',
						`modified`=NOW(),
						`disablelogin`='".$row['disablelogin']."',
						`codesign`='".$row['codesign']."',
						`rootcert`='".$row['rootcert']."',
						`description`='".$row['description']."'";
				mysql_query($query);
				$newid = mysql_insert_id();
				$newfile=generatecertpath("csr","client",$newid);
				copy($row['csr_name'], $newfile);
				mysql_query("update `emailcerts` set `csr_name`='$newfile' where `id`='$newid'");
				$res = mysql_query("select * from `emaillink` where `emailcertsid`='".$row['id']."'");
				while($r2 = mysql_fetch_assoc($res))
				{
					mysql_query("insert into `emaillink` set `emailid`='".$r2['emailid']."',
							`emailcertsid`='$newid'");
				}
				waitForResult("emailcerts", $newid,$oldid,0);
				$query = "select * from `emailcerts` where `id`='$newid' and `crt_name` != ''";
				$res = mysql_query($query);
				if(mysql_num_rows($res) <= 0)
				{
					printf(_("Your certificate request has failed to be processed correctly, see %sthe WIKI page%s for reasons and solutions."), "<a href='http://wiki.cacert.org/wiki/FAQ/CertificateRenewal'>", "</a>");
				} else {
					printf(_("Certificate for '%s' has been renewed."), $row['CN']);
					echo "<br/>\n<a href='account.php?id=6&cert=$newid' target='_new'>".
						_("Click here")."</a> "._("to install your certificate.")."<br/><br/>\n";
				}
			}
		}
		else
		{
			echo _("You did not select any certificates for renewal.")."<br/>";
		}

		showfooter();
		exit;
	}

	if($oldid == 5 && array_key_exists('revoke',$_REQUEST) && $_REQUEST['revoke'] != "")
	{
		$id = 5;
		showheader(_("My CAcert.org Account!"));
		if(array_key_exists('revokeid',$_REQUEST) && is_array($_REQUEST['revokeid']))
		{
			echo _("Now revoking the following certificates:")."<br>\n";
			foreach($_REQUEST['revokeid'] as $id)
			{
				$id = intval($id);
				$query = "select *,UNIX_TIMESTAMP(`revoked`) as `revoke` from `emailcerts`
						where `id`='$id' and `memid`='".$_SESSION['profile']['id']."'";
				$res = mysql_query($query);
				if(mysql_num_rows($res) <= 0)
				{
					printf(_("Invalid ID '%s' presented, can't do anything with it.")."<br>\n", $id);
					continue;
				}
				$row = mysql_fetch_assoc($res);
				if($row['revoke'] > 0)
				{
					printf(_("It would seem '%s' has already been revoked. I'll skip this for now.")."<br>\n", $row['CN']);
					continue;
				}
				mysql_query("update `emailcerts` set `revoked`='1970-01-01 10:00:01' where `id`='$id'");
				printf(_("Certificate for '%s' with the serial no '%s' has been revoked.").'<br/>', $row['CN'], $row['serial']);
			}
			printf('<br/>'._('All listed certificates will be added to the %s soon.').'<br/>','Certificate Revocation List (CRL)');
		}
		else
		{
			echo _("You did not select any certificates for revocation.");
		}

		if(array_key_exists('delid',$_REQUEST) && is_array($_REQUEST['delid']))
		{
			echo _("Now deleting the following pending requests:")."<br>\n";
			foreach($_REQUEST['delid'] as $id)
			{
				$id = intval($id);
				$query = "select *,UNIX_TIMESTAMP(`expire`) as `expired` from `emailcerts`
						where `id`='$id' and `memid`='".$_SESSION['profile']['id']."'";
				$res = mysql_query($query);
				if(mysql_num_rows($res) <= 0)
				{
					printf(_("Invalid ID '%s' presented, can't do anything with it.")."<br>\n", $id);
					continue;
				}
				$row = mysql_fetch_assoc($res);
				if($row['expired'] > 0)
				{
					printf(_("Couldn't remove the request for `%s`, request had already been processed.")."<br>\n", $row['CN']);
					continue;
				}
				mysql_query("delete from `emailcerts` where `id`='$id'");
				@unlink($row['csr_name']);
				@unlink($row['crt_name']);
				printf(_("Removed a pending request for '%s'")."<br>\n", $row['CN']);
			}
		}
		showfooter();
		exit;
	}

	if($oldid == 5 && array_key_exists('change',$_REQUEST) && $_REQUEST['change'] != "")
	{
		showheader(_("My CAcert.org Account!"));
		foreach($_REQUEST as $id => $val)
		{
			if(substr($id,0,5)=="cert_")
			{
				$cid = intval(substr($id,5));
				$dis=(array_key_exists('disablelogin_'.$cid,$_REQUEST) && $_REQUEST['disablelogin_'.$cid]=="1")?"0":"1";
				mysql_query("update `emailcerts` set `disablelogin`='$dis' where `id`='$cid' and `memid`='".$_SESSION['profile']['id']."'");
			}
			if(substr($id,0,14)=="check_comment_")
			{
				$cid = intval(substr($id,14));
				if(!empty($_REQUEST['check_comment_'.$cid])) {
					$comment=trim(mysql_real_escape_string(stripslashes($_REQUEST['comment_'.$cid])));
					mysql_query("update `emailcerts` set `description`='$comment' where `id`='$cid' and `memid`='".$_SESSION['profile']['id']."'");
				}
			}
		}
		echo(_("Certificate settings have been changed.")."<br/>\n");
		showfooter();
		exit;
	}

	if($oldid == 6 && $_REQUEST['certid'] != "")
	{
		if(trim($_REQUEST['description']) != ""){
			$description= trim(mysql_real_escape_string(stripslashes($_REQUEST['description'])));
		}else{
			$description= "";
		}

		if(trim($_REQUEST['disablelogin']) == "1"){
			$disablelogin = 1;
		}else{
			$disablelogin = 0;
		}

		mysql_query("update `emailcerts` set `disablelogin`='$disablelogin', `description`='$description' where `id`='".$_REQUEST['certid']."' and `memid`='".$_SESSION['profile']['id']."'");
	}

	if($oldid == 13 && $process != "" && $showdetails!="")
	{
		csrf_check("perschange");
		$_SESSION['_config']['user'] = $_SESSION['profile'];

		$_SESSION['_config']['user']['Q1'] = trim(mysql_real_escape_string(stripslashes(strip_tags($_REQUEST['Q1']))));
		$_SESSION['_config']['user']['Q2'] = trim(mysql_real_escape_string(stripslashes(strip_tags($_REQUEST['Q2']))));
		$_SESSION['_config']['user']['Q3'] = trim(mysql_real_escape_string(stripslashes(strip_tags($_REQUEST['Q3']))));
		$_SESSION['_config']['user']['Q4'] = trim(mysql_real_escape_string(stripslashes(strip_tags($_REQUEST['Q4']))));
		$_SESSION['_config']['user']['Q5'] = trim(mysql_real_escape_string(stripslashes(strip_tags($_REQUEST['Q5']))));
		$_SESSION['_config']['user']['A1'] = trim(mysql_real_escape_string(stripslashes(strip_tags($_REQUEST['A1']))));
		$_SESSION['_config']['user']['A2'] = trim(mysql_real_escape_string(stripslashes(strip_tags($_REQUEST['A2']))));
		$_SESSION['_config']['user']['A3'] = trim(mysql_real_escape_string(stripslashes(strip_tags($_REQUEST['A3']))));
		$_SESSION['_config']['user']['A4'] = trim(mysql_real_escape_string(stripslashes(strip_tags($_REQUEST['A4']))));
		$_SESSION['_config']['user']['A5'] = trim(mysql_real_escape_string(stripslashes(strip_tags($_REQUEST['A5']))));

		if($_SESSION['_config']['user']['Q1'] == $_SESSION['_config']['user']['Q2'] ||
				$_SESSION['_config']['user']['Q1'] == $_SESSION['_config']['user']['Q3'] ||
				$_SESSION['_config']['user']['Q1'] == $_SESSION['_config']['user']['Q4'] ||
				$_SESSION['_config']['user']['Q1'] == $_SESSION['_config']['user']['Q5'] ||
				$_SESSION['_config']['user']['Q2'] == $_SESSION['_config']['user']['Q3'] ||
				$_SESSION['_config']['user']['Q2'] == $_SESSION['_config']['user']['Q4'] ||
				$_SESSION['_config']['user']['Q2'] == $_SESSION['_config']['user']['Q5'] ||
				$_SESSION['_config']['user']['Q3'] == $_SESSION['_config']['user']['Q4'] ||
				$_SESSION['_config']['user']['Q3'] == $_SESSION['_config']['user']['Q5'] ||
				$_SESSION['_config']['user']['Q4'] == $_SESSION['_config']['user']['Q5'] ||
				$_SESSION['_config']['user']['A1'] == $_SESSION['_config']['user']['Q1'] ||
				$_SESSION['_config']['user']['A1'] == $_SESSION['_config']['user']['Q2'] ||
				$_SESSION['_config']['user']['A1'] == $_SESSION['_config']['user']['Q3'] ||
				$_SESSION['_config']['user']['A1'] == $_SESSION['_config']['user']['Q4'] ||
				$_SESSION['_config']['user']['A1'] == $_SESSION['_config']['user']['Q5'] ||
				$_SESSION['_config']['user']['A2'] == $_SESSION['_config']['user']['Q3'] ||
				$_SESSION['_config']['user']['A2'] == $_SESSION['_config']['user']['Q4'] ||
				$_SESSION['_config']['user']['A2'] == $_SESSION['_config']['user']['Q5'] ||
				$_SESSION['_config']['user']['A3'] == $_SESSION['_config']['user']['Q4'] ||
				$_SESSION['_config']['user']['A3'] == $_SESSION['_config']['user']['Q5'] ||
				$_SESSION['_config']['user']['A4'] == $_SESSION['_config']['user']['Q5'] ||
				$_SESSION['_config']['user']['A1'] == $_SESSION['_config']['user']['A2'] ||
				$_SESSION['_config']['user']['A1'] == $_SESSION['_config']['user']['A3'] ||
				$_SESSION['_config']['user']['A1'] == $_SESSION['_config']['user']['A4'] ||
				$_SESSION['_config']['user']['A1'] == $_SESSION['_config']['user']['A5'] ||
				$_SESSION['_config']['user']['A2'] == $_SESSION['_config']['user']['A3'] ||
				$_SESSION['_config']['user']['A2'] == $_SESSION['_config']['user']['A4'] ||
				$_SESSION['_config']['user']['A2'] == $_SESSION['_config']['user']['A5'] ||
				$_SESSION['_config']['user']['A3'] == $_SESSION['_config']['user']['A4'] ||
				$_SESSION['_config']['user']['A3'] == $_SESSION['_config']['user']['A5'] ||
				$_SESSION['_config']['user']['A4'] == $_SESSION['_config']['user']['A5'])
		{
			$_SESSION['_config']['errmsg'] .= _("For your own security you must enter 5 different password questions and answers. You aren't allowed to duplicate questions, set questions as answers or use the question as the answer.")."<br>\n";
			$id = $oldid;
			$oldid=0;
		}

		if($_SESSION['_config']['user']['Q1'] == "" || $_SESSION['_config']['user']['Q2'] == "" ||
			$_SESSION['_config']['user']['Q3'] == "" || $_SESSION['_config']['user']['Q4'] == "" ||
			$_SESSION['_config']['user']['Q5'] == "")
		{
			$_SESSION['_config']['errmsg'] .= _("For your own security you must enter 5 lost password questions and answers.")."<br>";
			$id = $oldid;
			$oldid=0;
		}
	}

	if($oldid == 13 && $process != "")
	{
<<<<<<< HEAD
		$ddquery = "select sum(`points`) as `total` from `notary` where `to`='".$_SESSION['profile']['id']."' and `deleted` = 0 group by `to`";
=======
		$ddquery = "select sum(`points`) as `total` from `notary` where `to`='".$_SESSION['profile']['id']."' and `deleted`=0 group by `to`";
>>>>>>> 2636d78d
		$ddres = mysql_query($ddquery);
		$ddrow = mysql_fetch_assoc($ddres);
		$_SESSION['profile']['points'] = $ddrow['total'];

		if($_SESSION['profile']['points'] == 0)
		{
			$_SESSION['_config']['user']['fname'] = trim(mysql_real_escape_string(stripslashes(strip_tags($_REQUEST['fname']))));
			$_SESSION['_config']['user']['mname'] = trim(mysql_real_escape_string(stripslashes(strip_tags($_REQUEST['mname']))));
			$_SESSION['_config']['user']['lname'] = trim(mysql_real_escape_string(stripslashes(strip_tags($_REQUEST['lname']))));
			$_SESSION['_config']['user']['suffix'] = trim(mysql_real_escape_string(stripslashes(strip_tags($_REQUEST['suffix']))));
			$_SESSION['_config']['user']['day'] = intval($_REQUEST['day']);
			$_SESSION['_config']['user']['month'] = intval($_REQUEST['month']);
			$_SESSION['_config']['user']['year'] = intval($_REQUEST['year']);

			if($_SESSION['_config']['user']['fname'] == "" || $_SESSION['_config']['user']['lname'] == "")
			{
				$_SESSION['_config']['errmsg'] .= _("First and Last name fields can not be blank.")."<br>";
				$id = $oldid;
				$oldid=0;
			}
			if($_SESSION['_config']['user']['year'] < 1900 || $_SESSION['_config']['user']['month'] < 1 || $_SESSION['_config']['user']['month'] > 12 ||
				$_SESSION['_config']['user']['day'] < 1 || $_SESSION['_config']['user']['day'] > 31)
			{
				$_SESSION['_config']['errmsg'] .= _("Invalid date of birth")."<br>\n";
				$id = $oldid;
				$oldid=0;
			}
		}
	}

	if($oldid == 13 && $process != "")
	{
		if($_SESSION['profile']['points'] == 0)
		{
			$query = "update `users` set `fname`='".$_SESSION['_config']['user']['fname']."',
						`mname`='".$_SESSION['_config']['user']['mname']."',
						`lname`='".$_SESSION['_config']['user']['lname']."',
						`suffix`='".$_SESSION['_config']['user']['suffix']."',
						`dob`='".$_SESSION['_config']['user']['year']."-".$_SESSION['_config']['user']['month']."-".$_SESSION['_config']['user']['day']."'
						where `id`='".$_SESSION['profile']['id']."'";
			mysql_query($query);
		}
		if ($showdetails!="") {
			$query = "update `users` set `Q1`='".$_SESSION['_config']['user']['Q1']."',
							`Q2`='".$_SESSION['_config']['user']['Q2']."',
							`Q3`='".$_SESSION['_config']['user']['Q3']."',
							`Q4`='".$_SESSION['_config']['user']['Q4']."',
							`Q5`='".$_SESSION['_config']['user']['Q5']."',
							`A1`='".$_SESSION['_config']['user']['A1']."',
							`A2`='".$_SESSION['_config']['user']['A2']."',
							`A3`='".$_SESSION['_config']['user']['A3']."',
							`A4`='".$_SESSION['_config']['user']['A4']."',
							`A5`='".$_SESSION['_config']['user']['A5']."'
							where `id`='".$_SESSION['profile']['id']."'";
			mysql_query($query);
		}

		//!!!Should be rewritten
		$_SESSION['_config']['user']['otphash'] = trim(mysql_real_escape_string(stripslashes(strip_tags($_REQUEST['otphash']))));
		$_SESSION['_config']['user']['otppin'] = trim(mysql_real_escape_string(stripslashes(strip_tags($_REQUEST['otppin']))));
		if($_SESSION['_config']['user']['otphash'] != "" && $_SESSION['_config']['user']['otppin'] != "")
		{
			$query = "update `users` set `otphash`='".$_SESSION['_config']['user']['otphash']."',
						`otppin`='".$_SESSION['_config']['user']['otppin']."' where `id`='".$_SESSION['profile']['id']."'";
			mysql_query($query);
		}

		$_SESSION['_config']['user']['set'] = 0;
		$_SESSION['profile'] = mysql_fetch_assoc(mysql_query("select * from `users` where `id`='".$_SESSION['profile']['id']."'"));
		$_SESSION['profile']['loggedin'] = 1;

<<<<<<< HEAD
		$ddquery = "select sum(`points`) as `total` from `notary` where `to`='".$_SESSION['profile']['id']."' and `deleted` = 0 group by `to`";
=======
		$ddquery = "select sum(`points`) as `total` from `notary` where `to`='".$_SESSION['profile']['id']."' and `deleted`=0 group by `to`";
>>>>>>> 2636d78d
		$ddres = mysql_query($ddquery);
		$ddrow = mysql_fetch_assoc($ddres);
		$_SESSION['profile']['points'] = $ddrow['total'];


		$id = 13;
		showheader(_("My CAcert.org Account!"));
		echo _("Your details have been updated with the database.");
		showfooter();
		exit;
	}

	if($oldid == 14 && $process != "")
	{
		$_SESSION['_config']['user']['oldpass'] = trim(mysql_real_escape_string(stripslashes($_REQUEST['oldpassword'])));
		$_SESSION['_config']['user']['pword1'] = trim(mysql_real_escape_string(stripslashes($_REQUEST['pword1'])));
		$_SESSION['_config']['user']['pword2'] = trim(mysql_real_escape_string(stripslashes($_REQUEST['pword2'])));

		$id = 14;
		csrf_check("pwchange");

		showheader(_("My CAcert.org Account!"));
		if($_SESSION['_config']['user']['pword1'] == "" || $_SESSION['_config']['user']['pword1'] != $_SESSION['_config']['user']['pword2'])
		{
			echo '<h3 style="color:red">', _("Failure: Pass Phrase not Changed"),
				'</h3>', "\n";
			echo _("New Pass Phrases specified don't match or were blank.");
		} else {
			$score = checkpw($_SESSION['_config']['user']['pword1'], $_SESSION['profile']['email'], $_SESSION['profile']['fname'],
						$_SESSION['profile']['mname'], $_SESSION['profile']['lname'], $_SESSION['profile']['suffix']);

			if($_SESSION['_config']['hostname'] != $_SESSION['_config']['securehostname'])
			{
				$match = mysql_query("select * from `users` where `id`='".$_SESSION['profile']['id']."' and
						(`password`=old_password('".$_SESSION['_config']['user']['oldpass']."') or
						`password`=sha1('".$_SESSION['_config']['user']['oldpass']."'))");
				$rc = mysql_num_rows($match);
			} else {
				$rc = 1;
			}

			if(strlen($_SESSION['_config']['user']['pword1']) < 6) {
				echo '<h3 style="color:red">',
					_("Failure: Pass Phrase not Changed"), '</h3>', "\n";
				echo _("The Pass Phrase you submitted was too short.");
			} else if($score < 3) {
				echo '<h3 style="color:red">',
					_("Failure: Pass Phrase not Changed"), '</h3>', "\n";
				printf(_("The Pass Phrase you submitted failed to contain enough differing characters and/or contained words from your name and/or email address. Only scored %s points out of 6."), $score);
			} else if($rc <= 0) {
				echo '<h3 style="color:red">',
					_("Failure: Pass Phrase not Changed"), '</h3>', "\n";
				echo _("You failed to correctly enter your current Pass Phrase.");
			} else {
				mysql_query("update `users` set `password`=sha1('".$_SESSION['_config']['user']['pword1']."')
						where `id`='".$_SESSION['profile']['id']."'");
				echo '<h3>', _("Pass Phrase Changed Successfully"), '</h3>', "\n";
				echo _("Your Pass Phrase has been updated and your primary email account has been notified of the change.");
				$body  = sprintf(_("Hi %s,"),$_SESSION['profile']['fname'])."\n\n";
				$body .= _("You are receiving this email because you or someone else ".
						"has changed the password on your account.")."\n\n";

				$body .= _("Best regards")."\n"._("CAcert.org Support!");

				sendmail($_SESSION['profile']['email'], "[CAcert.org] "._("Password Update Notification"), $body,
						"support@cacert.org", "", "", "CAcert Support");
			}
		}
		showfooter();
		exit;
	}

	if($oldid == 16)
	{
		$id = 16;
		$_SESSION['_config']['emails'] = array();

		foreach($_REQUEST['emails'] as $val)
		{
			$val = mysql_real_escape_string(stripslashes(trim($val)));
			$bits = explode("@", $val);
			$count = count($bits);
			if($count != 2)
				continue;

			if(checkownership($bits[1]) == false)
				continue;

			if(!is_array($_SESSION['_config']['row']))
				continue;
			else if($_SESSION['_config']['row']['id'] > 0)
				$_SESSION['_config']['domids'][] = $_SESSION['_config']['row']['id'];

			if($val != "")
				$_SESSION['_config']['emails'][] = $val;
		}
		$_SESSION['_config']['name'] = mysql_real_escape_string(stripslashes(trim($_REQUEST['name'])));
		$_SESSION['_config']['OU'] = mysql_real_escape_string(stripslashes(trim($_REQUEST['OU'])));


		if(trim($_REQUEST['description']) != ""){
			$_SESSION['_config']['description']= trim(mysql_real_escape_string(stripslashes($_REQUEST['description'])));
		}else{
			$_SESSION['_config']['description']= "";
		}
	}

	if($oldid == 16 && (intval(count($_SESSION['_config']['emails'])) + 0) <= 0)
	{
		$id = 16;
		showheader(_("My CAcert.org Account!"));
		echo _("I couldn't match any emails against your organisational account.");
		showfooter();
		exit;
	}

	if($oldid == 16 && $process != "")
	{
		if(array_key_exists('codesign',$_REQUEST) && $_REQUEST['codesign'] && $_SESSION['profile']['codesign'] && ($_SESSION['profile']['points'] >= 100))
		{
			$_REQUEST['codesign'] = 1;
			$_SESSION['_config']['codesign'] = 1;
		}
		else
		{
			$_REQUEST['codesign'] = 0;
			$_SESSION['_config']['codesign'] = 0;
		}

		$_SESSION['_config']['rootcert'] = intval($_REQUEST['rootcert']);
		if($_SESSION['_config']['rootcert'] < 1 || $_SESSION['_config']['rootcert'] > 2)
			$_SESSION['_config']['rootcert'] = 1;

		if(trim($_REQUEST['description']) != ""){
			$_SESSION['_config']['description']= trim(mysql_real_escape_string(stripslashes($_REQUEST['description'])));
		}else{
			$_SESSION['_config']['description']= "";
		}

		if(@count($_SESSION['_config']['emails']) > 0)
			$id = 17;
	}

	if($oldid == 17)
	{
		$org = $_SESSION['_config']['row'];
		if($_REQUEST['keytype'] == "NS")
		{
			$spkac=""; if(preg_match("/^[a-zA-Z0-9+=\/]+$/", trim(str_replace("\n", "", str_replace("\r", "",$_REQUEST['SPKAC']))))) $spkac=trim(str_replace("\n", "", str_replace("\r", "",$_REQUEST['SPKAC'])));

			if($spkac == "" || strlen($spkac) < 128)
			{
				$id = 17;
				showheader(_("My CAcert.org Account!"));
				echo _("I didn't receive a valid Certificate Request, hit the back button and try again.");
				showfooter();
				exit;
			}

			$count = 0;
			$emails = "";
			$addys = array();
			if(is_array($_SESSION['_config']['emails']))
			foreach($_SESSION['_config']['emails'] as $_REQUEST['email'])
			{
				if(!$emails)
					$defaultemail = $_REQUEST['email'];
				$emails .= "$count.emailAddress = $_REQUEST[email]\n";
				$count++;
			}
			if($_SESSION['_config']['name'] != "")
				$emails .= "commonName = ".$_SESSION['_config']['name']."\n";
			if($_SESSION['_config']['OU'])
				$emails .= "organizationalUnitName = ".$_SESSION['_config']['OU']."\n";
			if($org['O'])
				$emails .= "organizationName = ".$org['O']."\n";
			if($org['L'])
				$emails .= "localityName = ".$org['L']."\n";
			if($org['ST'])
				$emails .= "stateOrProvinceName = ".$org['ST']."\n";
			if($org['C'])
				$emails .= "countryName = ".$org['C']."\n";
			if($_SESSION['_config']['rootcert'] < 1 || $_SESSION['_config']['rootcert'] > 2)
				$_SESSION['_config']['rootcert'] = 1;


			$emails .= "SPKAC = $spkac";
			if (($weakKey = checkWeakKeySPKAC($emails)) !== "")
			{
				$id = 17;
				showheader(_("My CAcert.org Account!"));
				echo $weakKey;
				showfooter();
				exit;
			}

			$query = "insert into `orgemailcerts` set
						`CN`='$defaultemail',
						`ou`='".$_SESSION['_config']['OU']."',
						`keytype`='NS',
						`orgid`='".$org['orgid']."',
						`created`=FROM_UNIXTIME(UNIX_TIMESTAMP()),
						`codesign`='".$_SESSION['_config']['codesign']."',
						`rootcert`='".$_SESSION['_config']['rootcert']."',
						`description`='".$_SESSION['_config']['description']."'";
			mysql_query($query);
			$emailid = mysql_insert_id();

			foreach($_SESSION['_config']['domids'] as $addy)
				mysql_query("insert into `domemaillink` set `emailcertsid`='$emailid', `emailid`='$addy'");

			$CSRname=generatecertpath("csr","orgclient",$emailid);
			$fp = fopen($CSRname, "w");
			fputs($fp, $emails);
			fclose($fp);
			$challenge=$_SESSION['spkac_hash'];
			$res=`openssl spkac -verify -in $CSRname`;
			if(!strstr($res,"Challenge String: ".$challenge))
			{
				$id = $oldid;
				showheader(_("My CAcert.org Account!"));
				echo _("The challenge-response code of your certificate request did not match. Can't continue with certificaterequest.");
				showfooter();
				exit;
			}
			mysql_query("update `orgemailcerts` set `csr_name`='$CSRname' where `id`='$emailid'");
		} else if($_REQUEST['keytype'] == "MS" || $_REQUEST['keytype']=="VI") {
			$csr = "-----BEGIN CERTIFICATE REQUEST-----\n".clean_csr($_REQUEST['CSR'])."-----END CERTIFICATE REQUEST-----\n";

			if (($weakKey = checkWeakKeyCSR($csr)) !== "")
			{
				$id = 17;
				showheader(_("My CAcert.org Account!"));
				echo $weakKey;
				showfooter();
				exit;
			}

			$tmpfname = tempnam("/tmp", "id17CSR");
			$fp = fopen($tmpfname, "w");
			fputs($fp, $csr);
			fclose($fp);

			$addys = array();
			$defaultemail = "";
			$csrsubject="";

			if($_SESSION['_config']['name'] != "")
				$csrsubject = "/CN=".$_SESSION['_config']['name'];
			if(is_array($_SESSION['_config']['emails']))
			foreach($_SESSION['_config']['emails'] as $_REQUEST['email'])
			{
				if($defaultemail == "")
					$defaultemail = $_REQUEST['email'];
				$csrsubject .= "/emailAddress=$_REQUEST[email]";
			}
			if($_SESSION['_config']['OU'])
				$csrsubject .= "/organizationalUnitName=".$_SESSION['_config']['OU'];
			if($org['O'])
				$csrsubject .= "/organizationName=".$org['O'];
			if($org['L'])
				$csrsubject .= "/localityName=".$org['L'];
			if($org['ST'])
				$csrsubject .= "/stateOrProvinceName=".$org['ST'];
			if($org['C'])
				$csrsubject .= "/countryName=".$org['C'];

			$tmpname = tempnam("/tmp", "id17csr");
			$do = `/usr/bin/openssl req -in $tmpfname -out $tmpname`;
			@unlink($tmpfname);
			$csr = "";
			$fp = fopen($tmpname, "r");
			while($data = fgets($fp, 4096))
				$csr .= $data;
			fclose($fp);
			@unlink($tmpname);

			if($csr == "")
			{
				showheader(_("My CAcert.org Account!"));
				echo _("I didn't receive a valid Certificate Request, hit the back button and try again.");
				showfooter();
				exit;
			}
			if($_SESSION['_config']['rootcert'] < 1 || $_SESSION['_config']['rootcert'] > 2)
				$_SESSION['_config']['rootcert'] = 1;

			$query = "insert into `orgemailcerts` set
						`CN`='$defaultemail',
						`ou`='".$_SESSION['_config']['OU']."',
						`keytype`='" . sanitizeHTML($_REQUEST['keytype']) . "',
						`orgid`='".$org['orgid']."',
						`created`=FROM_UNIXTIME(UNIX_TIMESTAMP()),
						`subject`='$csrsubject',
						`codesign`='".$_SESSION['_config']['codesign']."',
						`rootcert`='".$_SESSION['_config']['rootcert']."',
						`description`='".$_SESSION['_config']['description']."'";
			mysql_query($query);
			$emailid = mysql_insert_id();

			foreach($_SESSION['_config']['domids'] as $addy)
				mysql_query("insert into `domemaillink` set `emailcertsid`='$emailid', `emailid`='$addy'");

			$CSRname=generatecertpath("csr","orgclient",$emailid);
			$fp = fopen($CSRname, "w");
			fputs($fp, $csr);
			fclose($fp);
			mysql_query("update `orgemailcerts` set `csr_name`='$CSRname' where `id`='$emailid'");
		}
		waitForResult("orgemailcerts", $emailid,$oldid);
		$query = "select * from `orgemailcerts` where `id`='$emailid' and `crt_name` != ''";
		$res = mysql_query($query);
		if(mysql_num_rows($res) <= 0)
		{
			showheader(_("My CAcert.org Account!"));
			printf(_("Your certificate request has failed to be processed correctly, see %sthe WIKI page%s for reasons and solutions."), "<a href='http://wiki.cacert.org/wiki/FAQ/CertificateRenewal'>", "</a>");
			showfooter();
			exit;
		} else {
			$id = 19;
			$cert = $emailid;
			$_REQUEST['cert']=$emailid;
		}
	}

	if($oldid == 18 && array_key_exists('renew',$_REQUEST) && $_REQUEST['renew'] != "")
	{
		csrf_check('clicerchange');
		showheader(_("My CAcert.org Account!"));
		if(is_array($_REQUEST['revokeid']))
		{
			$id = 18;
			echo _("Now renewing the following certificates:")."<br>\n";
			foreach($_REQUEST['revokeid'] as $id)
			{
				echo "Renewing certificate #$id ...\n<br/>";
				$id = intval($id);
				$query = "select *,UNIX_TIMESTAMP(`revoked`) as `revoke` from `orgemailcerts`, `org`
						where `orgemailcerts`.`id`='$id' and `org`.`memid`='".$_SESSION['profile']['id']."' and
						`org`.`orgid`=`orgemailcerts`.`orgid`";
				$res = mysql_query($query);
				if(mysql_num_rows($res) <= 0)
				{
					printf(_("Invalid ID '%s' presented, can't do anything with it.")."<br>\n", $id);
					continue;
				}

				$row = mysql_fetch_assoc($res);

				if (($weakKey = checkWeakKeyX509(file_get_contents(
						$row['crt_name']))) !== "")
				{
					echo $weakKey, "<br/>\n";
					continue;
				}

				mysql_query("update `orgemailcerts` set `renewed`='1' where `id`='$id'");
				if($row['revoke'] > 0)
				{
					printf(_("It would seem '%s' has already been revoked. I'll skip this for now.")."<br>\n", $row['CN']);
					continue;
				}
				$query = "insert into `orgemailcerts` set
						`orgid`='".$row['orgid']."',
						`CN`='".$row['CN']."',
						`ou`='".$row['ou']."',
						`subject`='".$row['subject']."',
						`keytype`='".$row['keytype']."',
						`csr_name`='".$row['csr_name']."',
						`created`='".$row['created']."',
						`modified`=NOW(),
						`codesign`='".$row['codesign']."',
						`rootcert`='".$row['rootcert']."',
						`description`='".$row['description']."'";
				mysql_query($query);
				$newid = mysql_insert_id();
				$newfile=generatecertpath("csr","orgclient",$newid);
				copy($row['csr_name'], $newfile);
				mysql_query("update `orgemailcerts` set `csr_name`='$newfile' where `id`='$newid'");
				waitForResult("orgemailcerts", $newid,$oldid,0);
				$query = "select * from `orgemailcerts` where `id`='$newid' and `crt_name` != ''";
				$res = mysql_query($query);
				if(mysql_num_rows($res) > 0)
				{
					printf(_("Certificate for '%s' has been renewed."), $row['CN']);
					echo "<a href='account.php?id=19&cert=$newid' target='_new'>".
						_("Click here")."</a> "._("to install your certificate.");
				}
				echo("<br/>");
			}
		}
		else
		{
			echo _("You did not select any certificates for renewal.");
		}
		showfooter();
		exit;
	}

	if($oldid == 18 && array_key_exists('revoke',$_REQUEST) && $_REQUEST['revoke'] != "")
	{
		csrf_check('clicerchange');
		$id = 18;
		showheader(_("My CAcert.org Account!"));
		if(is_array($_REQUEST['revokeid']))
		{
			echo _("Now revoking the following certificates:")."<br>\n";
			foreach($_REQUEST['revokeid'] as $id)
			{
				$id = intval($id);
				$query = "select *,UNIX_TIMESTAMP(`revoked`) as `revoke` from `orgemailcerts`, `org`
						where `orgemailcerts`.`id`='$id' and `org`.`memid`='".$_SESSION['profile']['id']."' and
						`org`.`orgid`=`orgemailcerts`.`orgid`";
				$res = mysql_query($query);
				if(mysql_num_rows($res) <= 0)
				{
					printf(_("Invalid ID '%s' presented, can't do anything with it.")."<br>\n", $id);
					continue;
				}
				$row = mysql_fetch_assoc($res);
				if($row['revoke'] > 0)
				{
					printf(_("It would seem '%s' has already been revoked. I'll skip this for now.")."<br>\n", $row['CN']);
					continue;
				}
				mysql_query("update `orgemailcerts` set `revoked`='1970-01-01 10:00:01' where `id`='$id'");
				printf(_("Certificate for '%s' with the serial no '%s' has been revoked.").'<br/>', $row['CN'], $row['serial']);
			}
		    printf('<br/>'._('All listed certificates will be added to the %s soon.').'<br/>','Certificate Revocation List (CRL)');
		}
		else
		{
			echo _("You did not select any certificates for revocation.");
		}

		if(array_key_exists('delid',$_REQUEST) && is_array($_REQUEST['delid']))
		{
			echo _("Now deleting the following pending requests:")."<br>\n";
			foreach($_REQUEST['delid'] as $id)
			{
				$id = intval($id);
				$query = "select *,UNIX_TIMESTAMP(`expire`) as `expired` from `orgemailcerts`, `org`
						where `orgemailcerts`.`id`='$id' and `org`.`memid`='".$_SESSION['profile']['id']."' and
						`org`.`orgid`=`orgemailcerts`.`orgid`";
				$res = mysql_query($query);
				if(mysql_num_rows($res) <= 0)
				{
					printf(_("Invalid ID '%s' presented, can't do anything with it.")."<br>\n", $id);
					continue;
				}
				$row = mysql_fetch_assoc($res);
				if($row['expired'] > 0)
				{
					printf(_("Couldn't remove the request for `%s`, request had already been processed.")."<br>\n", $row['CN']);
					continue;
				}
				mysql_query("delete from `orgemailcerts` where `id`='$id'");
				@unlink($row['csr_name']);
				@unlink($row['crt_name']);
				printf(_("Removed a pending request for '%s'")."<br>\n", $row['CN']);
			}
		}
		showfooter();
		exit;
	}

	if($oldid == 18 && array_key_exists('change',$_REQUEST) && $_REQUEST['change'] != "")
	{
		showheader(_("My CAcert.org Account!"));
		foreach($_REQUEST as $id => $val)
		{
			if(substr($id,0,14)=="check_comment_")
			{
				$cid = intval(substr($id,14));
				$comment=trim(mysql_real_escape_string(stripslashes($_REQUEST['comment_'.$cid])));
				mysql_query("update `orgemailcerts` set `description`='$comment' where `id`='$cid'");
			}
		}
		echo(_("Certificate settings have been changed.")."<br/>\n");
		showfooter();
		exit;
	}

	if($oldid == 18 && array_key_exists('filter',$_REQUEST) && $_REQUEST['filter']!= "")
	{
		$id=18;
		$_SESSION['_config']['orgfilterid']=$_REQUEST['orgfilterid'];
		$_SESSION['_config']['sorting']=$_REQUEST['sorting'];
		$_SESSION['_config']['status']=$_REQUEST['status'];
	}

	if($oldid == 18 && array_key_exists('reset',$_REQUEST) && $_REQUEST['reset']!= "")
	{
		$id=18;
		$_SESSION['_config']['orgfilterid']=0;
		$_SESSION['_config']['sorting']=0;
		$_SESSION['_config']['status']=0;
	}

	if($process != "" && $oldid == 20)
	{
		$CSR = clean_csr($_REQUEST['CSR']);

		if (($weakKey = checkWeakKeyCSR($CSR)) !== "")
		{
			$id = 20;
			showheader(_("My CAcert.org Account!"));
			echo $weakKey;
			showfooter();
			exit;
		}

		if(trim($_REQUEST['description']) != ""){
			$_SESSION['_config']['description']= trim(mysql_real_escape_string(stripslashes($_REQUEST['description'])));
		}else{
			$_SESSION['_config']['description']= "";
		}

		$_SESSION['_config']['tmpfname'] = tempnam("/tmp", "id20CSR");
		$fp = fopen($_SESSION['_config']['tmpfname'], "w");
		fputs($fp, $CSR);
		fclose($fp);
		$CSR = $_SESSION['_config']['tmpfname'];
		$_SESSION['_config']['subject'] = trim(`/usr/bin/openssl req -text -noout -in "$CSR"|tr -d "\\0"|grep "Subject:"`);
		$bits = explode(",", trim(`/usr/bin/openssl req -text -noout -in "$CSR"|tr -d "\\0"|grep -A1 'X509v3 Subject Alternative Name:'|grep DNS:`));
		foreach($bits as $val)
		{
			$_SESSION['_config']['subject'] .= "/subjectAltName=".trim($val);
		}
		$id = 21;

		$_SESSION['_config']['0.CN'] = $_SESSION['_config']['0.subjectAltName'] = "";
		extractit();
		getcn2();
		getalt2();

		$query = "select * from `orginfo`,`org`,`orgdomains` where
				`org`.`memid`='".$_SESSION['profile']['id']."' and
				`org`.`orgid`=`orginfo`.`id` and
				`org`.`orgid`=`orgdomains`.`orgid` and
				`orgdomains`.`domain`='".$_SESSION['_config']['0.CN']."'";
		$_SESSION['_config']['CNorg'] = mysql_fetch_assoc(mysql_query($query));
		$query = "select * from `orginfo`,`org`,`orgdomains` where
				`org`.`memid`='".$_SESSION['profile']['id']."' and
				`org`.`orgid`=`orginfo`.`id` and
				`org`.`orgid`=`orgdomains`.`orgid` and
				`orgdomains`.`domain`='".$_SESSION['_config']['0.subjectAltName']."'";
		$_SESSION['_config']['SANorg'] = mysql_fetch_assoc(mysql_query($query));
//echo "<pre>"; print_r($_SESSION['_config']); die;

		if($_SESSION['_config']['0.CN'] == "" && $_SESSION['_config']['0.subjectAltName'] == "")
		{
			$id = 20;
			showheader(_("My CAcert.org Account!"));
			echo _("CommonName field was blank. This is usually caused by entering your own name when openssl prompt's you for 'YOUR NAME', or if you try to issue certificates for domains you haven't already verified, as such this process can't continue.");
			showfooter();
			exit;
		}

		$_SESSION['_config']['rootcert'] = intval($_REQUEST['rootcert']);
		if($_SESSION['_config']['rootcert'] < 1 || $_SESSION['_config']['rootcert'] > 2)
			$_SESSION['_config']['rootcert'] = 1;
	}

	if($process != "" && $oldid == 21)
	{
		$id = 21;

		if(!file_exists($_SESSION['_config']['tmpfname']))
		{
			showheader(_("My CAcert.org Account!"));
			printf(_("Your certificate request has failed to be processed correctly, see %sthe WIKI page%s for reasons and solutions."), "<a href='http://wiki.cacert.org/wiki/FAQ/CertificateRenewal'>", "</a>");
			showfooter();
			exit;
		}

		if (($weakKey = checkWeakKeyCSR(file_get_contents(
				$_SESSION['_config']['tmpfname']))) !== "")
		{
			showheader(_("My CAcert.org Account!"));
			echo $weakKey;
			showfooter();
			exit;
		}

		if($_SESSION['_config']['0.CN'] == "" && $_SESSION['_config']['0.subjectAltName'] == "")
		{
			showheader(_("My CAcert.org Account!"));
			echo _("CommonName field was blank. This is usually caused by entering your own name when openssl prompt's you for 'YOUR NAME', or if you try to issue certificates for domains you haven't already verified, as such this process can't continue.");
			showfooter();
			exit;
		}

		if($_SESSION['_config']['rowid']['0'] > 0)
		{
			$query = "select * from `org`,`orginfo` where
					`orginfo`.`id`='".$_SESSION['_config']['rowid']['0']."' and
					`orginfo`.`id`=`org`.`orgid` and
					`org`.`memid`='".$_SESSION['profile']['id']."'";
		} else {
			$query = "select * from `org`,`orginfo` where
					`orginfo`.`id`='".$_SESSION['_config']['altid']['0']."' and
					`orginfo`.`id`=`org`.`orgid` and
					`org`.`memid`='".$_SESSION['profile']['id']."'";
		}
		$org = mysql_fetch_assoc(mysql_query($query));
		$csrsubject = "";

		if($_SESSION['_config']['OU'])
			$csrsubject .= "/organizationalUnitName=".$_SESSION['_config']['OU'];
		if($org['O'])
			$csrsubject .= "/organizationName=".$org['O'];
		if($org['L'])
			$csrsubject .= "/localityName=".$org['L'];
		if($org['ST'])
			$csrsubject .= "/stateOrProvinceName=".$org['ST'];
		if($org['C'])
			$csrsubject .= "/countryName=".$org['C'];
		//if($org['contact'])
		//	$csrsubject .= "/emailAddress=".trim($org['contact']);

		$csrsubject .= buildSubjectFromSession();

		$type="";
		if($_REQUEST["ocspcert"]!="" && $_SESSION['profile']['admin'] == 1) $type="8";
		if($_SESSION['_config']['rootcert'] < 1 || $_SESSION['_config']['rootcert'] > 2)
			$_SESSION['_config']['rootcert'] = 1;

		if($_SESSION['_config']['rowid']['0'] > 0)
		{
			$query = "insert into `orgdomaincerts` set
					`CN`='".$_SESSION['_config']['rows']['0']."',
					`orgid`='".$org['id']."',
					`created`=NOW(),
					`subject`='$csrsubject',
					`rootcert`='".$_SESSION['_config']['rootcert']."',
					`type`='$type',
					`description`='".$_SESSION['_config']['description']."'";
		} else {
			$query = "insert into `orgdomaincerts` set
					`CN`='".$_SESSION['_config']['altrows']['0']."',
					`orgid`='".$org['id']."',
					`created`=NOW(),
					`subject`='$csrsubject',
					`rootcert`='".$_SESSION['_config']['rootcert']."',
					`type`='$type',
					`description`='".$_SESSION['_config']['description']."'";
		}
		mysql_query($query);
		$CSRid = mysql_insert_id();

		$CSRname=generatecertpath("csr","orgserver",$CSRid);
		rename($_SESSION['_config']['tmpfname'], $CSRname);
		chmod($CSRname,0644);
		mysql_query("update `orgdomaincerts` set `CSR_name`='$CSRname' where `id`='$CSRid'");
		if(is_array($_SESSION['_config']['rowid']))
			foreach($_SESSION['_config']['rowid'] as $id)
				mysql_query("insert into `orgdomlink` set `orgdomid`='$id', `orgcertid`='$CSRid'");
		if(is_array($_SESSION['_config']['altid']))
			foreach($_SESSION['_config']['altid'] as $id)
				mysql_query("insert into `orgdomlink` set `orgdomid`='$id', `orgcertid`='$CSRid'");
		waitForResult("orgdomaincerts", $CSRid,$oldid);
		$query = "select * from `orgdomaincerts` where `id`='$CSRid' and `crt_name` != ''";
		$res = mysql_query($query);
		if(mysql_num_rows($res) <= 0)
		{
			showheader(_("My CAcert.org Account!"));
			printf(_("Your certificate request has failed to be processed correctly, see %sthe WIKI page%s for reasons and solutions.")." CSRid: $CSRid", "<a href='http://wiki.cacert.org/wiki/FAQ/CertificateRenewal'>", "</a>");
			showfooter();
			exit;
		} else {
			$id = 23;
			$cert = $CSRid;
			$_REQUEST['cert']=$CSRid;
		}
	}

	if($oldid == 22 && array_key_exists('renew',$_REQUEST) && $_REQUEST['renew'] != "")
	{
		csrf_check('orgsrvcerchange');
		showheader(_("My CAcert.org Account!"));
		if(is_array($_REQUEST['revokeid']))
		{
			echo _("Now renewing the following certificates:")."<br>\n";
			foreach($_REQUEST['revokeid'] as $id)
			{
				$id = intval($id);
				$query = "select *,UNIX_TIMESTAMP(`orgdomaincerts`.`revoked`) as `revoke` from
						`orgdomaincerts`,`org`
						where `orgdomaincerts`.`id`='$id' and
						`orgdomaincerts`.`orgid`=`org`.`orgid` and
						`org`.`memid`='".$_SESSION['profile']['id']."'";
				$res = mysql_query($query);
				if(mysql_num_rows($res) <= 0)
				{
					printf(_("Invalid ID '%s' presented, can't do anything with it.")."<br>\n", $id);
					continue;
				}

				$row = mysql_fetch_assoc($res);

				if (($weakKey = checkWeakKeyX509(file_get_contents(
						$row['crt_name']))) !== "")
				{
					echo $weakKey, "<br/>\n";
					continue;
				}

				mysql_query("update `orgdomaincerts` set `renewed`='1' where `id`='$id'");
				if($row['revoke'] > 0)
				{
					printf(_("It would seem '%s' has already been revoked. I'll skip this for now.")."<br>\n", $row['CN']);
					continue;
				}
				$query = "insert into `orgdomaincerts` set
						`orgid`='".$row['orgid']."',
						`CN`='".$row['CN']."',
						`csr_name`='".$row['csr_name']."',
						`created`='".$row['created']."',
						`modified`=NOW(),
						`subject`='".$row['subject']."',
						`type`='".$row['type']."',
						`rootcert`='".$row['rootcert']."',
						`description`='".$row['description']."'";
				mysql_query($query);
				$newid = mysql_insert_id();
				//echo "NewID: $newid<br/>\n";
				$newfile=generatecertpath("csr","orgserver",$newid);
				copy($row['csr_name'], $newfile);
				mysql_query("update `orgdomaincerts` set `csr_name`='$newfile' where `id`='$newid'");
				echo _("Renewing").": ".$row['CN']."<br>\n";
				$res = mysql_query("select * from `orgdomlink` where `orgcertid`='".$row['id']."'");
				while($r2 = mysql_fetch_assoc($res))
					mysql_query("insert into `orgdomlink` set `orgdomid`='".$r2['id']."', `orgcertid`='$newid'");
				waitForResult("orgdomaincerts", $newid,$oldid,0);
				$query = "select * from `orgdomaincerts` where `id`='$newid' and `crt_name` != ''";
				$res = mysql_query($query);
				if(mysql_num_rows($res) <= 0)
				{
					printf(_("Your certificate request has failed to be processed correctly, see %sthe WIKI page%s for reasons and solutions.")." newid: $newid", "<a href='http://wiki.cacert.org/wiki/FAQ/CertificateRenewal'>", "</a>");
				} else {
					$drow = mysql_fetch_assoc($res);
					$cert = `/usr/bin/openssl x509 -in $drow[crt_name]`;
					echo "<pre>\n$cert\n</pre>\n";
				}
			}
		}
		else
		{
			echo _("You did not select any certificates for renewal.");
		}
		showfooter();
		exit;
	}

	if($oldid == 22 && array_key_exists('revoke',$_REQUEST) && $_REQUEST['revoke'] != "")
	{
		csrf_check('orgsrvcerchange');
		showheader(_("My CAcert.org Account!"));
		if(is_array($_REQUEST['revokeid']))
		{
			echo _("Now revoking the following certificates:")."<br>\n";
			foreach($_REQUEST['revokeid'] as $id)
			{
				$id = intval($id);
				$query = "select *,UNIX_TIMESTAMP(`orgdomaincerts`.`revoked`) as `revoke` from
						`orgdomaincerts`,`org`
						where `orgdomaincerts`.`id`='$id' and
						`orgdomaincerts`.`orgid`=`org`.`orgid` and
						`org`.`memid`='".$_SESSION['profile']['id']."'";
				$res = mysql_query($query);
				if(mysql_num_rows($res) <= 0)
				{
					printf(_("Invalid ID '%s' presented, can't do anything with it.")."<br>\n", $id);
					continue;
				}
				$row = mysql_fetch_assoc($res);
				if($row['revoke'] > 0)
				{
					printf(_("It would seem '%s' has already been revoked. I'll skip this for now.")."<br>\n", $row['CN']);
					continue;
				}
				mysql_query("update `orgdomaincerts` set `revoked`='1970-01-01 10:00:01' where `id`='$id'");
				printf(_("Certificate for '%s' with the serial no '%s' has been revoked.").'<br/>', $row['CN'], $row['serial']);
			}
			printf('<br/>'._('All listed certificates will be added to the %s soon.').'<br/>','Certificate Revocation List (CRL)');
		}
		else
		{
			echo _("You did not select any certificates for revocation.");
		}

		if(array_key_exists('delid',$_REQUEST) && is_array($_REQUEST['delid']))
		{
			echo _("Now deleting the following pending requests:")."<br>\n";
			foreach($_REQUEST['delid'] as $id)
			{
				$id = intval($id);
				$query = "select *,UNIX_TIMESTAMP(`orgdomaincerts`.`expire`) as `expired` from
						`orgdomaincerts`,`org`
						where `orgdomaincerts`.`id`='$id' and
						`orgdomaincerts`.`orgid`=`org`.`orgid` and
						`org`.`memid`='".$_SESSION['profile']['id']."'";
				$res = mysql_query($query);
				if(mysql_num_rows($res) <= 0)
				{
					printf(_("Invalid ID '%s' presented, can't do anything with it.")."<br>\n", $id);
					continue;
				}
				$row = mysql_fetch_assoc($res);
				if($row['expired'] > 0)
				{
					printf(_("Couldn't remove the request for `%s`, request had already been processed.")."<br>\n", $row['CN']);
					continue;
				}
				mysql_query("delete from `orgdomaincerts` where `id`='$id'");
				@unlink($row['csr_name']);
				@unlink($row['crt_name']);
				printf(_("Removed a pending request for '%s'")."<br>\n", $row['CN']);
			}
		}
		showfooter();
		exit;
	}

	if($oldid == 22 && array_key_exists('change',$_REQUEST) && $_REQUEST['change'] != "")
	{
		showheader(_("My CAcert.org Account!"));
		foreach($_REQUEST as $id => $val)
		{
			if(substr($id,0,14)=="check_comment_")
			{
				$cid = intval(substr($id,14));
				$comment=trim(mysql_real_escape_string(stripslashes($_REQUEST['comment_'.$cid])));
				mysql_query("update `orgdomaincerts` set `description`='$comment' where `id`='$cid'");
			}
		}
		echo(_("Certificate settings have been changed.")."<br/>\n");
		showfooter();
		exit;
	}

	if($oldid == 22 && array_key_exists('filter',$_REQUEST) && $_REQUEST['filter']!= "")
	{
		$id=22;
		$_SESSION['_config']['dorgfilterid']=$_REQUEST['dorgfilterid'];
		$_SESSION['_config']['dsorting']=$_REQUEST['dsorting'];
		$_SESSION['_config']['dstatus']=$_REQUEST['dstatus'];
	}

	if($oldid == 22 && array_key_exists('reset',$_REQUEST) && $_REQUEST['reset']!= "")
	{
		$id=22;
		$_SESSION['_config']['dorgfilterid']=0;
		$_SESSION['_config']['dsorting']=0;
		$_SESSION['_config']['dstatus']=0;
	}


	if(($id == 24 || $oldid == 24 || $id == 25 || $oldid == 25 || $id == 26 || $oldid == 26 ||
		$id == 27 || $oldid == 27 || $id == 28 || $oldid == 28 || $id == 29 || $oldid == 29 ||
		$id == 30 || $oldid == 30 || $id == 31 || $oldid == 31) &&
		$_SESSION['profile']['orgadmin'] != 1)
	{
		showheader(_("My CAcert.org Account!"));
		echo _("You don't have access to this area.");
		showfooter();
		exit;
	}

	if($oldid == 24 && $process != "")
	{
		$id = intval($oldid);
		$_SESSION['_config']['O'] = trim(mysql_real_escape_string(stripslashes($_REQUEST['O'])));
		$_SESSION['_config']['contact'] = trim(mysql_real_escape_string(stripslashes($_REQUEST['contact'])));
		$_SESSION['_config']['L'] = trim(mysql_real_escape_string(stripslashes($_REQUEST['L'])));
		$_SESSION['_config']['ST'] = trim(mysql_real_escape_string(stripslashes($_REQUEST['ST'])));
		$_SESSION['_config']['C'] = trim(mysql_real_escape_string(stripslashes($_REQUEST['C'])));
		$_SESSION['_config']['comments'] = trim(mysql_real_escape_string(stripslashes($_REQUEST['comments'])));

		if($_SESSION['_config']['O'] == "" || $_SESSION['_config']['contact'] == "")
		{
			$_SESSION['_config']['errmsg'] = _("Organisation Name and Contact Email are required fields.");
		} else {
			mysql_query("insert into `orginfo` set `O`='".$_SESSION['_config']['O']."',
						`contact`='".$_SESSION['_config']['contact']."',
						`L`='".$_SESSION['_config']['L']."',
						`ST`='".$_SESSION['_config']['ST']."',
						`C`='".$_SESSION['_config']['C']."',
						`comments`='".$_SESSION['_config']['comments']."'");
			showheader(_("My CAcert.org Account!"));
			printf(_("'%s' has just been successfully added as an organisation to the database."), sanitizeHTML($_SESSION['_config']['O']));
			showfooter();
			exit;
		}
	}

	if($oldid == 27 && $process != "")
	{
		csrf_check('orgdetchange');
		$id = intval($oldid);
		$_SESSION['_config']['O'] = trim(mysql_real_escape_string(stripslashes($_REQUEST['O'])));
		$_SESSION['_config']['contact'] = trim(mysql_real_escape_string(stripslashes($_REQUEST['contact'])));
		$_SESSION['_config']['L'] = trim(mysql_real_escape_string(stripslashes($_REQUEST['L'])));
		$_SESSION['_config']['ST'] = trim(mysql_real_escape_string(stripslashes($_REQUEST['ST'])));
		$_SESSION['_config']['C'] = trim(mysql_real_escape_string(stripslashes($_REQUEST['C'])));
		$_SESSION['_config']['comments'] = trim(mysql_real_escape_string(stripslashes($_REQUEST['comments'])));

		if($_SESSION['_config']['O'] == "" || $_SESSION['_config']['contact'] == "")
		{
			$_SESSION['_config']['errmsg'] = _("Organisation Name and Contact Email are required fields.");
		} else {
			mysql_query("update `orginfo` set `O`='".$_SESSION['_config']['O']."',
						`contact`='".$_SESSION['_config']['contact']."',
						`L`='".$_SESSION['_config']['L']."',
						`ST`='".$_SESSION['_config']['ST']."',
						`C`='".$_SESSION['_config']['C']."',
						`comments`='".$_SESSION['_config']['comments']."'
					where `id`='".$_SESSION['_config']['orgid']."'");
			showheader(_("My CAcert.org Account!"));
			printf(_("'%s' has just been successfully updated in the database."), sanitizeHTML($_SESSION['_config']['O']));
			showfooter();
			exit;
		}
	}

	if($oldid == 28 && $process != "" && array_key_exists("domainname",$_REQUEST))
	{
		$domain = $_SESSION['_config']['domain'] = trim(mysql_real_escape_string(stripslashes($_REQUEST['domainname'])));
		$res1 = mysql_query("select * from `orgdomains` where `domain`='$domain'");
		if(mysql_num_rows($res1) > 0)
		{
			$_SESSION['_config']['errmsg'] = sprintf(_("The domain '%s' is already in a different account and is listed as valid. Can't continue."), sanitizeHTML($domain));
			$id = $oldid;
			$oldid=0;
		}
	}

	if($oldid == 28 && $_SESSION['_config']['orgid'] <= 0)
	{
		$oldid=0;
		$id = 25;
	}

	if($oldid == 28 && $process != "" && array_key_exists("orgid",$_SESSION["_config"]))
	{
		mysql_query("insert into `orgdomains` set `orgid`='".intval($_SESSION['_config']['orgid'])."', `domain`='$domain'");
		showheader(_("My CAcert.org Account!"));
		printf(_("'%s' has just been successfully added to the database."), sanitizeHTML($domain));
		echo "<br><br><a href='account.php?id=26&orgid=".intval($_SESSION['_config']['orgid'])."'>"._("Click here")."</a> "._("to continue.");
		showfooter();
		exit;
	}

	if($oldid == 29 && $process != "")
	{
		$domain = mysql_real_escape_string(stripslashes(trim($_REQUEST['domainname'])));

		$res1 = mysql_query("select * from `orgdomains` where `domain` like '$domain' and `id`!='".intval($domid)."'");
		$res2 = mysql_query("select * from `domains` where `domain` like '$domain' and `deleted`=0");
		if(mysql_num_rows($res1) > 0 || mysql_num_rows($res2) > 0)
		{
			$_SESSION['_config']['errmsg'] = sprintf(_("The domain '%s' is already in a different account and is listed as valid. Can't continue."), sanitizeHTML($domain));
			$id = $oldid;
			$oldid=0;
		}
	}

	if(($oldid == 29 || $oldid == 30) && $process != "")      // _("Cancel") is handled in front of account.php
	{
		$query = "select `orgdomaincerts`.`id` as `id` from `orgdomlink`, `orgdomaincerts`, `orgdomains` where
				`orgdomlink`.`orgdomid`=`orgdomains`.`id` and
				`orgdomaincerts`.`id`=`orgdomlink`.`orgcertid` and
				`orgdomains`.`id`='".intval($domid)."'";
		$res = mysql_query($query);
		while($row = mysql_fetch_assoc($res))
			mysql_query("update `orgdomaincerts` set `revoked`='1970-01-01 10:00:01' where `id`='".$row['id']."'");

		$query = "select `orgemailcerts`.`id` as `id` from `orgemailcerts`, `orgemaillink`, `orgdomains` where
				`orgemaillink`.`domid`=`orgdomains`.`id` and
				`orgemailcerts`.`id`=`orgemaillink`.`emailcertsid` and
				`orgdomains`.`id`='".intval($domid)."'";
		$res = mysql_query($query);
		while($row = mysql_fetch_assoc($res))
			mysql_query("update `orgemailcerts` set `revoked`='1970-01-01 10:00:01' where `id`='".intval($row['id'])."'");
	}

	if($oldid == 29 && $process != "")
	{
		$row = mysql_fetch_assoc(mysql_query("select * from `orgdomains` where `id`='".intval($domid)."'"));
		mysql_query("update `orgdomains` set `domain`='$domain' where `id`='".intval($domid)."'");
		showheader(_("My CAcert.org Account!"));
		printf(_("'%s' has just been successfully updated in the database."), sanitizeHTML($domain));
		echo "<br><br><a href='account.php?id=26&orgid=".intval($orgid)."'>"._("Click here")."</a> "._("to continue.");
		showfooter();
		exit;
	}

	if($oldid == 30 && $process != "")
	{
		$row = mysql_fetch_assoc(mysql_query("select * from `orgdomains` where `id`='".intval($domid)."'"));
		$domain = $row['domain'];
		mysql_query("delete from `orgdomains` where `id`='".intval($domid)."'");
		showheader(_("My CAcert.org Account!"));
		printf(_("'%s' has just been successfully deleted from the database."), sanitizeHTML($domain));
		echo "<br><br><a href='account.php?id=26&orgid=".intval($orgid)."'>"._("Click here")."</a> "._("to continue.");
		showfooter();
		exit;
	}

	if($oldid == 30)
	{
		$id = 26;
		$orgid = 0;
	}

	if($oldid == 31 && $process != "")
	{
		$query = "select * from `orgdomains` where `orgid`='".intval($_SESSION['_config']['orgid'])."'";
		$dres = mysql_query($query);
		while($drow = mysql_fetch_assoc($dres))
		{
			$query = "select `orgdomaincerts`.`id` as `id` from `orgdomlink`, `orgdomaincerts`, `orgdomains` where
					`orgdomlink`.`orgdomid`=`orgdomains`.`id` and
					`orgdomaincerts`.`id`=`orgdomlink`.`orgcertid` and
					`orgdomains`.`id`='".intval($drow['id'])."'";
			$res = mysql_query($query);
			while($row = mysql_fetch_assoc($res))
			{
				mysql_query("update `orgdomaincerts` set `revoked`='1970-01-01 10:00:01' where `id`='".intval($row['id'])."'");
				mysql_query("delete from `orgdomaincerts` where `orgid`='".intval($row['id'])."'");
				mysql_query("delete from `orgdomlink` where `domid`='".intval($row['id'])."'");
			}

			$query = "select `orgemailcerts`.`id` as `id` from `orgemailcerts`, `orgemaillink`, `orgdomains` where
					`orgemaillink`.`domid`=`orgdomains`.`id` and
					`orgemailcerts`.`id`=`orgemaillink`.`emailcertsid` and
					`orgdomains`.`id`='".intval($drow['id'])."'";
			$res = mysql_query($query);
			while($row = mysql_fetch_assoc($res))
			{
				mysql_query("update `orgemailcerts` set `revoked`='1970-01-01 10:00:01' where `id`='".intval($row['id'])."'");
				mysql_query("delete from `orgemailcerts` where `id`='".intval($row['id'])."'");
				mysql_query("delete from `orgemaillink` where `domid`='".intval($row['id'])."'");
			}
		}
		mysql_query("delete from `org` where `orgid`='".intval($_SESSION['_config']['orgid'])."'");
		mysql_query("delete from `orgdomains` where `orgid`='".intval($_SESSION['_config']['orgid'])."'");
		mysql_query("delete from `orginfo` where `id`='".intval($_SESSION['_config']['orgid'])."'");
	}

	if($oldid == 31)
	{
		$id = 25;
		$orgid = 0;
	}

	if($id == 32 || $oldid == 32 || $id == 33 || $oldid == 33 || $id == 34 || $oldid == 34)
	{
		$query = "select * from `org` where `memid`='".intval($_SESSION['profile']['id'])."' and `masteracc`='1'";
		$_macc = mysql_num_rows(mysql_query($query));
		if($_SESSION['profile']['orgadmin'] != 1 && $_macc <= 0)
		{
			showheader(_("My CAcert.org Account!"));
			echo _("You don't have access to this area.");
			showfooter();
			exit;
		}
	}

	if($id == 35 || $oldid == 35)
	{
		$query = "select 1 from `org` where `memid`='".intval($_SESSION['profile']['id'])."'";
		$is_orguser = mysql_num_rows(mysql_query($query));
		if($_SESSION['profile']['orgadmin'] != 1 && $is_orguser <= 0)
		{
			showheader(_("My CAcert.org Account!"));
			echo _("You don't have access to this area.");
			showfooter();
			exit;
		}
	}

	if($id == 33 && $_SESSION['profile']['orgadmin'] != 1)
	{
		$orgid = intval($_SESSION['_config']['orgid']);
		$query = "select * from `org` where `orgid`='$orgid' and `memid`='".intval($_SESSION['profile']['id'])."' and `masteracc`='1'";
		$res = mysql_query($query);
		if(mysql_num_rows($res) <= 0)
		{
			$id = 35;
		}
	}

	if($oldid == 33 && $process != "")
	{
		csrf_check('orgadmadd');
		if($_SESSION['profile']['orgadmin'] == 1)
			$masteracc = $_SESSION['_config'][masteracc] = intval($_REQUEST['masteracc']);
		else
			$masteracc = $_SESSION['_config'][masteracc] = 0;
		$_REQUEST['email'] = $_SESSION['_config']['email'] = mysql_real_escape_string(stripslashes(trim($_REQUEST['email'])));
		$OU = $_SESSION['_config']['OU'] = mysql_real_escape_string(stripslashes(trim($_REQUEST['OU'])));
		$comments = $_SESSION['_config']['comments'] = mysql_real_escape_string(stripslashes(trim($_REQUEST['comments'])));
		$res = mysql_query("select * from `users` where `email`='".$_REQUEST['email']."' and `deleted`=0");
		if(mysql_num_rows($res) <= 0)
		{
			$id = $oldid;
			$oldid=0;
			$_SESSION['_config']['errmsg'] = sprintf(_("Wasn't able to match '%s' against any user in the system"), sanitizeHTML($_REQUEST['email']));
		} else {
			$row = mysql_fetch_assoc($res);
			if ( !is_assurer(intval($row['id'])) )
			{
				$id = $oldid;
				$oldid=0;
				$_SESSION['_config']['errmsg'] =
						_("The user is not an Assurer yet");
			} else {
				mysql_query(
					"insert into `org`
						set `memid`='".intval($row['id'])."',
							`orgid`='".intval($_SESSION['_config']['orgid'])."',
							`masteracc`='$masteracc',
							`OU`='$OU',
							`comments`='$comments'");
			}
		}
	}

	if(($oldid == 34 || $id == 34) && $_SESSION['profile']['orgadmin'] != 1)
	{
		$orgid = intval($_SESSION['_config']['orgid']);
		$res = mysql_query("select * from `org` where `orgid`='$orgid' and `memid`='".$_SESSION['profile']['id']."' and `masteracc`='1'");
		if(mysql_num_rows($res) <= 0)
			$id = 32;
	}

	if($oldid == 34 && $process != "")
	{
		$orgid = intval($_SESSION['_config']['orgid']);
		$memid = intval($_REQUEST['memid']);
		$query = "delete from `org` where `orgid`='$orgid' and `memid`='$memid'";
		mysql_query($query);
	}

	if($oldid == 34 || $oldid == 33)
	{
		$oldid=0;
		$id = 32;
		$orgid = 0;
	}

	if($id == 36)
	{
		$row = mysql_fetch_assoc(mysql_query("select * from `alerts` where `memid`='".intval($_SESSION['profile']['id'])."'"));
		$_REQUEST['general'] = $row['general'];
		$_REQUEST['country'] = $row['country'];
		$_REQUEST['regional'] = $row['regional'];
		$_REQUEST['radius'] = $row['radius'];
	}

	if($oldid == 36)
	{
		$rc = mysql_num_rows(mysql_query("select * from `alerts` where `memid`='".intval($_SESSION['profile']['id'])."'"));
		if($rc > 0)
		{
			$query = "update `alerts` set `general`='".intval(array_key_exists('general',$_REQUEST)?$_REQUEST['general']:0)."',
							`country`='".intval(array_key_exists('country',$_REQUEST)?$_REQUEST['country']:0)."',
							`regional`='".intval(array_key_exists('regional',$_REQUEST)?$_REQUEST['regional']:0)."',
							`radius`='".intval(array_key_exists('radius',$_REQUEST)?$_REQUEST['radius']:0)."'
					where `memid`='".intval($_SESSION['profile']['id'])."'";
		} else {
			$query = "insert into `alerts` set `general`='".intval(array_key_exists('general',$_REQUEST)?$_REQUEST['general']:0)."',
							`country`='".intval(array_key_exists('country',$_REQUEST)?$_REQUEST['country']:0)."',
							`regional`='".intval(array_key_exists('regional',$_REQUEST)?$_REQUEST['regional']:0)."',
							`radius`='".intval(array_key_exists('radius',$_REQUEST)?$_REQUEST['radius']:0)."',
							`memid`='".intval($_SESSION['profile']['id'])."'";
		}
		mysql_query($query);
		$id = $oldid;
		$oldid=0;
	}

	if($oldid == 41 && $_REQUEST['action'] == 'default')
	{
		csrf_check("mainlang");
		$lang = mysql_real_escape_string($_REQUEST['lang']);
		foreach(L10n::$translations as $key => $val)
		{
			if($key == $lang)
			{
				mysql_query("update `users` set `language`='$lang' where `id`='".$_SESSION['profile']['id']."'");
				$_SESSION['profile']['language'] = $lang;
				showheader(_("My CAcert.org Account!"));
				echo _("Your language setting has been updated.");
				showfooter();
				exit;
			}
		}

		showheader(_("My CAcert.org Account!"));
		echo _("You tried to use an invalid language.");
		showfooter();
		exit;
	}

	if($oldid == 41 && $_REQUEST['action'] == 'addsec')
	{
		csrf_check("seclang");
		$addlang = mysql_real_escape_string($_REQUEST['addlang']);
		// Does the language exist?
		mysql_query("insert into `addlang` set `userid`='".intval($_SESSION['profile']['id'])."', `lang`='$addlang'");
		showheader(_("My CAcert.org Account!"));
		echo _("Your language setting has been updated.");
		showfooter();
		exit;
	}

	if($oldid == 41 && $_REQUEST['action'] == 'dellang')
	{
		csrf_check("seclang");
		$remove = mysql_real_escape_string($_REQUEST['remove']);
		mysql_query("delete from `addlang` where `userid`='".intval($_SESSION['profile']['id'])."' and `lang`='$remove'");
		showheader(_("My CAcert.org Account!"));
		echo _("Your language setting has been updated.");
		showfooter();
		exit;
	}

	if(($id == 42 || $id == 43 || $id == 44 || $id == 48 || $id == 49 || $id == 50 ||
		$oldid == 42 || $oldid == 43 || $oldid == 44 || $oldid == 48 || $oldid == 49 || $oldid == 50) &&
		$_SESSION['profile']['admin'] != 1)
	{
		showheader(_("My CAcert.org Account!"));
		echo _("You don't have access to this area.");
		showfooter();
		exit;
	}

	if(($id == 53 || $id == 54 || $oldid == 53 || $oldid == 54) &&
		$_SESSION['profile']['locadmin'] != 1)
	{
		showheader(_("My CAcert.org Account!"));
		echo _("You don't have access to this area.");
		showfooter();
		exit;
	}

	if($oldid == 54 || ($id == 53 && array_key_exists('action',$_REQUEST) && $_REQUEST['action'] != "") ||
			($id == 54 && array_key_exists('action',$_REQUEST) && $_REQUEST['action'] != "" &&
			$_REQUEST['action'] != "aliases" && $_REQUEST['action'] != "edit" && $_REQUEST['action'] != "add"))
	{
		$id = 53;
		$ccid = intval(array_key_exists('ccid',$_REQUEST)?$_REQUEST['ccid']:0);
		$regid = intval(array_key_exists('regid',$_REQUEST)?$_REQUEST['regid']:0);
		$newreg = intval(array_key_exists('newreg',$_REQUEST)?$_REQUEST['newreg']:0);
		$locid = intval(array_key_exists('locid',$_REQUEST)?$_REQUEST['locid']:0);
		$name = array_key_exists('name',$_REQUEST)?mysql_real_escape_string(strip_tags($_REQUEST['name'])):"";
		$long = array_key_exists('longitude',$_REQUEST)?ereg_replace("[^-0-9\.]","",$_REQUEST['longitude']):"";
		$lat = array_key_exists('latitude', $_REQUEST)?ereg_replace("[^-0-9\.]","",$_REQUEST['latitude']):"";
		$action = array_key_exists('action',$_REQUEST)?$_REQUEST['action']:"";

		if($locid > 0 && $action == "edit")
		{
			$query = "update `locations` set `name`='$name', `lat`='$lat', `long`='$long' where `id`='$locid'";
			mysql_query($query);
			$row = mysql_fetch_assoc(mysql_query("select * from `locations` where `id`='$locid'"));
			$_REQUEST['regid'] = $row['regid'];
			unset($_REQUEST['ccid']);
			unset($_REQUEST['locid']);
			unset($_REQUEST['action']);
		} else if($regid > 0 && $action == "edit") {
			$query = "update `regions` set `name`='$name' where `id`='$regid'";
			mysql_query($query);
			$row = mysql_fetch_assoc(mysql_query("select * from `regions` where `id`='$regid'"));
			$_REQUEST['ccid'] = $row['ccid'];
			unset($_REQUEST['regid']);
			unset($_REQUEST['locid']);
			unset($_REQUEST['action']);
		} else if($regid > 0 && $action == "add") {
			$row = mysql_fetch_assoc(mysql_query("select `ccid` from `regions` where `id`='$regid'"));
			$ccid = $row['ccid'];
			$query = "insert into `locations` set `ccid`='$ccid', `regid`='$regid', `name`='$name', `lat`='$lat', `long`='$long'";
			mysql_query($query);
			unset($_REQUEST['ccid']);
			unset($_REQUEST['locid']);
			unset($_REQUEST['action']);
		} else if($ccid > 0 && $action == "add" && $name != "") {
			$query = "insert into `regions` set `ccid`='$ccid', `name`='$name'";
			mysql_query($query);
			$row = mysql_fetch_assoc(mysql_query("select * from `locations` where `id`='$locid'"));
			unset($_REQUEST['regid']);
			unset($_REQUEST['locid']);
			unset($_REQUEST['action']);
		} else if($locid > 0 && $action == "delete") {
			$row = mysql_fetch_assoc(mysql_query("select * from `locations` where `id`='$locid'"));
			$_REQUEST['regid'] = $row['regid'];
			mysql_query("delete from `localias` where `locid`='$locid'");
			mysql_query("delete from `locations` where `id`='$locid'");
			unset($_REQUEST['ccid']);
			unset($_REQUEST['locid']);
			unset($_REQUEST['action']);
		} else if($locid > 0 && $action == "move") {
			$row = mysql_fetch_assoc(mysql_query("select * from `locations` where `id`='$locid'"));
			$oldregid = $row['regid'];
			mysql_query("update `locations` set `regid`='$newreg' where `id`='$locid'");
			mysql_query("update `users` set `regid`='$newreg' where `regid`='$oldregid'");
			$row = mysql_fetch_assoc(mysql_query("select * from `locations` where `id`='$locid'"));
			$_REQUEST['regid'] = $row['regid'];
			unset($_REQUEST['ccid']);
			unset($_REQUEST['locid']);
			unset($_REQUEST['action']);
		} else if($regid > 0 && $action == "delete") {
			$row = mysql_fetch_assoc(mysql_query("select * from `regions` where `id`='$regid'"));
			$_REQUEST['ccid'] = $row['ccid'];
			mysql_query("delete from `locations` where `regid`='$regid'");
			mysql_query("delete from `regions` where `id`='$regid'");
			unset($_REQUEST['regid']);
			unset($_REQUEST['locid']);
			unset($_REQUEST['action']);
		} else if($locid > 0 && $action == "alias") {
			$id = 54;
			$_REQUEST['action'] = "aliases";
			$_REQUEST['locid'] = $locid;
			$name = htmlentities($name);
			$row = mysql_query("insert into `localias` set `locid`='$locid',`name`='$name'");
		} else if($locid > 0 && $action == "delalias") {
			$id = 54;
			$_REQUEST['action'] = "aliases";
			$_REQUEST['locid'] = $locid;
			$row = mysql_query("delete from `localias` where `locid`='$locid' and `name`='$name'");
		}
	}

	if($oldid == 42 && $_REQUEST['email'] == "")
	{
		$id = $oldid;
		$oldid=0;
	}

	if($oldid == 42)
	{
		$id = 43;
		$oldid=0;
	}

	//check if ticket number was entered
<<<<<<< HEAD
	if ( $oldid== 43) {
		$ticketno=mysql_real_escape_string($_REQUEST['ticketno']);
		$ticketvalidation=valid_ticket_number($ticketno);
		$_SESSION['ticketno']=$ticketno;
	}

	if($oldid == 43 && $_REQUEST['action'] == "updatedob" && $ticketvalidation==TRUE)
=======
	if ( $id == 43 || $oldid == 43 || $id == 44 || $oldid == 44) {
		$ticketvalidation = FALSE;
		if ($ticketno != "" ) {
			$ticketno = mysql_real_escape_string(trim($_REQUEST['ticketno']));
			$ticketvalidation = valid_ticket_number($ticketno);
		}

		$_SESSION['ticketno'] = $ticketno;
	}

	if($oldid == 43 && $_REQUEST['action'] == "updatedob" && $ticketvalidation == TRUE)
>>>>>>> 2636d78d
	{
		$id = 43;
		$oldid=0;
		$fname = mysql_real_escape_string($_REQUEST['fname']);
		$mname = mysql_real_escape_string($_REQUEST['mname']);
		$lname = mysql_real_escape_string($_REQUEST['lname']);
		$suffix = mysql_real_escape_string($_REQUEST['suffix']);
		$day = intval($_REQUEST['day']);
		$month = intval($_REQUEST['month']);
		$year = intval($_REQUEST['year']);
		$userid = intval($_REQUEST['userid']);
		$query = "update `users` set `fname`='$fname',`mname`='$mname',`lname`='$lname',`suffix`='$suffix',`dob`='$year-$month-$day' where `id`='$userid'";
		mysql_query($query);
<<<<<<< HEAD
		write_se_log($userid,$_SESSION[''], $_SESSION['profile']['id'],'AD Name/DOB Change',$ticketno);
	}else{
		$_SESSION['ticketmsg']='No action taken. Ticket number is missing!';
=======
		write_se_log($userid, $_SESSION['profile']['id'],'SE Name/DOB Change',$ticketno);
	}elseif($oldid == 43 && $_REQUEST['action'] == "updatedob" && $ticketvalidation == FALSE){
		$id = 43;
		$oldid=0;
		$_SESSION['ticketmsg']='No action (name/dob change) taken. Ticket number is missing!';
>>>>>>> 2636d78d
	}

	if($oldid == 43 && $_REQUEST['action'] == 'revokecert' && $ticketvalidation==TRUE)
	{
		$userid = intval($_REQUEST['userid']);
		revoke_all_private_cert($userid);
		write_se_log($userid, $_SESSION['profile']['id'], 'SE Revoke all certificates',$ticketno);
		$id=43;
	}elseif($oldid == 43 && $_REQUEST['action'] == "revokecert" && $ticketvalidation == FALSE){
	    $id = 43;
	    $oldid=0;
	    $_SESSION['ticketmsg']='No certificates revokes. Ticket number is missing!';
	}

	if($oldid == 48 && $_REQUEST['domain'] == "")
	{
		$id = $oldid;
		$oldid=0;
	}

	if($oldid == 48)
	{
		$id = 49;
		$oldid=0;
	}

	if($id == 44)
	{
		if($_REQUEST['userid'] != "")
			$_REQUEST['userid'] = intval($_REQUEST['userid']);
		$row = mysql_fetch_assoc(mysql_query("select * from `users` where `id`='".intval($_REQUEST['userid'])."'"));
		if($row['email'] == "")
			$id = 42;
		else
			$_REQUEST['email'] = $row['email'];
	}

<<<<<<< HEAD
	if($oldid == 44 && $ticketvalidation==TRUE)
=======
	if($oldid == 44 && $ticketvalidation == TRUE)
>>>>>>> 2636d78d
	{
		showheader(_("My CAcert.org Account!"));
		if(intval($_REQUEST['userid']) <= 0)
		{
			echo _("No such user found.");
		} else {
			mysql_query("update `users` set `password`=sha1('".mysql_real_escape_string(stripslashes($_REQUEST['newpass']))."') where `id`='".intval($_REQUEST['userid'])."'");
			$row = mysql_fetch_assoc(mysql_query("select * from `users` where `id`='".intval($_REQUEST['userid'])."'"));
			printf(_("The password for %s has been updated successfully in the system."), sanitizeHTML($row['email']));

		$my_translation = L10n::get_translation();
		L10n::set_recipient_language(intval($_REQUEST['userid']));
			$body  = sprintf(_("Hi %s,"),$row['fname'])."\n\n";
			$body .= _("You are receiving this email because a CAcert administrator ".
					"has changed the password on your account.")."\n\n";

			$body .= _("Best regards")."\n"._("CAcert.org Support!");

			sendmail($row['email'], "[CAcert.org] "._("Password Update Notification"), $body,
						"support@cacert.org", "", "", "CAcert Support");
<<<<<<< HEAD
		L10n::set_translation($my_translation);
			write_se_log(intval($_REQUEST['userid']), $_SESSION['profile']['id'],'AD reset password',$ticketno);
=======
			write_se_log(intval($_REQUEST['userid']), $_SESSION['profile']['id'],'SE reset password',$ticketno);
>>>>>>> 2636d78d
		}

		showfooter();
		exit;
<<<<<<< HEAD
	}else{
=======
	}elseif($oldid == 44 && $ticketvalidation == FALSE){
>>>>>>> 2636d78d
		$_SESSION['ticketmsg']='No password reset taken. Ticket number is missing!';
	}


	if($process != "" && $oldid == 45)
	{
		$CSR = clean_csr($CSR);
		$_SESSION['_config']['CSR'] = $CSR;
		$_SESSION['_config']['subject'] = trim(`echo "$CSR"|/usr/bin/openssl req -text -noout|tr -d "\\0"|grep "Subject:"`);
		$bits = explode(",", trim(`echo "$CSR"|/usr/bin/openssl req -text -noout|tr -d "\\0"|grep -A1 'X509v3 Subject Alternative Name:'|grep DNS:`));
		foreach($bits as $val)
		{
			$_SESSION['_config']['subject'] .= "/subjectAltName=".trim($val);
		}
		$id = 46;

		$_SESSION['_config']['0.CN'] = $_SESSION['_config']['0.subjectAltName'] = "";
		extractit();
		getcn();
		getalt();

		if($_SESSION['_config']['0.CN'] == "" && $_SESSION['_config']['0.subjectAltName'] == "")
		{
			showheader(_("My CAcert.org Account!"));
			echo _("CommonName field was blank. This is usually caused by entering your own name when openssl prompt's you for 'YOUR NAME', or if you try to issue certificates for domains you haven't already verified, as such this process can't continue.");
			showfooter();
			exit;
		}
	}

	if($process != "" && $oldid == 46)
	{
		$CSR = clean_csr($_SESSION['_config']['CSR']);
		$_SESSION['_config']['subject'] = trim(`echo "$CSR"|/usr/bin/openssl req -text -noout|tr -d "\\0"|grep "Subject:"`);
		$bits = explode(",", trim(`echo "$CSR"|/usr/bin/openssl req -text -noout|tr -d "\\0"|grep -A1 'X509v3 Subject Alternative Name:'|grep DNS:`));
		foreach($bits as $val)
		{
			$_SESSION['_config']['subject'] .= "/subjectAltName=".trim($val);
		}
		$id = 11;

		$_SESSION['_config']['0.CN'] = $_SESSION['_config']['0.subjectAltName'] = "";
		extractit();
		getcn();
		getalt();

		if($_SESSION['_config']['0.CN'] == "" && $_SESSION['_config']['0.subjectAltName'] == "")
		{
			showheader(_("My CAcert.org Account!"));
			echo _("CommonName field was blank. This is usually caused by entering your own name when openssl prompt's you for 'YOUR NAME', or if you try to issue certificates for domains you haven't already verified, as such this process can't continue.");
			showfooter();
			exit;
		}

		if (($weakKey = checkWeakKeyCSR($CSR)) !== "")
		{
			showheader(_("My CAcert.org Account!"));
			echo $weakKey;
			showfooter();
			exit;
		}

		$query = "insert into `domaincerts` set
						`CN`='".$_SESSION['_config']['0.CN']."',
						`domid`='".$_SESSION['_config']['row']['id']."',
						`created`=NOW()";
		mysql_query($query);
		$CSRid = mysql_insert_id();

		foreach($_SESSION['_config']['rowid'] as $dom)
			mysql_query("insert into `domlink` set `certid`='$CSRid', `domid`='$dom'");
		if(is_array($_SESSION['_config']['altid']))
		foreach($_SESSION['_config']['altid'] as $dom)
			mysql_query("insert into `domlink` set `certid`='$CSRid', `domid`='$dom'");

		$CSRname=generatecertpath("csr","server",$CSRid);
		$fp = fopen($CSRname, "w");
		fputs($fp, $_SESSION['_config']['CSR']);
		fclose($fp);
		mysql_query("update `domaincerts` set `CSR_name`='$CSRname' where `id`='$CSRid'");
		waitForResult("domaincerts", $CSRid,$oldid);
		$query = "select * from `domaincerts` where `id`='$CSRid' and `crt_name` != ''";
		$res = mysql_query($query);
		if(mysql_num_rows($res) <= 0)
		{
			showheader(_("My CAcert.org Account!"));
			printf(_("Your certificate request has failed to be processed correctly, see %sthe WIKI page%s for reasons and solutions."), "<a href='http://wiki.cacert.org/wiki/FAQ/CertificateRenewal'>", "</a>");
			showfooter();
			exit;
		} else {
			$id = 47;
			$cert = $CSRid;
			$_REQUEST['cert']=$CSRid;
		}
	}

	/* presently not needed
	if($id == 43 && array_key_exists('tverify',$_REQUEST) && $_REQUEST['tverify'] > 0 && $ticketvalidation==TRUE)
	{
		$memid = $_REQUEST['userid'] = intval($_REQUEST['tverify']);
		$query = "select * from `users` where `id`='$memid'";
		$row = mysql_fetch_assoc(mysql_query($query));
		$ver = !$row['tverify'];
		mysql_query("update `users` set `tverify`='$ver' where `id`='$memid'");
<<<<<<< HEAD
		write_se_log($memid, $_SESSION['profile']['id'],'AD Change tverify status',$ticketno);
=======
		write_se_log($memid, $_SESSION['profile']['id'],'SE Change tverify status',$ticketno);
>>>>>>> 2636d78d
	}else{
		$_SESSION['ticketmsg']='No action taken. Ticket number is missing!';
	}
 */
<<<<<<< HEAD
	if($id == 43 && array_key_exists('assurer',$_REQUEST) && $_REQUEST['assurer'] > 0 && $ticketvalidation==TRUE)
=======
	if($id == 43 && array_key_exists('assurer',$_REQUEST) && $_REQUEST['assurer'] > 0 && $ticketvalidation == TRUE)
>>>>>>> 2636d78d
	{
		csrf_check('admsetassuret');
		$memid = $_REQUEST['userid'] = intval($_REQUEST['assurer']);
		$query = "select * from `users` where `id`='$memid'";
		$row = mysql_fetch_assoc(mysql_query($query));
		$ver = !$row['assurer'];
		mysql_query("update `users` set `assurer`='$ver' where `id`='$memid'");
<<<<<<< HEAD
		write_se_log($memid, $_SESSION['profile']['id'],'AD Change assurer staus',$ticketno);
	}else{
		$_SESSION['ticketmsg']='No action taken. Ticket number is missing!';
	}

	if($id == 43 && array_key_exists('assurer_blocked',$_REQUEST) && $_REQUEST['assurer_blocked'] > 0 && $ticketvalidation==TRUE)
=======
		write_se_log($memid, $_SESSION['profile']['id'],'SE Change assurer status',$ticketno);
	}elseif($id == 43 && array_key_exists('assurer',$_REQUEST) && $_REQUEST['assurer'] > 0 && $ticketvalidation == FALSE){
		$_REQUEST['userid'] = intval($_REQUEST['assurer']);
		$_SESSION['ticketmsg']='No action (Change assurer status) taken. Ticket number is missing!';
	}

	if($id == 43 && array_key_exists('assurer_blocked',$_REQUEST) && $_REQUEST['assurer_blocked'] > 0 && $ticketvalidation == TRUE)
>>>>>>> 2636d78d
	{
		$memid = $_REQUEST['userid'] = intval($_REQUEST['assurer_blocked']);
		$query = "select * from `users` where `id`='$memid'";
		$row = mysql_fetch_assoc(mysql_query($query));
		$ver = !$row['assurer_blocked'];
		mysql_query("update `users` set `assurer_blocked`='$ver' where `id`='$memid'");
<<<<<<< HEAD
		write_se_log($memid, $_SESSION['profile']['id'],'AD Change assurer blocked status',$ticketno);
	}else{
		$_SESSION['ticketmsg']='No action taken. Ticket number is missing!';
	}

	if($id == 43 && array_key_exists('locked',$_REQUEST) && $_REQUEST['locked'] > 0 && $ticketvalidation==TRUE)
=======
		write_se_log($memid, $_SESSION['profile']['id'],'SE Change assurer blocked status',$ticketno);
	}elseif($id == 43 && array_key_exists('assurer_blocked',$_REQUEST) && $_REQUEST['assurer_blocked'] > 0 && $ticketvalidation == FALSE){
		$_REQUEST['userid'] = intval($_REQUEST['assurer_blocked']);
		$_SESSION['ticketmsg']='No action taken. Ticket number is missing!';
	}

	if($id == 43 && array_key_exists('locked',$_REQUEST) && $_REQUEST['locked'] > 0 && $ticketvalidation == TRUE)
>>>>>>> 2636d78d
	{
		csrf_check('admactlock');
		$memid = $_REQUEST['userid'] = intval($_REQUEST['locked']);
		$query = "select * from `users` where `id`='$memid'";
		$row = mysql_fetch_assoc(mysql_query($query));
		$ver = !$row['locked'];
		mysql_query("update `users` set `locked`='$ver' where `id`='$memid'");
<<<<<<< HEAD
		write_se_log($memid, $_SESSION['profile']['id'],'AD Change locked status',$ticketno);
	}else{
		$_SESSION['ticketmsg']='No action taken. Ticket number is missing!';
	}

	if($id == 43 && array_key_exists('codesign',$_REQUEST) && $_REQUEST['codesign'] > 0 && $ticketvalidation==TRUE)
=======
		write_se_log($memid, $_SESSION['profile']['id'],'SE Change locked status',$ticketno);
	}elseif($id == 43 && array_key_exists('locked',$_REQUEST) && $_REQUEST['locked'] > 0 && $ticketvalidation == FALSE){
		$_REQUEST['userid'] = intval($_REQUEST['locked']);
		$_SESSION['ticketmsg']='No action taken. Ticket number is missing!';
	}

	if($id == 43 && array_key_exists('codesign',$_REQUEST) && $_REQUEST['codesign'] > 0 && $ticketvalidation == TRUE)
>>>>>>> 2636d78d
	{
		csrf_check('admcodesign');
		$memid = $_REQUEST['userid'] = intval($_REQUEST['codesign']);
		$query = "select * from `users` where `id`='$memid'";
		$row = mysql_fetch_assoc(mysql_query($query));
		$ver = !$row['codesign'];
		mysql_query("update `users` set `codesign`='$ver' where `id`='$memid'");
<<<<<<< HEAD
		write_se_log($memid, $_SESSION['profile']['id'],'AD Change codesign status',$ticketno);
	}else{
		$_SESSION['ticketmsg']='No action taken. Ticket number is missing!';
	}

	if($id == 43 && array_key_exists('orgadmin',$_REQUEST) && $_REQUEST['orgadmin'] > 0 && $ticketvalidation==TRUE)
=======
		write_se_log($memid, $_SESSION['profile']['id'],'SE Change codesign status',$ticketno);
	}elseif($id == 43 && array_key_exists('codesign',$_REQUEST) && $_REQUEST['codesign'] > 0 && $ticketvalidation == FALSE){
		$_REQUEST['userid'] = intval($_REQUEST['codesign']);
		$_SESSION['ticketmsg']='No action taken. Ticket number is missing!';
	}

	if($id == 43 && array_key_exists('orgadmin',$_REQUEST) && $_REQUEST['orgadmin'] > 0 && $ticketvalidation == TRUE)
>>>>>>> 2636d78d
	{
		csrf_check('admorgadmin');
		$memid = $_REQUEST['userid'] = intval($_REQUEST['orgadmin']);
		$query = "select * from `users` where `id`='$memid'";
		$row = mysql_fetch_assoc(mysql_query($query));
		$ver = !$row['orgadmin'];
		mysql_query("update `users` set `orgadmin`='$ver' where `id`='$memid'");
<<<<<<< HEAD
		write_se_log($memid, $_SESSION['profile']['id'],'AD Change org assuer status',$ticketno);
	}else{
		$_SESSION['ticketmsg']='No action taken. Ticket number is missing!';
	}

	if($id == 43 && array_key_exists('ttpadmin',$_REQUEST) && $_REQUEST['ttpadmin'] > 0 && $ticketvalidation==TRUE)
=======
		write_se_log($memid, $_SESSION['profile']['id'],'SE Change org assuer status',$ticketno);
	}elseif($id == 43 && array_key_exists('orgadmin',$_REQUEST) && $_REQUEST['orgadmin'] > 0 && $ticketvalidation == FALSE){
		$_REQUEST['userid'] = intval($_REQUEST['orgadmin']);
		$_SESSION['ticketmsg']='No action taken. Ticket number is missing!';
	}

	if($id == 43 && array_key_exists('ttpadmin',$_REQUEST) && $_REQUEST['ttpadmin'] > 0 && $ticketvalidation == TRUE)
>>>>>>> 2636d78d
	{
		csrf_check('admttpadmin');
		$memid = $_REQUEST['userid'] = intval($_REQUEST['ttpadmin']);
		$query = "select * from `users` where `id`='$memid'";
		$row = mysql_fetch_assoc(mysql_query($query));
		$ver = !$row['ttpadmin'];
		mysql_query("update `users` set `ttpadmin`='$ver' where `id`='$memid'");
<<<<<<< HEAD
		write_se_log($memid, $_SESSION['profile']['id'],'AD Change ttp admin status',$ticketno);
	}else{
		$_SESSION['ticketmsg']='No action taken. Ticket number is missing!';
	}

	if($id == 43 && array_key_exists('adadmin',$_REQUEST) && $_REQUEST['adadmin'] > 0 && $ticketvalidation==TRUE)
=======
		write_se_log($memid, $_SESSION['profile']['id'],'SE Change ttp admin status',$ticketno);
	}elseif($id == 43 && array_key_exists('ttpadmin',$_REQUEST) && $_REQUEST['ttpadmin'] > 0 && $ticketvalidation == FALSE){
		$_REQUEST['userid'] = intval($_REQUEST['ttpadmin']);
		$_SESSION['ticketmsg']='No action taken. Ticket number is missing!';
	}

	if($id == 43 && array_key_exists('adadmin',$_REQUEST) && $_REQUEST['adadmin'] > 0 && $ticketvalidation == TRUE)
>>>>>>> 2636d78d
	{
		$memid = $_REQUEST['userid'] = intval($_REQUEST['adadmin']);
		$query = "select * from `users` where `id`='$memid'";
		$row = mysql_fetch_assoc(mysql_query($query));
		$ver = $row['adadmin'] + 1;
		if($ver > 2)
			$ver = 0;
		mysql_query("update `users` set `adadmin`='$ver' where `id`='$memid'");
<<<<<<< HEAD
		write_se_log($memid, $_SESSION['profile']['id'],'AD Change advertising admin status',$ticketno);
	}else{
		$_SESSION['ticketmsg']='No action taken. Ticket number is missing!';
	}

	if($id == 43 && array_key_exists('locadmin',$_REQUEST) && $_REQUEST['locadmin'] > 0 && $ticketvalidation==TRUE)
=======
		write_se_log($memid, $_SESSION['profile']['id'],'SE Change advertising admin status',$ticketno);
	}elseif($id == 43 && array_key_exists('adadmin',$_REQUEST) && $_REQUEST['adadmin'] > 0 && $ticketvalidation == FALSE){
		$_REQUEST['userid'] = intval($_REQUEST['adadmin']);
		$_SESSION['ticketmsg']='No action taken. Ticket number is missing!';
	}

	if($id == 43 && array_key_exists('locadmin',$_REQUEST) && $_REQUEST['locadmin'] > 0 && $ticketvalidation == TRUE)
>>>>>>> 2636d78d
	{
		$memid = $_REQUEST['userid'] = intval($_REQUEST['locadmin']);
		$query = "select * from `users` where `id`='$memid'";
		$row = mysql_fetch_assoc(mysql_query($query));
		$ver = !$row['locadmin'];
		mysql_query("update `users` set `locadmin`='$ver' where `id`='$memid'");
<<<<<<< HEAD
		write_se_log($memid, $_SESSION['profile']['id'],'AD Change location admin status',$ticketno);
	}else{
		$_SESSION['ticketmsg']='No action taken. Ticket number is missing!';
	}

	if($id == 43 && array_key_exists('admin',$_REQUEST) && $_REQUEST['admin'] > 0 && $ticketvalidation==TRUE)
=======
		write_se_log($memid, $_SESSION['profile']['id'],'SE Change location admin status',$ticketno);
	}elseif($id == 43 && array_key_exists('locadmin',$_REQUEST) && $_REQUEST['locadmin'] > 0 && $ticketvalidation == FALSE){
		$_REQUEST['userid'] = intval($_REQUEST['locadmin']);
		$_SESSION['ticketmsg']='No action taken. Ticket number is missing!';
	}

	if($id == 43 && array_key_exists('admin',$_REQUEST) && $_REQUEST['admin'] > 0 && $ticketvalidation == TRUE)
>>>>>>> 2636d78d
	{
		csrf_check('admsetadmin');
		$memid = $_REQUEST['userid'] = intval($_REQUEST['admin']);
		$query = "select * from `users` where `id`='$memid'";
		$row = mysql_fetch_assoc(mysql_query($query));
		$ver = !$row['admin'];
		mysql_query("update `users` set `admin`='$ver' where `id`='$memid'");
<<<<<<< HEAD
		write_se_log($memid, $_SESSION['profile']['id'],'AD Change SE status',$ticketno);
	}else{
		$_SESSION['ticketmsg']='No action taken. Ticket number is missing!';
	}

	if($id == 43 && array_key_exists('general',$_REQUEST) && $_REQUEST['general'] > 0 && $ticketvalidation==TRUE)
=======
		write_se_log($memid, $_SESSION['profile']['id'],'SE Change SE status',$ticketno);
	}elseif($id == 43 && array_key_exists('admin',$_REQUEST) && $_REQUEST['admin'] > 0 && $ticketvalidation == FALSE){
		$_REQUEST['userid'] = intval($_REQUEST['admin']);
		$_SESSION['ticketmsg']='No action taken. Ticket number is missing!';
	}

	if($id == 43 && array_key_exists('general',$_REQUEST) && $_REQUEST['general'] > 0 && $ticketvalidation == TRUE)
>>>>>>> 2636d78d
	{
		$memid = $_REQUEST['userid'] = intval($_REQUEST['general']);
		$query = "select * from `alerts` where `memid`='$memid'";
		$row = mysql_fetch_assoc(mysql_query($query));
		$ver = !$row['general'];
		mysql_query("update `alerts` set `general`='$ver' where `memid`='$memid'");
<<<<<<< HEAD
		write_se_log($memid, $_SESSION['profile']['id'],'AD Change general status',$ticketno);
	}else{
		$_SESSION['ticketmsg']='No action taken. Ticket number is missing!';
	}

	if($id == 43 && array_key_exists('country',$_REQUEST) && $_REQUEST['country'] > 0 && $ticketvalidation==TRUE)
=======
		write_se_log($memid, $_SESSION['profile']['id'],'SE Change general status',$ticketno);
	}elseif($id == 43 && array_key_exists('general',$_REQUEST) && $_REQUEST['general'] > 0 && $ticketvalidation == FALSE){
		$_REQUEST['userid'] = intval($_REQUEST['general']);
		$_SESSION['ticketmsg']='No action taken. Ticket number is missing!';
	}

	if($id == 43 && array_key_exists('country',$_REQUEST) && $_REQUEST['country'] > 0 && $ticketvalidation == TRUE)
>>>>>>> 2636d78d
	{
		$memid = $_REQUEST['userid'] = intval($_REQUEST['country']);
		$query = "select * from `alerts` where `memid`='$memid'";
		$row = mysql_fetch_assoc(mysql_query($query));
		$ver = !$row['country'];
		mysql_query("update `alerts` set `country`='$ver' where `memid`='$memid'");
<<<<<<< HEAD
		write_se_log($memid, $_SESSION['profile']['id'],'AD Change country status',$ticketno);
	}else{
		$_SESSION['ticketmsg']='No action taken. Ticket number is missing!';
	}

	if($id == 43 && array_key_exists('regional',$_REQUEST) && $_REQUEST['regional'] > 0 && $ticketvalidation==TRUE)
=======
		write_se_log($memid, $_SESSION['profile']['id'],'SE Change country status',$ticketno);
	}elseif($id == 43 && array_key_exists('country',$_REQUEST) && $_REQUEST['country'] > 0 && $ticketvalidation == FALSE){
		$_REQUEST['userid'] = intval($_REQUEST['country']);
		$_SESSION['ticketmsg']='No action taken. Ticket number is missing!';
	}

	if($id == 43 && array_key_exists('regional',$_REQUEST) && $_REQUEST['regional'] > 0 && $ticketvalidation == TRUE)
>>>>>>> 2636d78d
	{
		$memid = $_REQUEST['userid'] = intval($_REQUEST['regional']);
		$query = "select * from `alerts` where `memid`='$memid'";
		$row = mysql_fetch_assoc(mysql_query($query));
		$ver = !$row['regional'];
		mysql_query("update `alerts` set `regional`='$ver' where `memid`='$memid'");
<<<<<<< HEAD
		write_se_log($memid, $_SESSION['profile']['id'],'AD Change regional status',$ticketno);
	}else{
		$_SESSION['ticketmsg']='No action taken. Ticket number is missing!';
	}

	if($id == 43 && array_key_exists('radius',$_REQUEST) && $_REQUEST['radius'] > 0 && $ticketvalidation==TRUE)
=======
		write_se_log($memid, $_SESSION['profile']['id'],'SE Change regional status',$ticketno);
	}elseif($id == 43 && array_key_exists('regional',$_REQUEST) && $_REQUEST['regional'] > 0 && $ticketvalidation == FALSE){
		$_REQUEST['userid'] = intval($_REQUEST['regional']);
		$_SESSION['ticketmsg']='No action taken. Ticket number is missing!';
	}

	if($id == 43 && array_key_exists('radius',$_REQUEST) && $_REQUEST['radius'] > 0 && $ticketvalidation == TRUE)
>>>>>>> 2636d78d
	{
		$memid = $_REQUEST['userid'] = intval($_REQUEST['radius']);
		$query = "select * from `alerts` where `memid`='$memid'";
		$row = mysql_fetch_assoc(mysql_query($query));
		$ver = !$row['radius'];
		mysql_query("update `alerts` set `radius`='$ver' where `memid`='$memid'");
<<<<<<< HEAD
		write_se_log($memid, $_SESSION['profile']['id'],'AD Change radius status',$ticketno);
	}else{
=======
		write_se_log($memid, $_SESSION['profile']['id'],'SE Change radius status',$ticketno);
	}elseif($id == 43 && array_key_exists('radius',$_REQUEST) && $_REQUEST['radius'] > 0 && $ticketvalidation == false){
		$_REQUEST['userid'] = intval($_REQUEST['radius']);
>>>>>>> 2636d78d
		$_SESSION['ticketmsg']='No action taken. Ticket number is missing!';
	}

	if($id == 50)
	{
		if(array_key_exists('userid',$_REQUEST) && $_REQUEST['userid'] != "")
			$_REQUEST['userid'] = intval($_REQUEST['userid']);

		$row = mysql_fetch_assoc(mysql_query("select * from `users` where `id`='".intval($_REQUEST['userid'])."'"));
		if($row['email'] == "")
			$id = 42;
		else
			$_REQUEST['email'] = $row['email'];
	}

	if($oldid == 50)
	{
		$id = 43;
		$_REQUEST['userid'] = intval($_REQUEST['userid']);
	}

	if($oldid == 50 && $process != "")
	{
		$_REQUEST['userid'] = intval($_REQUEST['userid']);
		if (trim($_REQUEST['arbitrationno'])==""){
			showheader(_("My CAcert.org Account!"));
			echo _("You did not enter an arbitration number entry.");
			showfooter();
			exit;
		}
		if ( 1 !== preg_match('/^[a-z]\d{8}\.\d+\.\d+$/i',trim($_REQUEST['arbitrationno'])) ) {
			showheader(_("My CAcert.org Account!"));
			printf(_("'%s' is not a valid arbitration number entry."), sanitizeHTML(trim($_REQUEST['arbitrationno'])));
			showfooter();
			exit;
		}
		if (check_email_exists(trim($_REQUEST['arbitrationno']).'@cacert.org')) {
			showheader(_("My CAcert.org Account!"));
			printf(_("The email address '%s' is already in a different account. Can't continue."), sanitizeHTML($_REQUEST['arbitrationno'].'@cacert.org'));
			showfooter();
			exit;
		 }
		if (check_client_cert_running($_REQUEST['userid'],1) ||
			check_server_cert_running($_REQUEST['userid'],1) ||
			check_gpg_cert_running($_REQUEST['userid'],1)) {
			showheader(_("My CAcert.org Account!"));
			printf(_("The CCA retention time for at least one certificate is not over. Can't continue."));
			showfooter();
			exit;
		}
		if (check_is_orgadmin($_REQUEST['userid'],1)) {
			showheader(_("My CAcert.org Account!"));
			printf(_("The user is listed as Organisation Administrator. Can't continue."));
			showfooter();
			exit;
		}
		account_delete($_REQUEST['userid'], trim($_REQUEST['arbitrationno']), $_SESSION['profile']['id']);
		write_se_log($_REQUEST['userid'], $_SESSION['profile']['id'], 'SE Account delete', trim($_REQUEST['arbitrationno']));
	}

	if(($id == 51 || $id == 52 || $oldid == 52))
	{
		showheader(_("My CAcert.org Account!"));
		echo _("You don't have access to this area.\nThe Tverify programme is terminated as of 16th November 2010" );
		showfooter();
		exit;
	}

	/* this area not needed as the The Tverify programme is Terminated as of 16th November 2010

	if(($id == 51 || $id == 52 || $oldid == 52) && $_SESSION['profile']['tverify'] <= 0)
	{
		showheader(_("My CAcert.org Account!"));
		echo _("You don't have access to this area.");
		showfooter();
		exit;
	}
	if($oldid == 52)
	{
		$uid = intval($_REQUEST['uid']);
		$query = "select * from `tverify` where `id`='$uid' and `modified`=0";
		$rc = mysql_num_rows(mysql_query($query));
		if($rc <= 0)
		{
			showheader(_("My CAcert.org Account!"));
			echo _("Unable to find a valid tverify request for this ID.");
			showfooter();
			exit;
		}
	}

	if($oldid == 52)
	{
		$query = "select * from `tverify-vote` where `tverify`='$uid' and `memid`='".$_SESSION['profile']['id']."'";
		$rc = mysql_num_rows(mysql_query($query));
		if($rc > 0)
		{
			showheader(_("My CAcert.org Account!"));
			echo _("You have already voted on this request.");
			showfooter();
			exit;
		}
	}

	if($oldid == 52 && ($_REQUEST['agree'] != "" || $_REQUEST['disagree'] != ""))
	{
		$vote = -1;
		if($_REQUEST['agree'] != "")
			$vote = 1;

		$query = "insert into `tverify-vote` set
				`tverify`='$uid',
				`memid`='".$_SESSION['profile']['id']."',
				`when`=NOW(), `vote`='$vote',
				`comment`='".mysql_real_escape_string($_REQUEST['comment'])."'";
		mysql_query($query);

		$rc = mysql_num_rows(mysql_query("select * from `tverify-vote` where `tverify`='$uid' and `vote`='1'"));
		if($rc >= 8)
		{
			mysql_query("update `tverify` set `modified`=NOW() where `id`='$uid'");
			$tverify = mysql_fetch_assoc(mysql_query("select * from `tverify` where `id`='$uid'"));
			$memid = $tverify['memid'];
			$user = mysql_fetch_assoc(mysql_query("select * from `users` where `id`='$memid'"));
			$tmp = mysql_fetch_assoc(mysql_query("select sum(`points`) as `points` from `notary` where `to`='$memid' and `deleted` = 0"));

			$points = 0;
			if($tverify['URL'] != "" && $tverify['photoid'] != "")
				$points = 150 - intval($tmp['points']);
			if($tverify['URL'] != "" && $tverify['photoid'] == "")
				$points = 90 - intval($tmp['points']);
			if($tverify['URL'] == "" && $tverify['photoid'] == "")
				$points = 50 - intval($tmp['points']);

			if($points < 0)
				$points = 0;

			if($points > 0)
			{
				mysql_query("insert into `notary` set `from`='0', `to`='$memid', `points`='$points',
						`method`='Thawte Points Transfer', `when`=NOW()");
				fix_assurer_flag($memid);
			}
			$totalpoints = intval($tmp['points']) + $points;

			$body  = _("Your request to have points transfered was successful. You were issued $points points as a result, and you now have $totalpoints in total")."\n\n"._("The following comments were made by reviewers")."\n\n";
			$res = mysql_query("select * from `tverify-vote` where `tverify`='$uid' and `vote`='1'");
			while($row = mysql_fetch_assoc($res))
				$body .= $row['comment']."\n";
			$body .= "\n";

			$body .= _("Best regards")."\n";
			$body .= _("CAcert Support Team");
			sendmail($user['email'], "[CAcert.org] Thawte Notary Points Transfer", $body, "website-form@cacert.org", "support@cacert.org", "", "CAcert Tverify");
		}

		$rc = mysql_num_rows(mysql_query("select * from `tverify-vote` where `tverify`='$uid' and `vote`='-1'"));
		if($rc >= 4)
		{
			mysql_query("update `tverify` set `modified`=NOW() where `id`='$uid'");
			$tverify = mysql_fetch_assoc(mysql_query("select * from `tverify` where `id`='$uid'"));
			$memid = $tverify['memid'];
			$user = mysql_fetch_assoc(mysql_query("select * from `users` where `id`='$memid'"));

			$body  = _("Unfortunately your request for a points increase has been denied, below is the comments from people that reviewed your request as to why they rejected your application.")."\n\n";
			$res = mysql_query("select * from `tverify-vote` where `tverify`='$uid' and `vote`='-1'");
			while($row = mysql_fetch_assoc($res))
				$body .= $row['comment']."\n";
			$body .= "\n";

			$body .= _("You are welcome to try submitting another request at any time in the future, please make sure you take the reviewer comments into consideration or you risk having your application rejected again.")."\n\n";

			$body .= _("Best regards")."\n";
			$body .= _("CAcert Support Team");
			sendmail($user['email'], "[CAcert.org] Thawte Notary Points Transfer", $body, "website-form@cacert.org", "support@cacert.org", "", "CAcert Tverify");
		}

		showheader(_("My CAcert.org Account!"));
		echo _("Your vote has been accepted.");
		showfooter();
		exit;
	}
 */
	if($id == 59){
<<<<<<< HEAD
		$userid=intval($_REQUEST['userid']);
		if ($oldid==43 && $ticketvalidation==TRUE) {
			se_write_log($userid, $_SESSION['profile']['id'], 'View account history', $ticketno);
			$support=1;
		}ELSEIF ($oldid==13){
			$support=0;
=======
		if ($oldid == 43 && $_SESSION['profile']['admin'] == 1) {
			write_se_log($_REQUEST['userid'], $_SESSION['profile']['id'], 'SE View account history', $_REQUEST['ticketno']);
			$_SESSION['support']=1;
		}ELSEIF ($oldid == 13 && $_REQUEST['userid'] == $_SESSION['profile']['id']){
			$_SESSION['support']=0;
>>>>>>> 2636d78d
		}ELSE{
			showheader(_("My CAcert.org Account!"));
			echo _("You do not have access to this page.");
			showfooter();
			exit;
		}
	}


	if(intval($cert) > 0)
		$_SESSION['_config']['cert'] = intval($cert);
	if(intval($orgid) > 0)
		$_SESSION['_config']['orgid'] = intval($orgid);
	if(intval($memid) > 0)
		$_SESSION['_config']['memid'] = intval($memid);
?><|MERGE_RESOLUTION|>--- conflicted
+++ resolved
@@ -1277,11 +1277,7 @@
 
 	if($oldid == 13 && $process != "")
 	{
-<<<<<<< HEAD
 		$ddquery = "select sum(`points`) as `total` from `notary` where `to`='".$_SESSION['profile']['id']."' and `deleted` = 0 group by `to`";
-=======
-		$ddquery = "select sum(`points`) as `total` from `notary` where `to`='".$_SESSION['profile']['id']."' and `deleted`=0 group by `to`";
->>>>>>> 2636d78d
 		$ddres = mysql_query($ddquery);
 		$ddrow = mysql_fetch_assoc($ddres);
 		$_SESSION['profile']['points'] = $ddrow['total'];
@@ -1353,11 +1349,7 @@
 		$_SESSION['profile'] = mysql_fetch_assoc(mysql_query("select * from `users` where `id`='".$_SESSION['profile']['id']."'"));
 		$_SESSION['profile']['loggedin'] = 1;
 
-<<<<<<< HEAD
 		$ddquery = "select sum(`points`) as `total` from `notary` where `to`='".$_SESSION['profile']['id']."' and `deleted` = 0 group by `to`";
-=======
-		$ddquery = "select sum(`points`) as `total` from `notary` where `to`='".$_SESSION['profile']['id']."' and `deleted`=0 group by `to`";
->>>>>>> 2636d78d
 		$ddres = mysql_query($ddquery);
 		$ddrow = mysql_fetch_assoc($ddres);
 		$_SESSION['profile']['points'] = $ddrow['total'];
@@ -2706,15 +2698,6 @@
 	}
 
 	//check if ticket number was entered
-<<<<<<< HEAD
-	if ( $oldid== 43) {
-		$ticketno=mysql_real_escape_string($_REQUEST['ticketno']);
-		$ticketvalidation=valid_ticket_number($ticketno);
-		$_SESSION['ticketno']=$ticketno;
-	}
-
-	if($oldid == 43 && $_REQUEST['action'] == "updatedob" && $ticketvalidation==TRUE)
-=======
 	if ( $id == 43 || $oldid == 43 || $id == 44 || $oldid == 44) {
 		$ticketvalidation = FALSE;
 		if ($ticketno != "" ) {
@@ -2726,7 +2709,6 @@
 	}
 
 	if($oldid == 43 && $_REQUEST['action'] == "updatedob" && $ticketvalidation == TRUE)
->>>>>>> 2636d78d
 	{
 		$id = 43;
 		$oldid=0;
@@ -2740,17 +2722,11 @@
 		$userid = intval($_REQUEST['userid']);
 		$query = "update `users` set `fname`='$fname',`mname`='$mname',`lname`='$lname',`suffix`='$suffix',`dob`='$year-$month-$day' where `id`='$userid'";
 		mysql_query($query);
-<<<<<<< HEAD
-		write_se_log($userid,$_SESSION[''], $_SESSION['profile']['id'],'AD Name/DOB Change',$ticketno);
-	}else{
-		$_SESSION['ticketmsg']='No action taken. Ticket number is missing!';
-=======
 		write_se_log($userid, $_SESSION['profile']['id'],'SE Name/DOB Change',$ticketno);
 	}elseif($oldid == 43 && $_REQUEST['action'] == "updatedob" && $ticketvalidation == FALSE){
 		$id = 43;
 		$oldid=0;
 		$_SESSION['ticketmsg']='No action (name/dob change) taken. Ticket number is missing!';
->>>>>>> 2636d78d
 	}
 
 	if($oldid == 43 && $_REQUEST['action'] == 'revokecert' && $ticketvalidation==TRUE)
@@ -2788,11 +2764,7 @@
 			$_REQUEST['email'] = $row['email'];
 	}
 
-<<<<<<< HEAD
-	if($oldid == 44 && $ticketvalidation==TRUE)
-=======
 	if($oldid == 44 && $ticketvalidation == TRUE)
->>>>>>> 2636d78d
 	{
 		showheader(_("My CAcert.org Account!"));
 		if(intval($_REQUEST['userid']) <= 0)
@@ -2813,21 +2785,13 @@
 
 			sendmail($row['email'], "[CAcert.org] "._("Password Update Notification"), $body,
 						"support@cacert.org", "", "", "CAcert Support");
-<<<<<<< HEAD
 		L10n::set_translation($my_translation);
-			write_se_log(intval($_REQUEST['userid']), $_SESSION['profile']['id'],'AD reset password',$ticketno);
-=======
 			write_se_log(intval($_REQUEST['userid']), $_SESSION['profile']['id'],'SE reset password',$ticketno);
->>>>>>> 2636d78d
 		}
 
 		showfooter();
 		exit;
-<<<<<<< HEAD
-	}else{
-=======
 	}elseif($oldid == 44 && $ticketvalidation == FALSE){
->>>>>>> 2636d78d
 		$_SESSION['ticketmsg']='No password reset taken. Ticket number is missing!';
 	}
 
@@ -2932,20 +2896,12 @@
 		$row = mysql_fetch_assoc(mysql_query($query));
 		$ver = !$row['tverify'];
 		mysql_query("update `users` set `tverify`='$ver' where `id`='$memid'");
-<<<<<<< HEAD
-		write_se_log($memid, $_SESSION['profile']['id'],'AD Change tverify status',$ticketno);
-=======
 		write_se_log($memid, $_SESSION['profile']['id'],'SE Change tverify status',$ticketno);
->>>>>>> 2636d78d
 	}else{
 		$_SESSION['ticketmsg']='No action taken. Ticket number is missing!';
 	}
  */
-<<<<<<< HEAD
-	if($id == 43 && array_key_exists('assurer',$_REQUEST) && $_REQUEST['assurer'] > 0 && $ticketvalidation==TRUE)
-=======
 	if($id == 43 && array_key_exists('assurer',$_REQUEST) && $_REQUEST['assurer'] > 0 && $ticketvalidation == TRUE)
->>>>>>> 2636d78d
 	{
 		csrf_check('admsetassuret');
 		$memid = $_REQUEST['userid'] = intval($_REQUEST['assurer']);
@@ -2953,14 +2909,6 @@
 		$row = mysql_fetch_assoc(mysql_query($query));
 		$ver = !$row['assurer'];
 		mysql_query("update `users` set `assurer`='$ver' where `id`='$memid'");
-<<<<<<< HEAD
-		write_se_log($memid, $_SESSION['profile']['id'],'AD Change assurer staus',$ticketno);
-	}else{
-		$_SESSION['ticketmsg']='No action taken. Ticket number is missing!';
-	}
-
-	if($id == 43 && array_key_exists('assurer_blocked',$_REQUEST) && $_REQUEST['assurer_blocked'] > 0 && $ticketvalidation==TRUE)
-=======
 		write_se_log($memid, $_SESSION['profile']['id'],'SE Change assurer status',$ticketno);
 	}elseif($id == 43 && array_key_exists('assurer',$_REQUEST) && $_REQUEST['assurer'] > 0 && $ticketvalidation == FALSE){
 		$_REQUEST['userid'] = intval($_REQUEST['assurer']);
@@ -2968,21 +2916,12 @@
 	}
 
 	if($id == 43 && array_key_exists('assurer_blocked',$_REQUEST) && $_REQUEST['assurer_blocked'] > 0 && $ticketvalidation == TRUE)
->>>>>>> 2636d78d
 	{
 		$memid = $_REQUEST['userid'] = intval($_REQUEST['assurer_blocked']);
 		$query = "select * from `users` where `id`='$memid'";
 		$row = mysql_fetch_assoc(mysql_query($query));
 		$ver = !$row['assurer_blocked'];
 		mysql_query("update `users` set `assurer_blocked`='$ver' where `id`='$memid'");
-<<<<<<< HEAD
-		write_se_log($memid, $_SESSION['profile']['id'],'AD Change assurer blocked status',$ticketno);
-	}else{
-		$_SESSION['ticketmsg']='No action taken. Ticket number is missing!';
-	}
-
-	if($id == 43 && array_key_exists('locked',$_REQUEST) && $_REQUEST['locked'] > 0 && $ticketvalidation==TRUE)
-=======
 		write_se_log($memid, $_SESSION['profile']['id'],'SE Change assurer blocked status',$ticketno);
 	}elseif($id == 43 && array_key_exists('assurer_blocked',$_REQUEST) && $_REQUEST['assurer_blocked'] > 0 && $ticketvalidation == FALSE){
 		$_REQUEST['userid'] = intval($_REQUEST['assurer_blocked']);
@@ -2990,7 +2929,6 @@
 	}
 
 	if($id == 43 && array_key_exists('locked',$_REQUEST) && $_REQUEST['locked'] > 0 && $ticketvalidation == TRUE)
->>>>>>> 2636d78d
 	{
 		csrf_check('admactlock');
 		$memid = $_REQUEST['userid'] = intval($_REQUEST['locked']);
@@ -2998,14 +2936,6 @@
 		$row = mysql_fetch_assoc(mysql_query($query));
 		$ver = !$row['locked'];
 		mysql_query("update `users` set `locked`='$ver' where `id`='$memid'");
-<<<<<<< HEAD
-		write_se_log($memid, $_SESSION['profile']['id'],'AD Change locked status',$ticketno);
-	}else{
-		$_SESSION['ticketmsg']='No action taken. Ticket number is missing!';
-	}
-
-	if($id == 43 && array_key_exists('codesign',$_REQUEST) && $_REQUEST['codesign'] > 0 && $ticketvalidation==TRUE)
-=======
 		write_se_log($memid, $_SESSION['profile']['id'],'SE Change locked status',$ticketno);
 	}elseif($id == 43 && array_key_exists('locked',$_REQUEST) && $_REQUEST['locked'] > 0 && $ticketvalidation == FALSE){
 		$_REQUEST['userid'] = intval($_REQUEST['locked']);
@@ -3013,7 +2943,6 @@
 	}
 
 	if($id == 43 && array_key_exists('codesign',$_REQUEST) && $_REQUEST['codesign'] > 0 && $ticketvalidation == TRUE)
->>>>>>> 2636d78d
 	{
 		csrf_check('admcodesign');
 		$memid = $_REQUEST['userid'] = intval($_REQUEST['codesign']);
@@ -3021,14 +2950,6 @@
 		$row = mysql_fetch_assoc(mysql_query($query));
 		$ver = !$row['codesign'];
 		mysql_query("update `users` set `codesign`='$ver' where `id`='$memid'");
-<<<<<<< HEAD
-		write_se_log($memid, $_SESSION['profile']['id'],'AD Change codesign status',$ticketno);
-	}else{
-		$_SESSION['ticketmsg']='No action taken. Ticket number is missing!';
-	}
-
-	if($id == 43 && array_key_exists('orgadmin',$_REQUEST) && $_REQUEST['orgadmin'] > 0 && $ticketvalidation==TRUE)
-=======
 		write_se_log($memid, $_SESSION['profile']['id'],'SE Change codesign status',$ticketno);
 	}elseif($id == 43 && array_key_exists('codesign',$_REQUEST) && $_REQUEST['codesign'] > 0 && $ticketvalidation == FALSE){
 		$_REQUEST['userid'] = intval($_REQUEST['codesign']);
@@ -3036,7 +2957,6 @@
 	}
 
 	if($id == 43 && array_key_exists('orgadmin',$_REQUEST) && $_REQUEST['orgadmin'] > 0 && $ticketvalidation == TRUE)
->>>>>>> 2636d78d
 	{
 		csrf_check('admorgadmin');
 		$memid = $_REQUEST['userid'] = intval($_REQUEST['orgadmin']);
@@ -3044,14 +2964,6 @@
 		$row = mysql_fetch_assoc(mysql_query($query));
 		$ver = !$row['orgadmin'];
 		mysql_query("update `users` set `orgadmin`='$ver' where `id`='$memid'");
-<<<<<<< HEAD
-		write_se_log($memid, $_SESSION['profile']['id'],'AD Change org assuer status',$ticketno);
-	}else{
-		$_SESSION['ticketmsg']='No action taken. Ticket number is missing!';
-	}
-
-	if($id == 43 && array_key_exists('ttpadmin',$_REQUEST) && $_REQUEST['ttpadmin'] > 0 && $ticketvalidation==TRUE)
-=======
 		write_se_log($memid, $_SESSION['profile']['id'],'SE Change org assuer status',$ticketno);
 	}elseif($id == 43 && array_key_exists('orgadmin',$_REQUEST) && $_REQUEST['orgadmin'] > 0 && $ticketvalidation == FALSE){
 		$_REQUEST['userid'] = intval($_REQUEST['orgadmin']);
@@ -3059,7 +2971,6 @@
 	}
 
 	if($id == 43 && array_key_exists('ttpadmin',$_REQUEST) && $_REQUEST['ttpadmin'] > 0 && $ticketvalidation == TRUE)
->>>>>>> 2636d78d
 	{
 		csrf_check('admttpadmin');
 		$memid = $_REQUEST['userid'] = intval($_REQUEST['ttpadmin']);
@@ -3067,14 +2978,6 @@
 		$row = mysql_fetch_assoc(mysql_query($query));
 		$ver = !$row['ttpadmin'];
 		mysql_query("update `users` set `ttpadmin`='$ver' where `id`='$memid'");
-<<<<<<< HEAD
-		write_se_log($memid, $_SESSION['profile']['id'],'AD Change ttp admin status',$ticketno);
-	}else{
-		$_SESSION['ticketmsg']='No action taken. Ticket number is missing!';
-	}
-
-	if($id == 43 && array_key_exists('adadmin',$_REQUEST) && $_REQUEST['adadmin'] > 0 && $ticketvalidation==TRUE)
-=======
 		write_se_log($memid, $_SESSION['profile']['id'],'SE Change ttp admin status',$ticketno);
 	}elseif($id == 43 && array_key_exists('ttpadmin',$_REQUEST) && $_REQUEST['ttpadmin'] > 0 && $ticketvalidation == FALSE){
 		$_REQUEST['userid'] = intval($_REQUEST['ttpadmin']);
@@ -3082,7 +2985,6 @@
 	}
 
 	if($id == 43 && array_key_exists('adadmin',$_REQUEST) && $_REQUEST['adadmin'] > 0 && $ticketvalidation == TRUE)
->>>>>>> 2636d78d
 	{
 		$memid = $_REQUEST['userid'] = intval($_REQUEST['adadmin']);
 		$query = "select * from `users` where `id`='$memid'";
@@ -3091,14 +2993,6 @@
 		if($ver > 2)
 			$ver = 0;
 		mysql_query("update `users` set `adadmin`='$ver' where `id`='$memid'");
-<<<<<<< HEAD
-		write_se_log($memid, $_SESSION['profile']['id'],'AD Change advertising admin status',$ticketno);
-	}else{
-		$_SESSION['ticketmsg']='No action taken. Ticket number is missing!';
-	}
-
-	if($id == 43 && array_key_exists('locadmin',$_REQUEST) && $_REQUEST['locadmin'] > 0 && $ticketvalidation==TRUE)
-=======
 		write_se_log($memid, $_SESSION['profile']['id'],'SE Change advertising admin status',$ticketno);
 	}elseif($id == 43 && array_key_exists('adadmin',$_REQUEST) && $_REQUEST['adadmin'] > 0 && $ticketvalidation == FALSE){
 		$_REQUEST['userid'] = intval($_REQUEST['adadmin']);
@@ -3106,21 +3000,12 @@
 	}
 
 	if($id == 43 && array_key_exists('locadmin',$_REQUEST) && $_REQUEST['locadmin'] > 0 && $ticketvalidation == TRUE)
->>>>>>> 2636d78d
 	{
 		$memid = $_REQUEST['userid'] = intval($_REQUEST['locadmin']);
 		$query = "select * from `users` where `id`='$memid'";
 		$row = mysql_fetch_assoc(mysql_query($query));
 		$ver = !$row['locadmin'];
 		mysql_query("update `users` set `locadmin`='$ver' where `id`='$memid'");
-<<<<<<< HEAD
-		write_se_log($memid, $_SESSION['profile']['id'],'AD Change location admin status',$ticketno);
-	}else{
-		$_SESSION['ticketmsg']='No action taken. Ticket number is missing!';
-	}
-
-	if($id == 43 && array_key_exists('admin',$_REQUEST) && $_REQUEST['admin'] > 0 && $ticketvalidation==TRUE)
-=======
 		write_se_log($memid, $_SESSION['profile']['id'],'SE Change location admin status',$ticketno);
 	}elseif($id == 43 && array_key_exists('locadmin',$_REQUEST) && $_REQUEST['locadmin'] > 0 && $ticketvalidation == FALSE){
 		$_REQUEST['userid'] = intval($_REQUEST['locadmin']);
@@ -3128,7 +3013,6 @@
 	}
 
 	if($id == 43 && array_key_exists('admin',$_REQUEST) && $_REQUEST['admin'] > 0 && $ticketvalidation == TRUE)
->>>>>>> 2636d78d
 	{
 		csrf_check('admsetadmin');
 		$memid = $_REQUEST['userid'] = intval($_REQUEST['admin']);
@@ -3136,14 +3020,6 @@
 		$row = mysql_fetch_assoc(mysql_query($query));
 		$ver = !$row['admin'];
 		mysql_query("update `users` set `admin`='$ver' where `id`='$memid'");
-<<<<<<< HEAD
-		write_se_log($memid, $_SESSION['profile']['id'],'AD Change SE status',$ticketno);
-	}else{
-		$_SESSION['ticketmsg']='No action taken. Ticket number is missing!';
-	}
-
-	if($id == 43 && array_key_exists('general',$_REQUEST) && $_REQUEST['general'] > 0 && $ticketvalidation==TRUE)
-=======
 		write_se_log($memid, $_SESSION['profile']['id'],'SE Change SE status',$ticketno);
 	}elseif($id == 43 && array_key_exists('admin',$_REQUEST) && $_REQUEST['admin'] > 0 && $ticketvalidation == FALSE){
 		$_REQUEST['userid'] = intval($_REQUEST['admin']);
@@ -3151,21 +3027,12 @@
 	}
 
 	if($id == 43 && array_key_exists('general',$_REQUEST) && $_REQUEST['general'] > 0 && $ticketvalidation == TRUE)
->>>>>>> 2636d78d
 	{
 		$memid = $_REQUEST['userid'] = intval($_REQUEST['general']);
 		$query = "select * from `alerts` where `memid`='$memid'";
 		$row = mysql_fetch_assoc(mysql_query($query));
 		$ver = !$row['general'];
 		mysql_query("update `alerts` set `general`='$ver' where `memid`='$memid'");
-<<<<<<< HEAD
-		write_se_log($memid, $_SESSION['profile']['id'],'AD Change general status',$ticketno);
-	}else{
-		$_SESSION['ticketmsg']='No action taken. Ticket number is missing!';
-	}
-
-	if($id == 43 && array_key_exists('country',$_REQUEST) && $_REQUEST['country'] > 0 && $ticketvalidation==TRUE)
-=======
 		write_se_log($memid, $_SESSION['profile']['id'],'SE Change general status',$ticketno);
 	}elseif($id == 43 && array_key_exists('general',$_REQUEST) && $_REQUEST['general'] > 0 && $ticketvalidation == FALSE){
 		$_REQUEST['userid'] = intval($_REQUEST['general']);
@@ -3173,21 +3040,12 @@
 	}
 
 	if($id == 43 && array_key_exists('country',$_REQUEST) && $_REQUEST['country'] > 0 && $ticketvalidation == TRUE)
->>>>>>> 2636d78d
 	{
 		$memid = $_REQUEST['userid'] = intval($_REQUEST['country']);
 		$query = "select * from `alerts` where `memid`='$memid'";
 		$row = mysql_fetch_assoc(mysql_query($query));
 		$ver = !$row['country'];
 		mysql_query("update `alerts` set `country`='$ver' where `memid`='$memid'");
-<<<<<<< HEAD
-		write_se_log($memid, $_SESSION['profile']['id'],'AD Change country status',$ticketno);
-	}else{
-		$_SESSION['ticketmsg']='No action taken. Ticket number is missing!';
-	}
-
-	if($id == 43 && array_key_exists('regional',$_REQUEST) && $_REQUEST['regional'] > 0 && $ticketvalidation==TRUE)
-=======
 		write_se_log($memid, $_SESSION['profile']['id'],'SE Change country status',$ticketno);
 	}elseif($id == 43 && array_key_exists('country',$_REQUEST) && $_REQUEST['country'] > 0 && $ticketvalidation == FALSE){
 		$_REQUEST['userid'] = intval($_REQUEST['country']);
@@ -3195,21 +3053,12 @@
 	}
 
 	if($id == 43 && array_key_exists('regional',$_REQUEST) && $_REQUEST['regional'] > 0 && $ticketvalidation == TRUE)
->>>>>>> 2636d78d
 	{
 		$memid = $_REQUEST['userid'] = intval($_REQUEST['regional']);
 		$query = "select * from `alerts` where `memid`='$memid'";
 		$row = mysql_fetch_assoc(mysql_query($query));
 		$ver = !$row['regional'];
 		mysql_query("update `alerts` set `regional`='$ver' where `memid`='$memid'");
-<<<<<<< HEAD
-		write_se_log($memid, $_SESSION['profile']['id'],'AD Change regional status',$ticketno);
-	}else{
-		$_SESSION['ticketmsg']='No action taken. Ticket number is missing!';
-	}
-
-	if($id == 43 && array_key_exists('radius',$_REQUEST) && $_REQUEST['radius'] > 0 && $ticketvalidation==TRUE)
-=======
 		write_se_log($memid, $_SESSION['profile']['id'],'SE Change regional status',$ticketno);
 	}elseif($id == 43 && array_key_exists('regional',$_REQUEST) && $_REQUEST['regional'] > 0 && $ticketvalidation == FALSE){
 		$_REQUEST['userid'] = intval($_REQUEST['regional']);
@@ -3217,21 +3066,15 @@
 	}
 
 	if($id == 43 && array_key_exists('radius',$_REQUEST) && $_REQUEST['radius'] > 0 && $ticketvalidation == TRUE)
->>>>>>> 2636d78d
 	{
 		$memid = $_REQUEST['userid'] = intval($_REQUEST['radius']);
 		$query = "select * from `alerts` where `memid`='$memid'";
 		$row = mysql_fetch_assoc(mysql_query($query));
 		$ver = !$row['radius'];
 		mysql_query("update `alerts` set `radius`='$ver' where `memid`='$memid'");
-<<<<<<< HEAD
-		write_se_log($memid, $_SESSION['profile']['id'],'AD Change radius status',$ticketno);
-	}else{
-=======
 		write_se_log($memid, $_SESSION['profile']['id'],'SE Change radius status',$ticketno);
 	}elseif($id == 43 && array_key_exists('radius',$_REQUEST) && $_REQUEST['radius'] > 0 && $ticketvalidation == false){
 		$_REQUEST['userid'] = intval($_REQUEST['radius']);
->>>>>>> 2636d78d
 		$_SESSION['ticketmsg']='No action taken. Ticket number is missing!';
 	}
 
@@ -3416,20 +3259,11 @@
 	}
  */
 	if($id == 59){
-<<<<<<< HEAD
-		$userid=intval($_REQUEST['userid']);
-		if ($oldid==43 && $ticketvalidation==TRUE) {
-			se_write_log($userid, $_SESSION['profile']['id'], 'View account history', $ticketno);
-			$support=1;
-		}ELSEIF ($oldid==13){
-			$support=0;
-=======
 		if ($oldid == 43 && $_SESSION['profile']['admin'] == 1) {
 			write_se_log($_REQUEST['userid'], $_SESSION['profile']['id'], 'SE View account history', $_REQUEST['ticketno']);
 			$_SESSION['support']=1;
 		}ELSEIF ($oldid == 13 && $_REQUEST['userid'] == $_SESSION['profile']['id']){
 			$_SESSION['support']=0;
->>>>>>> 2636d78d
 		}ELSE{
 			showheader(_("My CAcert.org Account!"));
 			echo _("You do not have access to this page.");
