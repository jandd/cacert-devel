--- conflicted
+++ resolved
@@ -152,14 +152,9 @@
 			$deltitle=false;
 			foreach($_REQUEST['delid'] as $id)
 			{
-<<<<<<< HEAD
 				if (!$deltitle) {
 					echo _('The following email addresses have been removed:')."<br>\n";
 					$deltitle=true;
-=======
-				if (0==$delcount) {
-					echo _('The following email addresses have been removed:')."<br>\n";
->>>>>>> 752a538d
 				}
 				$id = intval($id);
 				$query = "select * from `email` where `id`='$id' and `memid`='".intval($_SESSION['profile']['id'])."' and
