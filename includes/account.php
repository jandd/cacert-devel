--- conflicted
+++ resolved
@@ -579,11 +579,7 @@
 		$addy = array();
 		$adds = array();
 		if(strtolower(substr($newdom, -4, 3)) != ".jp")
-<<<<<<< HEAD
-			$adds = explode("\n", trim(shell_exec("/usr/bin/whois $newdom|grep \"@\"")));
-=======
-			$adds = explode("\n", trim(`/usr/bin/whois -- $newdom|grep "@"`));
->>>>>>> 1a39b4e9
+			$adds = explode("\n", trim(shell_exec("/usr/bin/whois -- $newdom|grep \"@\"")));
 		if(substr($newdomain, -4) == ".org" || substr($newdomain, -5) == ".info")
 		{
 			if(is_array($adds))
