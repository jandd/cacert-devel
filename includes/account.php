--- conflicted
+++ resolved
@@ -611,9 +611,6 @@
 				{
 					$row = mysql_fetch_assoc($res);
 					echo $row['domain']."<br>\n";
-<<<<<<< HEAD
-					account_domain_delete($row['id']);
-=======
 					
 					$dres = mysql_query(
 						"select `domaincerts`.`id`
@@ -639,7 +636,6 @@
 						"update `domains`
 							set `deleted`=NOW()
 							where `id` = '$id'");
->>>>>>> de583d9e
 				}
 
 			}
