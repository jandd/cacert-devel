--- conflicted
+++ resolved
@@ -135,45 +135,13 @@
 				having sum(`awarded`) >= 50 and sum(`awarded`) < 100
 			) as `high_points`"));
 
-<<<<<<< HEAD
 	$startdate = date("Y-m-d", mktime(0, 0, 0, 1, 1, 2002));
 	$enddate = date("Y-m-d", mktime(0, 0, 0, 1, 1, date("Y") + 1));
 
-	$assurercount= assurer_count($startdate, $enddate,1);
+	$assurercount = assurer_count($startdate, $enddate, 1);
 	$stats['assurer_with_test'] = number_format($assurercount);
 
 	$stats['assurer_candidates'] = number_format(assurer_count($startdate, $enddate,0) - $assurercount);
-=======
-	$stats['assurer_candidates'] = number_format(tc(
-		"select count(*) as `count` from `users`
-			where (
-				select sum(`awarded`) from `notary`
-					where `to`=`users`.`id` AND `method` != 'Administrative Increase' AND `from` != `to`
-					and `deleted` = 0
-				) >= 100
-			and not exists(
-				select 1 from `cats_passed` as `cp`, `cats_variant` as `cv`
-					where `cp`.`user_id`=`users`.`id`
-					and `cp`.`variant_id`=`cv`.`id`
-					and `cv`.`type_id`=1
-				)"
-		));
-
-	$stats['aussurers_with_test'] = number_format(tc(
-		"select count(*) as `count` from `users`
-			where (
-				select sum(`awarded`) from `notary`
-					where `to`=`users`.`id` AND `method` != 'Administrative Increase' AND `from` != `to`
-					and `deleted` = 0
-				) >= 100
-			and exists(
-				select 1 from `cats_passed` as `cp`, `cats_variant` as `cv`
-					where `cp`.`user_id`=`users`.`id`
-					and `cp`.`variant_id`=`cv`.`id`
-					and `cv`.`type_id`=1
-				)"
-		));
->>>>>>> 77ed5c5b
 
 	$stats['points_issued'] = number_format(tc(
 		"select sum(greatest(`points`, `awarded`)) as `count` from `notary`
@@ -200,19 +168,8 @@
 				and `deleted` = 0
 				and `locked` = 0");
 
-<<<<<<< HEAD
 		$totalcandidates += $candidates = assurer_count($first, $next_month, 0);
 		$totalassurers += $assurers = assurer_count($first, $next_month, 1);
-=======
-		$totassurers += $assurers = tc(
-			"select count(*) as `count` from (
-				select 1 from `notary`
-					where `when` >= '$first' and `when` < '$next_month'
-					and `method`!='Administrative Increase'
-					and `deleted` = 0
-					group by `to` having sum(`awarded`) >= 100
-				) as `assurer_candidates`");
->>>>>>> 77ed5c5b
 
 		$certs = tc(
 			"select count(*) as `count` from `domaincerts`
@@ -272,19 +229,8 @@
 				and `deleted` = 0
 				and `locked` = 0");
 
-<<<<<<< HEAD
 		$totalcandidates += $candidates = assurer_count($first, $next_year, 0);
 		$totalassurers += $assurers = assurer_count($first, $next_year, 1);
-=======
-		$totassurers += $assurers = tc(
-			"select count(*) as `count` from (
-				select 1 from `notary`
-					where `when` >= '$first' and `when` < '$next_year'
-					and `method`!='Administrative Increase'
-					and `deleted` = 0
-					group by `to` having sum(`awarded`) >= 100
-				) as `assurer_candidates`");
->>>>>>> 77ed5c5b
 
 		$certs = tc(
 			"select count(*) as `count` from `domaincerts`
