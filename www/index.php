--- conflicted
+++ resolved
@@ -19,13 +19,13 @@
 
 require_once('../classes/CAcertConfig.class.php');
 
-$CAcertConfig = new CAcertConfig() ;
-
-
-$_SESSION[ '_config' ][ 'filepath' ] = $CAcertConfig->value( 'base_filepath' ) ;
-$_SESSION[ '_config' ][ 'normalhostname' ] = $CAcertConfig->value( 'normalhostname' ) ;
-$_SESSION[ '_config' ][ 'securehostname' ] = $CAcertConfig->value( 'securehostname' ) ;
-$_SESSION[ '_config' ][ 'tverify' ] = $CAcertConfig->value( 'tverify' ) ;
+$CAcertConfig = new CAcertConfig();
+
+
+$_SESSION[ '_config' ][ 'filepath' ]       = $CAcertConfig->value( 'base_filepath' );
+$_SESSION[ '_config' ][ 'normalhostname' ] = $CAcertConfig->value( 'normalhostname' );
+$_SESSION[ '_config' ][ 'securehostname' ] = $CAcertConfig->value( 'securehostname' );
+$_SESSION[ '_config' ][ 'tverify' ]        = $CAcertConfig->value( 'tverify' );
 //$_SESSION[ '_config' ][ 'filepath' ] = $CAcertConfig->value( 'base_filepath' ) ;
 //$_SESSION[ '_config' ][ 'filepath' ] = $CAcertConfig->value( 'base_filepath' ) ;
 //$_SESSION[ '_config' ][ 'filepath' ] = $CAcertConfig->value( 'base_filepath' ) ;
@@ -82,30 +82,29 @@
 
 if ( array_key_exists( 'profile', $_SESSION ) && is_array( $_SESSION[ 'profile' ] ) && array_key_exists( 'id', $_SESSION[ 'profile' ] ) && $_SESSION[ 'profile' ][ 'id' ] > 0 ) {
 	$locked = mysqli_fetch_assoc( mysqli_query( $_SESSION[ 'mconn' ], "select `locked` from `users` where `id`='" . intval( $_SESSION[ 'profile' ][ 'id' ] ) . "'" ) );
-			if ( $locked[ 'locked' ] == 0 ) {
-				$query                             = "select sum(`points`) as `total` from `notary` where `to`='" . intval( $_SESSION[ 'profile' ][ 'id' ] ) . "' and `deleted` = 0 group by `to`";
-				$res                               = mysqli_query( $_SESSION[ 'mconn' ], $query );
-				$row                               = mysqli_fetch_assoc( $res );
-				$_SESSION[ 'profile' ][ 'points' ] = $row[ 'total' ];
-			}
-			else {
-				$_SESSION[ 'profile' ] = "";
-				unset( $_SESSION[ 'profile' ] );
-			}
-		}
-
-if(array_key_exists('profile',$_SESSION) && is_array($_SESSION['profile']) && array_key_exists('id',$_SESSION['profile']) && $_SESSION['profile']['id'] > 0)
-{
-	$locked = mysqli_fetch_assoc(mysqli_query( $_SESSION[ 'mconn' ],"select `locked` from `users` where `id`='".intval($_SESSION['profile']['id'])."'"));
-	if($locked['locked'] == 0)
-	{
-		$query = "select sum(`points`) as `total` from `notary` where `to`='".intval($_SESSION['profile']['id'])."' and `deleted` = 0 group by `to`";
-		$res = mysqli_query( $_SESSION[ 'mconn' ], $query);
-		$row = mysqli_fetch_assoc($res);
-		$_SESSION['profile']['points'] = $row['total'];
-	} else {
-		$_SESSION['profile'] = "";
-		unset($_SESSION['profile']);
+	if ( $locked[ 'locked' ] == 0 ) {
+		$query                             = "select sum(`points`) as `total` from `notary` where `to`='" . intval( $_SESSION[ 'profile' ][ 'id' ] ) . "' and `deleted` = 0 group by `to`";
+		$res                               = mysqli_query( $_SESSION[ 'mconn' ], $query );
+		$row                               = mysqli_fetch_assoc( $res );
+		$_SESSION[ 'profile' ][ 'points' ] = $row[ 'total' ];
+	}
+	else {
+		$_SESSION[ 'profile' ] = "";
+		unset( $_SESSION[ 'profile' ] );
+	}
+}
+
+if ( array_key_exists( 'profile', $_SESSION ) && is_array( $_SESSION[ 'profile' ] ) && array_key_exists( 'id', $_SESSION[ 'profile' ] ) && $_SESSION[ 'profile' ][ 'id' ] > 0 ) {
+	$locked = mysqli_fetch_assoc( mysqli_query( $_SESSION[ 'mconn' ], "select `locked` from `users` where `id`='" . intval( $_SESSION[ 'profile' ][ 'id' ] ) . "'" ) );
+	if ( $locked[ 'locked' ] == 0 ) {
+		$query                             = "select sum(`points`) as `total` from `notary` where `to`='" . intval( $_SESSION[ 'profile' ][ 'id' ] ) . "' and `deleted` = 0 group by `to`";
+		$res                               = mysqli_query( $_SESSION[ 'mconn' ], $query );
+		$row                               = mysqli_fetch_assoc( $res );
+		$_SESSION[ 'profile' ][ 'points' ] = $row[ 'total' ];
+	}
+	else {
+		$_SESSION[ 'profile' ] = "";
+		unset( $_SESSION[ 'profile' ] );
 	}
 }
 
@@ -143,88 +142,43 @@
 	$id      = $oldid;
 	$oldid   = 0;
 	if ( array_key_exists( 'Q1', $_REQUEST ) && $_REQUEST[ 'Q1' ] ) {
-		$_SESSION[ 'lostpw' ][ 'A1' ] = trim( mysqli_real_escape_string( $_SESSION['mconn'], stripslashes( strip_tags( $_REQUEST[ 'A1' ] ) ) ) );
+		$_SESSION[ 'lostpw' ][ 'A1' ] = trim( mysqli_real_escape_string( $_SESSION[ 'mconn' ], stripslashes( strip_tags( $_REQUEST[ 'A1' ] ) ) ) );
 
 		if ( stripslashes( strtolower( $_SESSION[ 'lostpw' ][ 'A1' ] ) ) == strtolower( $_SESSION[ 'lostpw' ][ 'user' ][ 'A1' ] ) )
 			$answers++;
 		$body .= "System: " . $_SESSION[ 'lostpw' ][ 'user' ][ 'A1' ] . "\nEntered: " . stripslashes( strip_tags( $_SESSION[ 'lostpw' ][ 'A1' ] ) ) . "\n";
 	}
 	if ( array_key_exists( 'Q2', $_REQUEST ) && $_REQUEST[ 'Q2' ] ) {
-		$_SESSION[ 'lostpw' ][ 'A2' ] = trim( mysqli_real_escape_string( $_SESSION['mconn'], stripslashes( strip_tags( $_REQUEST[ 'A2' ] ) ) ) );
-
-<<<<<<< HEAD
-	if($oldid == 6 && $process != "")
-	{
-		$body = "";
-		$answers = 0;
-		$qs = array();
-		$id = $oldid;
-		$oldid = 0;
-		if(array_key_exists('Q1',$_REQUEST) && $_REQUEST['Q1'])
-		{
-			$_SESSION['lostpw']['A1'] = trim(mysqli_real_escape_string($_SESSION['mconn'], stripslashes(strip_tags($_REQUEST['A1']))));
-
-			if(stripslashes(strtolower($_SESSION['lostpw']['A1'])) == strtolower($_SESSION['lostpw']['user']['A1']))
-				$answers++;
-			$body .= "System: ".$_SESSION['lostpw']['user']['A1']."\nEntered: ".stripslashes(strip_tags($_SESSION['lostpw']['A1']))."\n";
-		}
-		if(array_key_exists('Q2',$_REQUEST) && $_REQUEST['Q2'])
-		{
-			$_SESSION['lostpw']['A2'] = trim(mysqli_real_escape_string($_SESSION['mconn'], stripslashes(strip_tags($_REQUEST['A2']))));
-
-			if(stripslashes(strtolower($_SESSION['lostpw']['A2'])) == strtolower($_SESSION['lostpw']['user']['A2']))
-				$answers++;
-			$body .= "System: ".$_SESSION['lostpw']['user']['A2']."\nEntered: ".stripslashes(strip_tags($_SESSION['lostpw']['A2']))."\n";
-		}
-		if(array_key_exists('Q3',$_REQUEST) && $_REQUEST['Q3'])
-		{
-			$_SESSION['lostpw']['A3'] = trim(mysqli_real_escape_string($_SESSION['mconn'], stripslashes(strip_tags($_REQUEST['A3']))));
-
-			if(stripslashes(strtolower($_SESSION['lostpw']['A3'])) == strtolower($_SESSION['lostpw']['user']['A3']))
-				$answers++;
-			$body .= "System: ".$_SESSION['lostpw']['user']['A3']."\nEntered: ".stripslashes(strip_tags($_SESSION['lostpw']['A3']))."\n";
-		}
-		if(array_key_exists('Q4',$_REQUEST) && $_REQUEST['Q4'])
-		{
-			$_SESSION['lostpw']['A4'] = trim(mysqli_real_escape_string($_SESSION['mconn'], stripslashes(strip_tags($_REQUEST['A4']))));
-
-			if(stripslashes(strtolower($_SESSION['lostpw']['A4'])) == strtolower($_SESSION['lostpw']['user']['A4']))
-				$answers++;
-			$body .= "System: ".$_SESSION['lostpw']['user']['A4']."\nEntered: ".stripslashes(strip_tags($_SESSION['lostpw']['A4']))."\n";
-		}
-		if(array_key_exists('Q5',$_REQUEST) && $_REQUEST['Q5'])
-		{
-			$_SESSION['lostpw']['A5'] = trim(mysqli_real_escape_string($_SESSION['mconn'], stripslashes(strip_tags($_REQUEST['A5']))));
-=======
+		$_SESSION[ 'lostpw' ][ 'A2' ] = trim( mysqli_real_escape_string( $_SESSION[ 'mconn' ], stripslashes( strip_tags( $_REQUEST[ 'A2' ] ) ) ) );
+
 		if ( stripslashes( strtolower( $_SESSION[ 'lostpw' ][ 'A2' ] ) ) == strtolower( $_SESSION[ 'lostpw' ][ 'user' ][ 'A2' ] ) )
 			$answers++;
 		$body .= "System: " . $_SESSION[ 'lostpw' ][ 'user' ][ 'A2' ] . "\nEntered: " . stripslashes( strip_tags( $_SESSION[ 'lostpw' ][ 'A2' ] ) ) . "\n";
 	}
 	if ( array_key_exists( 'Q3', $_REQUEST ) && $_REQUEST[ 'Q3' ] ) {
-		$_SESSION[ 'lostpw' ][ 'A3' ] = trim( mysqli_real_escape_string( $_SESSION['mconn'], stripslashes( strip_tags( $_REQUEST[ 'A3' ] ) ) ) );
+		$_SESSION[ 'lostpw' ][ 'A3' ] = trim( mysqli_real_escape_string( $_SESSION[ 'mconn' ], stripslashes( strip_tags( $_REQUEST[ 'A3' ] ) ) ) );
 
 		if ( stripslashes( strtolower( $_SESSION[ 'lostpw' ][ 'A3' ] ) ) == strtolower( $_SESSION[ 'lostpw' ][ 'user' ][ 'A3' ] ) )
 			$answers++;
 		$body .= "System: " . $_SESSION[ 'lostpw' ][ 'user' ][ 'A3' ] . "\nEntered: " . stripslashes( strip_tags( $_SESSION[ 'lostpw' ][ 'A3' ] ) ) . "\n";
 	}
 	if ( array_key_exists( 'Q4', $_REQUEST ) && $_REQUEST[ 'Q4' ] ) {
-		$_SESSION[ 'lostpw' ][ 'A4' ] = trim( mysqli_real_escape_string( $_SESSION['mconn'], stripslashes( strip_tags( $_REQUEST[ 'A4' ] ) ) ) );
+		$_SESSION[ 'lostpw' ][ 'A4' ] = trim( mysqli_real_escape_string( $_SESSION[ 'mconn' ], stripslashes( strip_tags( $_REQUEST[ 'A4' ] ) ) ) );
 
 		if ( stripslashes( strtolower( $_SESSION[ 'lostpw' ][ 'A4' ] ) ) == strtolower( $_SESSION[ 'lostpw' ][ 'user' ][ 'A4' ] ) )
 			$answers++;
 		$body .= "System: " . $_SESSION[ 'lostpw' ][ 'user' ][ 'A4' ] . "\nEntered: " . stripslashes( strip_tags( $_SESSION[ 'lostpw' ][ 'A4' ] ) ) . "\n";
 	}
 	if ( array_key_exists( 'Q5', $_REQUEST ) && $_REQUEST[ 'Q5' ] ) {
-		$_SESSION[ 'lostpw' ][ 'A5' ] = trim( mysqli_real_escape_string( $_SESSION['mconn'], stripslashes( strip_tags( $_REQUEST[ 'A5' ] ) ) ) );
+		$_SESSION[ 'lostpw' ][ 'A5' ] = trim( mysqli_real_escape_string( $_SESSION[ 'mconn' ], stripslashes( strip_tags( $_REQUEST[ 'A5' ] ) ) ) );
 
 		if ( stripslashes( strtolower( $_SESSION[ 'lostpw' ][ 'A5' ] ) ) == strtolower( $_SESSION[ 'lostpw' ][ 'user' ][ 'A5' ] ) )
 			$answers++;
 		$body .= "System: " . $_SESSION[ 'lostpw' ][ 'user' ][ 'A5' ] . "\nEntered: " . stripslashes( strip_tags( $_SESSION[ 'lostpw' ][ 'A5' ] ) ) . "\n";
 	}
->>>>>>> bdb3f12f
-
-	$_SESSION[ 'lostpw' ][ 'pw1' ] = trim( mysqli_real_escape_string( $_SESSION['mconn'], stripslashes( strip_tags( $_REQUEST[ 'newpass1' ] ) ) ) );
-	$_SESSION[ 'lostpw' ][ 'pw2' ] = trim( mysqli_real_escape_string( $_SESSION['mconn'], stripslashes( strip_tags( $_REQUEST[ 'newpass2' ] ) ) ) );
+
+	$_SESSION[ 'lostpw' ][ 'pw1' ] = trim( mysqli_real_escape_string( $_SESSION[ 'mconn' ], stripslashes( strip_tags( $_REQUEST[ 'newpass1' ] ) ) ) );
+	$_SESSION[ 'lostpw' ][ 'pw2' ] = trim( mysqli_real_escape_string( $_SESSION[ 'mconn' ], stripslashes( strip_tags( $_REQUEST[ 'newpass2' ] ) ) ) );
 
 	if ( $answers < $_SESSION[ 'lostpw' ][ 'total' ] || $answers < 3 ) {
 		$body = "Someone has just attempted to update the pass phrase on the following account:\n" .
@@ -249,42 +203,6 @@
 		if ( $score < 3 ) {
 			$_SESSION[ '_config' ][ 'errmsg' ] = sprintf( _( "The Pass Phrase you submitted failed to contain enough differing characters and/or contained words from your name and/or email address. Only scored %s points out of 6." ), $score );
 		}
-<<<<<<< HEAD
-
-		$_SESSION['lostpw']['pw1'] = trim(mysqli_real_escape_string($_SESSION['mconn'], stripslashes(strip_tags($_REQUEST['newpass1']))));
-		$_SESSION['lostpw']['pw2'] = trim(mysqli_real_escape_string($_SESSION['mconn'], stripslashes(strip_tags($_REQUEST['newpass2']))));
-
-		if($answers < $_SESSION['lostpw']['total'] || $answers < 3)
-		{
-			$body = "Someone has just attempted to update the pass phrase on the following account:\n".
-				"Username(ID): ".$_SESSION['lostpw']['user']['email']."(".$_SESSION['lostpw']['user']['id'].")\n".
-				"email: ".$_SESSION['lostpw']['user']['email']."\n".
-				"IP/Hostname: ".$_SERVER['REMOTE_ADDR'].(array_key_exists('REMOTE_HOST',$_SERVER)?"/".$_SERVER['REMOTE_HOST']:"")."\n".
-				"---------------------------------------------------------------------\n".$body.
-				"---------------------------------------------------------------------\n";
-			sendmail("support@cacert.org", "[CAcert.org] Requested Pass Phrase Change", $body,
-				$_SESSION['lostpw']['user']['email'], "", "", $_SESSION['lostpw']['user']['fname']);
-			$_SESSION['_config']['errmsg'] = _("You failed to get all answers correct or you didn't configure enough lost password questions for your account. System admins have been notified.");
-		} else if($_SESSION['lostpw']['pw1'] != $_SESSION['lostpw']['pw2'] || $_SESSION['lostpw']['pw1'] == "") {
-			$_SESSION['_config']['errmsg'] = _("New Pass Phrases specified don't match or were blank.");
-		} else if(strlen($_SESSION['lostpw']['pw1']) < 6) {
-			$_SESSION['_config']['errmsg'] = _("The Pass Phrase you submitted was too short. It must be at least 6 characters.");
-		} else {
-			$score = checkpw($_SESSION['lostpw']['pw1'], $_SESSION['lostpw']['user']['email'], $_SESSION['lostpw']['user']['fname'],
-				$_SESSION['lostpw']['user']['mname'], $_SESSION['lostpw']['user']['lname'], $_SESSION['lostpw']['user']['suffix']);
-			if($score < 3)
-			{
-				$_SESSION['_config']['errmsg'] = sprintf(_("The Pass Phrase you submitted failed to contain enough differing characters and/or contained words from your name and/or email address. Only scored %s points out of 6."), $score);
-			} else {
-				$query = "update `users` set `password`=sha1('".$_SESSION['lostpw']['pw1']."')
-						where `id`='".intval($_SESSION['lostpw']['user']['id'])."'";
-				mysqli_query($_SESSION['mconn'], $query) || die(mysqli_error($_SESSION['mconn']));
-				showheader(_("Welcome to CAcert.org"));
-				echo _("Your Pass Phrase has been changed now. You can now login with your new password.");
-				showfooter();
-				exit;
-			}
-=======
 		else {
 			$query = "update `users` set `password`=sha1('" . $_SESSION[ 'lostpw' ][ 'pw1' ] . "')
 						where `id`='" . intval( $_SESSION[ 'lostpw' ][ 'user' ][ 'id' ] ) . "'";
@@ -293,33 +211,12 @@
 			echo _( "Your Pass Phrase has been changed now. You can now login with your new password." );
 			showfooter();
 			exit;
->>>>>>> bdb3f12f
-		}
-	}
-}
-
-<<<<<<< HEAD
-	if($oldid == 5 && $process != "")
-	{
-		$email = $_SESSION['lostpw']['email'] = trim(mysqli_real_escape_string($_SESSION['mconn'], stripslashes(strip_tags($_REQUEST['email']))));
-		$_SESSION['lostpw']['day'] = intval($_REQUEST['day']);
-		$_SESSION['lostpw']['month'] = intval($_REQUEST['month']);
-		$_SESSION['lostpw']['year'] = intval($_REQUEST['year']);
-		$dob = $_SESSION['lostpw']['year']."-".$_SESSION['lostpw']['month']."-".$_SESSION['lostpw']['day'];
-		$query = "select * from `users` where `email`='$email' and `dob`='$dob'";
-		$res = mysqli_query($_SESSION['mconn'], $query);
-		if(mysqli_num_rows($res) <= 0)
-		{
-			$id = $oldid;
-			$oldid = 0;
-			$_SESSION['_config']['errmsg'] = _("Unable to match your details with any user accounts on file");
-		} else {
-			$id = 6;
-			$_SESSION['lostpw']['user'] = mysqli_fetch_assoc($res);
-		}
-=======
+		}
+	}
+}
+
 if ( $oldid == 5 && $process != "" ) {
-	$email                           = $_SESSION[ 'lostpw' ][ 'email' ] = trim( mysqli_real_escape_string( $_SESSION['mconn'], stripslashes( strip_tags( $_REQUEST[ 'email' ] ) ) ) );
+	$email                           = $_SESSION[ 'lostpw' ][ 'email' ] = trim( mysqli_real_escape_string( $_SESSION[ 'mconn' ], stripslashes( strip_tags( $_REQUEST[ 'email' ] ) ) ) );
 	$_SESSION[ 'lostpw' ][ 'day' ]   = intval( $_REQUEST[ 'day' ] );
 	$_SESSION[ 'lostpw' ][ 'month' ] = intval( $_REQUEST[ 'month' ] );
 	$_SESSION[ 'lostpw' ][ 'year' ]  = intval( $_REQUEST[ 'year' ] );
@@ -334,33 +231,9 @@
 	else {
 		$id                             = 6;
 		$_SESSION[ 'lostpw' ][ 'user' ] = mysqli_fetch_assoc( $res );
->>>>>>> bdb3f12f
-	}
-}
-
-<<<<<<< HEAD
-	//client login
-	if($id == 4 && $_SERVER['HTTP_HOST'] == $_SESSION['_config']['securehostname'])
-	{
-		include_once("../includes/lib/general.php");
-		$user_id = get_user_id_from_cert($_SERVER['SSL_CLIENT_M_SERIAL'],
-				$_SERVER['SSL_CLIENT_I_DN_CN']);
-
-		if($user_id >= 0)
-		{
-			$_SESSION['profile'] = mysqli_fetch_assoc(mysqli_query($_SESSION['mconn'], 
-				"select * from `users` where
-				`id`='$user_id' and `deleted`=0 and `locked`=0"));
-
-			if($_SESSION['profile']['id'] != 0)
-			{
-				$_SESSION['profile']['loggedin'] = 1;
-				header("location: https://".$_SERVER['HTTP_HOST']."/account.php");
-				exit;
-			} else {
-				$_SESSION['profile']['loggedin'] = 0;
-			}
-=======
+	}
+}
+
 //client login
 if ( $id == 4 && $_SERVER[ 'HTTP_HOST' ] == $_SESSION[ '_config' ][ 'securehostname' ] ) {
 	include_once("../includes/lib/general.php");
@@ -370,7 +243,7 @@
 	if ( $user_id >= 0 ) {
 		$_SESSION[ 'profile' ] = mysqli_fetch_assoc( mysqli_query( $_SESSION[ 'mconn' ],
 			"select * from `users` where
-				`id` = '$user_id' and `deleted` = 0 and `locked` = 0" ) );
+				`id`='$user_id' and `deleted`=0 and `locked`=0" ) );
 
 		if ( $_SESSION[ 'profile' ][ 'id' ] != 0 ) {
 			$_SESSION[ 'profile' ][ 'loggedin' ] = 1;
@@ -379,7 +252,6 @@
 		}
 		else {
 			$_SESSION[ 'profile' ][ 'loggedin' ] = 0;
->>>>>>> bdb3f12f
 		}
 	}
 }
@@ -396,60 +268,8 @@
 
 	$_SESSION[ '_config' ][ 'errmsg' ] = "";
 
-<<<<<<< HEAD
-		$email = mysqli_real_escape_string($_SESSION['mconn'], stripslashes(strip_tags(trim($_REQUEST['email']))));
-		$pword = mysqli_real_escape_string($_SESSION['mconn'], stripslashes(trim($_REQUEST['pword'])));
-		$query = "select * from `users` where `email`='$email' and (`password`=old_password('$pword') or `password`=sha1('$pword') or
-						`password`=password('$pword')) and `verified`=1 and `deleted`=0 and `locked`=0";
-		$res = mysqli_query($_SESSION['mconn'], $query);
-		$query = "SELECT 1 FROM `users` WHERE `email`='$email' and (UNIX_TIMESTAMP(`lastLoginAttempt`) < UNIX_TIMESTAMP(CURRENT_TIMESTAMP) - 5 or `lastLoginAttempt` is NULL)" ;
-		$rateLimit = mysqli_num_rows(mysqli_query($_SESSION['mconn'], $query)) > 0;
-		if(mysqli_num_rows($res) > 0 && $rateLimit)
-		{
-			$_SESSION['profile'] = "";
-			unset($_SESSION['profile']);
-			$_SESSION['profile'] = mysqli_fetch_assoc($res);
-			$query = "update `users` set `modified`=NOW(), `password`=sha1('$pword') where `id`='".intval($_SESSION['profile']['id'])."'";
-			mysqli_query($_SESSION['mconn'], $query);
-
-			if($_SESSION['profile']['language'] == "")
-			{
-				$query = "update `users` set `language`='".L10n::get_translation()."'
-						where `id`='".intval($_SESSION['profile']['id'])."'";
-				mysqli_query($_SESSION['mconn'], $query);
-			} else {
-				L10n::set_translation($_SESSION['profile']['language']);
-				L10n::init_gettext();
-			}
-			$query = "select sum(`points`) as `total` from `notary` where `to`='".intval($_SESSION['profile']['id'])."' and `deleted`=0 group by `to`";
-			$res = mysqli_query($_SESSION['mconn'], $query);
-			$row = mysqli_fetch_assoc($res);
-			$_SESSION['profile']['points'] = $row['total'];
-			$_SESSION['profile']['loggedin'] = 1;
-			if($_SESSION['profile']['Q1'] == "" || $_SESSION['profile']['Q2'] == "" ||
-				$_SESSION['profile']['Q3'] == "" || $_SESSION['profile']['Q4'] == "" ||
-				$_SESSION['profile']['Q5'] == "")
-			{
-				$_SESSION['_config']['errmsg'] .= _("For your own security you must enter 5 lost password questions and answers.")."<br>";
-				$_SESSION['_config']['oldlocation'] = "account.php?id=13";
-			}
-			if (!isset($_SESSION['_config']['oldlocation'])){
-				$_SESSION['_config']['oldlocation']='';
-			}
-			if (checkpwlight($pword) < 3)
-				$_SESSION['_config']['oldlocation'] = "account.php?id=14&force=1";
-			if($_SESSION['_config']['oldlocation'] != ""){
-				header("location: https://".$_SERVER['HTTP_HOST']."/".$_SESSION['_config']['oldlocation']);
-			}else{
-				header("location: https://".$_SERVER['HTTP_HOST']."/account.php");
-			}
-			exit;
-		} else if($rateLimit){
-			$query = "update `users` set `lastLoginAttempt`=CURRENT_TIMESTAMP WHERE `email`='$email'";
-			mysqli_query($_SESSION['mconn'], $query);
-=======
-	$email     = mysqli_real_escape_string( $_SESSION['mconn'], stripslashes( strip_tags( trim( $_REQUEST[ 'email' ] ) ) ) );
-	$pword     = mysqli_real_escape_string( $_SESSION['mconn'], stripslashes( trim( $_REQUEST[ 'pword' ] ) ) );
+	$email     = mysqli_real_escape_string( $_SESSION[ 'mconn' ], stripslashes( strip_tags( trim( $_REQUEST[ 'email' ] ) ) ) );
+	$pword     = mysqli_real_escape_string( $_SESSION[ 'mconn' ], stripslashes( trim( $_REQUEST[ 'pword' ] ) ) );
 	$query     = "select * from `users` where `email`='$email' and (`password`=old_password('$pword') or `password`=sha1('$pword') or
 						`password`=password('$pword')) and `verified`=1 and `deleted`=0 and `locked`=0";
 	$res       = mysqli_query( $_SESSION[ 'mconn' ], $query );
@@ -489,7 +309,6 @@
 			$_SESSION[ '_config' ][ 'oldlocation' ] = "account.php?id=14&force=1";
 		if ( $_SESSION[ '_config' ][ 'oldlocation' ] != "" ) {
 			header( "location: https://" . $_SERVER[ 'HTTP_HOST' ] . "/" . $_SESSION[ '_config' ][ 'oldlocation' ] );
->>>>>>> bdb3f12f
 		}
 		else {
 			header( "location: https://" . $_SERVER[ 'HTTP_HOST' ] . "/account.php" );
@@ -503,21 +322,12 @@
 
 	$query = "select * from `users` where `email`='$email' and (`password`=old_password('$pword') or `password`=sha1('$pword') or
 						`password`=password('$pword')) and `verified`=0 and `deleted`=0";
-<<<<<<< HEAD
-		$res = mysqli_query($_SESSION['mconn'], $query);
-		if(!$rateLimit || mysqli_num_rows($res) <= 0) {
-			$_SESSION['_config']['errmsg'] = _("Login failed due to incorrect email address, wrong passphrase or because the rate limit of one login per 5 seconds was hit.");
-		} else {
-			$_SESSION['_config']['errmsg'] = _("Your account has not been verified yet, please check your email account for the signup messages.");
-		}
-=======
 	$res   = mysqli_query( $_SESSION[ 'mconn' ], $query );
 	if ( !$rateLimit || mysqli_num_rows( $res ) <= 0 ) {
 		$_SESSION[ '_config' ][ 'errmsg' ] = _( "Login failed due to incorrect email address, wrong passphrase or because the rate limit of one login per 5 seconds was hit." );
 	}
 	else {
 		$_SESSION[ '_config' ][ 'errmsg' ] = _( "Your account has not been verified yet, please check your email account for the signup messages." );
->>>>>>> bdb3f12f
 	}
 }
 
@@ -552,103 +362,32 @@
 }
 
 
-<<<<<<< HEAD
-	if($process && $oldid == 1)
-	{
-		$id = 2;
-		$oldid = 0;
-
-		$_SESSION['_config']['errmsg'] = "";
-
-		$_SESSION['signup']['email'] = trim(mysqli_real_escape_string($_SESSION['mconn'], stripslashes(strip_tags($_REQUEST['email']))));
-		$_SESSION['signup']['fname'] = trim(mysqli_real_escape_string($_SESSION['mconn'], stripslashes(strip_tags($_REQUEST['fname']))));
-		$_SESSION['signup']['mname'] = trim(mysqli_real_escape_string($_SESSION['mconn'], stripslashes(strip_tags($_REQUEST['mname']))));
-		$_SESSION['signup']['lname'] = trim(mysqli_real_escape_string($_SESSION['mconn'], stripslashes(strip_tags($_REQUEST['lname']))));
-		$_SESSION['signup']['suffix'] = trim(mysqli_real_escape_string($_SESSION['mconn'], stripslashes(strip_tags($_REQUEST['suffix']))));
-		$_SESSION['signup']['day'] = intval($_REQUEST['day']);
-		$_SESSION['signup']['month'] = intval($_REQUEST['month']);
-		$_SESSION['signup']['year'] = intval($_REQUEST['year']);
-		$_SESSION['signup']['pword1'] = trim(mysqli_real_escape_string($_SESSION['mconn'], stripslashes($_REQUEST['pword1'])));
-		$_SESSION['signup']['pword2'] = trim(mysqli_real_escape_string($_SESSION['mconn'], stripslashes($_REQUEST['pword2'])));
-		$_SESSION['signup']['Q1'] = trim(mysqli_real_escape_string($_SESSION['mconn'], stripslashes(strip_tags($_REQUEST['Q1']))));
-		$_SESSION['signup']['Q2'] = trim(mysqli_real_escape_string($_SESSION['mconn'], stripslashes(strip_tags($_REQUEST['Q2']))));
-		$_SESSION['signup']['Q3'] = trim(mysqli_real_escape_string($_SESSION['mconn'], stripslashes(strip_tags($_REQUEST['Q3']))));
-		$_SESSION['signup']['Q4'] = trim(mysqli_real_escape_string($_SESSION['mconn'], stripslashes(strip_tags($_REQUEST['Q4']))));
-		$_SESSION['signup']['Q5'] = trim(mysqli_real_escape_string($_SESSION['mconn'], stripslashes(strip_tags($_REQUEST['Q5']))));
-		$_SESSION['signup']['A1'] = trim(mysqli_real_escape_string($_SESSION['mconn'], stripslashes(strip_tags($_REQUEST['A1']))));
-		$_SESSION['signup']['A2'] = trim(mysqli_real_escape_string($_SESSION['mconn'], stripslashes(strip_tags($_REQUEST['A2']))));
-		$_SESSION['signup']['A3'] = trim(mysqli_real_escape_string($_SESSION['mconn'], stripslashes(strip_tags($_REQUEST['A3']))));
-		$_SESSION['signup']['A4'] = trim(mysqli_real_escape_string($_SESSION['mconn'], stripslashes(strip_tags($_REQUEST['A4']))));
-		$_SESSION['signup']['A5'] = trim(mysqli_real_escape_string($_SESSION['mconn'], stripslashes(strip_tags($_REQUEST['A5']))));
-		$_SESSION['signup']['general'] = intval(array_key_exists('general',$_REQUEST)?$_REQUEST['general']:0);
-		$_SESSION['signup']['country'] = intval(array_key_exists('country',$_REQUEST)?$_REQUEST['country']:0);
-		$_SESSION['signup']['regional'] = intval(array_key_exists('regional',$_REQUEST)?$_REQUEST['regional']:0);
-		$_SESSION['signup']['radius'] = intval(array_key_exists('radius',$_REQUEST)?$_REQUEST['radius']:0);
-		$_SESSION['signup']['cca_agree'] = intval(array_key_exists('cca_agree',$_REQUEST)?$_REQUEST['cca_agree']:0);
-
-
-		if($_SESSION['signup']['Q1'] == $_SESSION['signup']['Q2'] ||
-			$_SESSION['signup']['Q1'] == $_SESSION['signup']['Q3'] ||
-			$_SESSION['signup']['Q1'] == $_SESSION['signup']['Q4'] ||
-			$_SESSION['signup']['Q1'] == $_SESSION['signup']['Q5'] ||
-			$_SESSION['signup']['Q2'] == $_SESSION['signup']['Q3'] ||
-			$_SESSION['signup']['Q2'] == $_SESSION['signup']['Q4'] ||
-			$_SESSION['signup']['Q2'] == $_SESSION['signup']['Q5'] ||
-			$_SESSION['signup']['Q3'] == $_SESSION['signup']['Q4'] ||
-			$_SESSION['signup']['Q3'] == $_SESSION['signup']['Q5'] ||
-			$_SESSION['signup']['Q4'] == $_SESSION['signup']['Q5'] ||
-			$_SESSION['signup']['A1'] == $_SESSION['signup']['Q1'] ||
-			$_SESSION['signup']['A1'] == $_SESSION['signup']['Q2'] ||
-			$_SESSION['signup']['A1'] == $_SESSION['signup']['Q3'] ||
-			$_SESSION['signup']['A1'] == $_SESSION['signup']['Q4'] ||
-			$_SESSION['signup']['A1'] == $_SESSION['signup']['Q5'] ||
-			$_SESSION['signup']['A2'] == $_SESSION['signup']['Q3'] ||
-			$_SESSION['signup']['A2'] == $_SESSION['signup']['Q4'] ||
-			$_SESSION['signup']['A2'] == $_SESSION['signup']['Q5'] ||
-			$_SESSION['signup']['A3'] == $_SESSION['signup']['Q4'] ||
-			$_SESSION['signup']['A3'] == $_SESSION['signup']['Q5'] ||
-			$_SESSION['signup']['A4'] == $_SESSION['signup']['Q5'] ||
-			$_SESSION['signup']['A1'] == $_SESSION['signup']['A2'] ||
-			$_SESSION['signup']['A1'] == $_SESSION['signup']['A3'] ||
-			$_SESSION['signup']['A1'] == $_SESSION['signup']['A4'] ||
-			$_SESSION['signup']['A1'] == $_SESSION['signup']['A5'] ||
-			$_SESSION['signup']['A2'] == $_SESSION['signup']['A3'] ||
-			$_SESSION['signup']['A2'] == $_SESSION['signup']['A4'] ||
-			$_SESSION['signup']['A2'] == $_SESSION['signup']['A5'] ||
-			$_SESSION['signup']['A3'] == $_SESSION['signup']['A4'] ||
-			$_SESSION['signup']['A3'] == $_SESSION['signup']['A5'] ||
-			$_SESSION['signup']['A4'] == $_SESSION['signup']['A5'])
-		{
-			$id = 1;
-			$_SESSION['_config']['errmsg'] .= _("For your own security you must enter 5 different password questions and answers. You aren't allowed to duplicate questions, set questions as answers or use the question as the answer.")."<br>\n";
-		}
-=======
 if ( $process && $oldid == 1 ) {
 	$id    = 2;
 	$oldid = 0;
 
 	$_SESSION[ '_config' ][ 'errmsg' ] = "";
 
-	$_SESSION[ 'signup' ][ 'email' ]     = trim( mysqli_real_escape_string( $_SESSION['mconn'], stripslashes( strip_tags( $_REQUEST[ 'email' ] ) ) ) );
-	$_SESSION[ 'signup' ][ 'fname' ]     = trim( mysqli_real_escape_string( $_SESSION['mconn'], stripslashes( strip_tags( $_REQUEST[ 'fname' ] ) ) ) );
-	$_SESSION[ 'signup' ][ 'mname' ]     = trim( mysqli_real_escape_string( $_SESSION['mconn'], stripslashes( strip_tags( $_REQUEST[ 'mname' ] ) ) ) );
-	$_SESSION[ 'signup' ][ 'lname' ]     = trim( mysqli_real_escape_string( $_SESSION['mconn'], stripslashes( strip_tags( $_REQUEST[ 'lname' ] ) ) ) );
-	$_SESSION[ 'signup' ][ 'suffix' ]    = trim( mysqli_real_escape_string( $_SESSION['mconn'], stripslashes( strip_tags( $_REQUEST[ 'suffix' ] ) ) ) );
+	$_SESSION[ 'signup' ][ 'email' ]     = trim( mysqli_real_escape_string( $_SESSION[ 'mconn' ], stripslashes( strip_tags( $_REQUEST[ 'email' ] ) ) ) );
+	$_SESSION[ 'signup' ][ 'fname' ]     = trim( mysqli_real_escape_string( $_SESSION[ 'mconn' ], stripslashes( strip_tags( $_REQUEST[ 'fname' ] ) ) ) );
+	$_SESSION[ 'signup' ][ 'mname' ]     = trim( mysqli_real_escape_string( $_SESSION[ 'mconn' ], stripslashes( strip_tags( $_REQUEST[ 'mname' ] ) ) ) );
+	$_SESSION[ 'signup' ][ 'lname' ]     = trim( mysqli_real_escape_string( $_SESSION[ 'mconn' ], stripslashes( strip_tags( $_REQUEST[ 'lname' ] ) ) ) );
+	$_SESSION[ 'signup' ][ 'suffix' ]    = trim( mysqli_real_escape_string( $_SESSION[ 'mconn' ], stripslashes( strip_tags( $_REQUEST[ 'suffix' ] ) ) ) );
 	$_SESSION[ 'signup' ][ 'day' ]       = intval( $_REQUEST[ 'day' ] );
 	$_SESSION[ 'signup' ][ 'month' ]     = intval( $_REQUEST[ 'month' ] );
 	$_SESSION[ 'signup' ][ 'year' ]      = intval( $_REQUEST[ 'year' ] );
-	$_SESSION[ 'signup' ][ 'pword1' ]    = trim( mysqli_real_escape_string( $_SESSION['mconn'], stripslashes( $_REQUEST[ 'pword1' ] ) ) );
-	$_SESSION[ 'signup' ][ 'pword2' ]    = trim( mysqli_real_escape_string( $_SESSION['mconn'], stripslashes( $_REQUEST[ 'pword2' ] ) ) );
-	$_SESSION[ 'signup' ][ 'Q1' ]        = trim( mysqli_real_escape_string( $_SESSION['mconn'], stripslashes( strip_tags( $_REQUEST[ 'Q1' ] ) ) ) );
-	$_SESSION[ 'signup' ][ 'Q2' ]        = trim( mysqli_real_escape_string( $_SESSION['mconn'], stripslashes( strip_tags( $_REQUEST[ 'Q2' ] ) ) ) );
-	$_SESSION[ 'signup' ][ 'Q3' ]        = trim( mysqli_real_escape_string( $_SESSION['mconn'], stripslashes( strip_tags( $_REQUEST[ 'Q3' ] ) ) ) );
-	$_SESSION[ 'signup' ][ 'Q4' ]        = trim( mysqli_real_escape_string( $_SESSION['mconn'], stripslashes( strip_tags( $_REQUEST[ 'Q4' ] ) ) ) );
-	$_SESSION[ 'signup' ][ 'Q5' ]        = trim( mysqli_real_escape_string( $_SESSION['mconn'], stripslashes( strip_tags( $_REQUEST[ 'Q5' ] ) ) ) );
-	$_SESSION[ 'signup' ][ 'A1' ]        = trim( mysqli_real_escape_string( $_SESSION['mconn'], stripslashes( strip_tags( $_REQUEST[ 'A1' ] ) ) ) );
-	$_SESSION[ 'signup' ][ 'A2' ]        = trim( mysqli_real_escape_string( $_SESSION['mconn'], stripslashes( strip_tags( $_REQUEST[ 'A2' ] ) ) ) );
-	$_SESSION[ 'signup' ][ 'A3' ]        = trim( mysqli_real_escape_string( $_SESSION['mconn'], stripslashes( strip_tags( $_REQUEST[ 'A3' ] ) ) ) );
-	$_SESSION[ 'signup' ][ 'A4' ]        = trim( mysqli_real_escape_string( $_SESSION['mconn'], stripslashes( strip_tags( $_REQUEST[ 'A4' ] ) ) ) );
-	$_SESSION[ 'signup' ][ 'A5' ]        = trim( mysqli_real_escape_string( $_SESSION['mconn'], stripslashes( strip_tags( $_REQUEST[ 'A5' ] ) ) ) );
+	$_SESSION[ 'signup' ][ 'pword1' ]    = trim( mysqli_real_escape_string( $_SESSION[ 'mconn' ], stripslashes( $_REQUEST[ 'pword1' ] ) ) );
+	$_SESSION[ 'signup' ][ 'pword2' ]    = trim( mysqli_real_escape_string( $_SESSION[ 'mconn' ], stripslashes( $_REQUEST[ 'pword2' ] ) ) );
+	$_SESSION[ 'signup' ][ 'Q1' ]        = trim( mysqli_real_escape_string( $_SESSION[ 'mconn' ], stripslashes( strip_tags( $_REQUEST[ 'Q1' ] ) ) ) );
+	$_SESSION[ 'signup' ][ 'Q2' ]        = trim( mysqli_real_escape_string( $_SESSION[ 'mconn' ], stripslashes( strip_tags( $_REQUEST[ 'Q2' ] ) ) ) );
+	$_SESSION[ 'signup' ][ 'Q3' ]        = trim( mysqli_real_escape_string( $_SESSION[ 'mconn' ], stripslashes( strip_tags( $_REQUEST[ 'Q3' ] ) ) ) );
+	$_SESSION[ 'signup' ][ 'Q4' ]        = trim( mysqli_real_escape_string( $_SESSION[ 'mconn' ], stripslashes( strip_tags( $_REQUEST[ 'Q4' ] ) ) ) );
+	$_SESSION[ 'signup' ][ 'Q5' ]        = trim( mysqli_real_escape_string( $_SESSION[ 'mconn' ], stripslashes( strip_tags( $_REQUEST[ 'Q5' ] ) ) ) );
+	$_SESSION[ 'signup' ][ 'A1' ]        = trim( mysqli_real_escape_string( $_SESSION[ 'mconn' ], stripslashes( strip_tags( $_REQUEST[ 'A1' ] ) ) ) );
+	$_SESSION[ 'signup' ][ 'A2' ]        = trim( mysqli_real_escape_string( $_SESSION[ 'mconn' ], stripslashes( strip_tags( $_REQUEST[ 'A2' ] ) ) ) );
+	$_SESSION[ 'signup' ][ 'A3' ]        = trim( mysqli_real_escape_string( $_SESSION[ 'mconn' ], stripslashes( strip_tags( $_REQUEST[ 'A3' ] ) ) ) );
+	$_SESSION[ 'signup' ][ 'A4' ]        = trim( mysqli_real_escape_string( $_SESSION[ 'mconn' ], stripslashes( strip_tags( $_REQUEST[ 'A4' ] ) ) ) );
+	$_SESSION[ 'signup' ][ 'A5' ]        = trim( mysqli_real_escape_string( $_SESSION[ 'mconn' ], stripslashes( strip_tags( $_REQUEST[ 'A5' ] ) ) ) );
 	$_SESSION[ 'signup' ][ 'general' ]   = intval( array_key_exists( 'general', $_REQUEST ) ? $_REQUEST[ 'general' ] : 0 );
 	$_SESSION[ 'signup' ][ 'country' ]   = intval( array_key_exists( 'country', $_REQUEST ) ? $_REQUEST[ 'country' ] : 0 );
 	$_SESSION[ 'signup' ][ 'regional' ]  = intval( array_key_exists( 'regional', $_REQUEST ) ? $_REQUEST[ 'regional' ] : 0 );
@@ -690,7 +429,6 @@
 		$id                                = 1;
 		$_SESSION[ '_config' ][ 'errmsg' ] .= _( "For your own security you must enter 5 different password questions and answers. You aren't allowed to duplicate questions, set questions as answers or use the question as the answer." ) . "<br>\n";
 	}
->>>>>>> bdb3f12f
 
 	if ( $_SESSION[ 'signup' ][ 'Q1' ] == "" || $_SESSION[ 'signup' ][ 'Q2' ] == "" ||
 		$_SESSION[ 'signup' ][ 'Q3' ] == "" || $_SESSION[ 'signup' ][ 'Q4' ] == "" ||
@@ -732,30 +470,6 @@
 		$_SESSION[ '_config' ][ 'errmsg' ] = _( "The Pass Phrase you submitted failed to contain enough differing characters and/or contained words from your name and/or email address. Only scored $score points out of 6." );
 	}
 
-<<<<<<< HEAD
-		if($id == 2)
-		{
-			$query = "select * from `email` where `email`='".$_SESSION['signup']['email']."' and `deleted`=0";
-			$res1 = mysqli_query($_SESSION['mconn'], $query);
-
-			$query = "select * from `users` where `email`='".$_SESSION['signup']['email']."' and `deleted`=0";
-			$res2 = mysqli_query($_SESSION['mconn'], $query);
-			if(mysqli_num_rows($res1) > 0 || mysqli_num_rows($res2) > 0)
-			{
-				$id = 1;
-				$_SESSION['_config']['errmsg'] .= _("This email address is currently valid in the system.")."<br>\n";
-			}
-
-			$query = "select `domain` from `baddomains` where `domain`=RIGHT('".$_SESSION['signup']['email']."', LENGTH(`domain`))";
-			$res = mysqli_query($_SESSION['mconn'], $query);
-			if(mysqli_num_rows($res) > 0)
-			{
-				$domain = mysqli_fetch_assoc($res);
-				$domain = $domain['domain'];
-				$id = 1;
-				$_SESSION['_config']['errmsg'] .= sprintf(_("We don't allow signups from people using email addresses from %s"), $domain)."<br>\n";
-			}
-=======
 	if ( $id == 2 ) {
 		$query = "select * from `email` where `email`='" . $_SESSION[ 'signup' ][ 'email' ] . "' and `deleted`=0";
 		$res1  = mysqli_query( $_SESSION[ 'mconn' ], $query );
@@ -774,27 +488,11 @@
 			$domain                            = $domain[ 'domain' ];
 			$id                                = 1;
 			$_SESSION[ '_config' ][ 'errmsg' ] .= sprintf( _( "We don't allow signups from people using email addresses from %s" ), $domain ) . "<br>\n";
->>>>>>> bdb3f12f
-		}
-	}
-
-<<<<<<< HEAD
-		if($id == 2)
-		{
-			$checkemail = checkEmailDummy($_SESSION['signup']['email']);
-			if($checkemail != "OK")
-			{
-				$id = 1;
-				if (substr($checkemail, 0, 1) == "4")
-				{
-					$_SESSION['_config']['errmsg'] .= _("The mail server responsible for your domain indicated a temporary failure. This may be due to anti-SPAM measures, such as greylisting. Please try again in a few minutes.");
-				} else {
-					$_SESSION['_config']['errmsg'] .= _("Email Address given was invalid, or a test connection couldn't be made to your server, or the server rejected the email address as invalid");
-				}
-				$_SESSION['_config']['errmsg'] .= "<br>\n$checkemail<br>\n";
-=======
+		}
+	}
+
 	if ( $id == 2 ) {
-		$checkemail = checkEmail( $_SESSION[ 'signup' ][ 'email' ] );
+		$checkemail = checkEmailDummy( $_SESSION[ 'signup' ][ 'email' ] );
 		if ( $checkemail != "OK" ) {
 			$id = 1;
 			if ( substr( $checkemail, 0, 1 ) == "4" ) {
@@ -802,7 +500,6 @@
 			}
 			else {
 				$_SESSION[ '_config' ][ 'errmsg' ] .= _( "Email Address given was invalid, or a test connection couldn't be made to your server, or the server rejected the email address as invalid" );
->>>>>>> bdb3f12f
 			}
 			$_SESSION[ '_config' ][ 'errmsg' ] .= "<br>\n$checkemail<br>\n";
 		}
@@ -829,33 +526,6 @@
 							`A4`='" . $_SESSION[ 'signup' ][ 'A4' ] . "',
 							`A5`='" . $_SESSION[ 'signup' ][ 'A5' ] . "',
 							`created`=NOW(), `uniqueID`=SHA1(CONCAT(NOW(),'$hash'))";
-<<<<<<< HEAD
-			mysqli_query($_SESSION['mconn'], $query);
-			$memid = mysqli_insert_id($_SESSION['mconn']);
-			$query = "insert into `email` set `email`='".$_SESSION['signup']['email']."',
-							`hash`='$hash',
-							`created`=NOW(),
-							`memid`='$memid'";
-			mysqli_query($_SESSION['mconn'], $query);
-			$emailid = mysqli_insert_id($_SESSION['mconn']);
-			$query = "insert into `alerts` set `memid`='$memid',
-						`general`='".$_SESSION['signup']['general']."',
-						`country`='".$_SESSION['signup']['country']."',
-						`regional`='".$_SESSION['signup']['regional']."',
-						`radius`='".$_SESSION['signup']['radius']."'";
-			mysqli_query($_SESSION['mconn'], $query);
-			write_user_agreement($memid, "CCA", "account creation", "", 1);
-
-			$body = _("Thanks for signing up with CAcert.org, below is the link you need to open to verify your account. Once your account is verified you will be able to start issuing certificates till your hearts' content!")."\n\n";
-			$body .= "http://".$_SESSION['_config']['normalhostname']."/verify.php?type=email&emailid=$emailid&hash=$hash\n\n";
-			$body .= _("Best regards")."\n"._("CAcert.org Support!");
-
-			sendmail($_SESSION['signup']['email'], "[CAcert.org] "._("Mail Probe"), $body, "support@cacert.org", "", "", "CAcert Support");
-			foreach($_SESSION['signup'] as $key => $val)
-				$_SESSION['signup'][$key] = "";
-			unset($_SESSION['signup']);
-		}
-=======
 		mysqli_query( $_SESSION[ 'mconn' ], $query );
 		$memid = mysqli_insert_id( $_SESSION[ 'mconn' ] );
 		$query = "insert into `email` set `email`='" . $_SESSION[ 'signup' ][ 'email' ] . "',
@@ -880,7 +550,6 @@
 		foreach ( $_SESSION[ 'signup' ] as $key => $val )
 			$_SESSION[ 'signup' ][ $key ] = "";
 		unset( $_SESSION[ 'signup' ] );
->>>>>>> bdb3f12f
 	}
 }
 
