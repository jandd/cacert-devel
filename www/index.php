<? /*
    LibreSSL - CAcert web application
    Copyright (C) 2004-2008  CAcert Inc.

    This program is free software; you can redistribute it and/or modify
    it under the terms of the GNU General Public License as published by
    the Free Software Foundation; version 2 of the License.

    This program is distributed in the hope that it will be useful,
    but WITHOUT ANY WARRANTY; without even the implied warranty of
    MERCHANTABILITY or FITNESS FOR A PARTICULAR PURPOSE.  See the
    GNU General Public License for more details.

    You should have received a copy of the GNU General Public License
    along with this program; if not, write to the Free Software
    Foundation, Inc., 51 Franklin Street, Fifth Floor, Boston, MA  02110-1301  USA
*/

require_once('../includes/lib/l10n.php');
require_once('../includes/notary.inc.php');

        $id = 0; if(array_key_exists("id",$_REQUEST)) $id=intval($_REQUEST['id']);
        $oldid = 0; if(array_key_exists("oldid",$_REQUEST)) $oldid=intval($_REQUEST['oldid']);
        $process = ""; if(array_key_exists("process",$_REQUEST)) $process=$_REQUEST['process'];

        if($id == 2)
                $id = 0;

        $_SESSION['_config']['errmsg'] = "";

	if($id == 17 || $id == 20)
	{
		include_once("../pages/index/$id.php");
		exit;
	}

	loadem("index");

	$_SESSION['_config']['hostname'] = $_SERVER['HTTP_HOST'];

	if(($oldid == 6 || $id == 6) && intval($_SESSION['lostpw']['user']['id']) < 1)
	{
		$oldid = 0;
		$id = 5;
	}

	if($oldid == 6 && $process != "")
	{
		$body = "";
		$answers = 0;
		$qs = array();
		$id = $oldid;
		$oldid = 0;
		if(array_key_exists('Q1',$_REQUEST) && $_REQUEST['Q1'])
		{
			$_SESSION['lostpw']['A1'] = trim(mysql_escape_string(stripslashes(strip_tags($_REQUEST['A1']))));

			if(stripslashes(strtolower($_SESSION['lostpw']['A1'])) == strtolower($_SESSION['lostpw']['user']['A1']))
				$answers++;
			$body .= "System: ".$_SESSION['lostpw']['user']['A1']."\nEntered: ".stripslashes(strip_tags($_SESSION['lostpw']['A1']))."\n";
		}
		if(array_key_exists('Q2',$_REQUEST) && $_REQUEST['Q2'])
		{
			$_SESSION['lostpw']['A2'] = trim(mysql_escape_string(stripslashes(strip_tags($_REQUEST['A2']))));

			if(stripslashes(strtolower($_SESSION['lostpw']['A2'])) == strtolower($_SESSION['lostpw']['user']['A2']))
				$answers++;
			$body .= "System: ".$_SESSION['lostpw']['user']['A2']."\nEntered: ".stripslashes(strip_tags($_SESSION['lostpw']['A2']))."\n";
		}
		if(array_key_exists('Q3',$_REQUEST) && $_REQUEST['Q3'])
		{
			$_SESSION['lostpw']['A3'] = trim(mysql_escape_string(stripslashes(strip_tags($_REQUEST['A3']))));

			if(stripslashes(strtolower($_SESSION['lostpw']['A3'])) == strtolower($_SESSION['lostpw']['user']['A3']))
				$answers++;
			$body .= "System: ".$_SESSION['lostpw']['user']['A3']."\nEntered: ".stripslashes(strip_tags($_SESSION['lostpw']['A3']))."\n";
		}
		if(array_key_exists('Q4',$_REQUEST) && $_REQUEST['Q4'])
		{
			$_SESSION['lostpw']['A4'] = trim(mysql_escape_string(stripslashes(strip_tags($_REQUEST['A4']))));

			if(stripslashes(strtolower($_SESSION['lostpw']['A4'])) == strtolower($_SESSION['lostpw']['user']['A4']))
				$answers++;
			$body .= "System: ".$_SESSION['lostpw']['user']['A4']."\nEntered: ".stripslashes(strip_tags($_SESSION['lostpw']['A4']))."\n";
		}
		if(array_key_exists('Q5',$_REQUEST) && $_REQUEST['Q5'])
		{
			$_SESSION['lostpw']['A5'] = trim(mysql_escape_string(stripslashes(strip_tags($_REQUEST['A5']))));

			if(stripslashes(strtolower($_SESSION['lostpw']['A5'])) == strtolower($_SESSION['lostpw']['user']['A5']))
				$answers++;
			$body .= "System: ".$_SESSION['lostpw']['user']['A5']."\nEntered: ".stripslashes(strip_tags($_SESSION['lostpw']['A5']))."\n";
		}

		$_SESSION['lostpw']['pw1'] = trim(mysql_escape_string(stripslashes(strip_tags($_REQUEST['newpass1']))));
		$_SESSION['lostpw']['pw2'] = trim(mysql_escape_string(stripslashes(strip_tags($_REQUEST['newpass2']))));

		if($answers < $_SESSION['lostpw']['total'] || $answers < 3)
		{
			$body = "Someone has just attempted to update the pass phrase on the following account:\n".
				"Username(ID): ".$_SESSION['lostpw']['user']['email']."(".$_SESSION['lostpw']['user']['id'].")\n".
				"email: ".$_SESSION['lostpw']['user']['email']."\n".
				"IP/Hostname: ".$_SERVER['REMOTE_ADDR'].(array_key_exists('REMOTE_HOST',$_SERVER)?"/".$_SERVER['REMOTE_HOST']:"")."\n".
				"---------------------------------------------------------------------\n".$body.
				"---------------------------------------------------------------------\n";
			sendmail("support@cacert.org", "[CAcert.org] Requested Pass Phrase Change", $body,
				$_SESSION['lostpw']['user']['email'], "", "", $_SESSION['lostpw']['user']['fname']);
			$_SESSION['_config']['errmsg'] = _("You failed to get all answers correct or you didn't configure enough lost password questions for your account. System admins have been notified.");
		} else if($_SESSION['lostpw']['pw1'] != $_SESSION['lostpw']['pw2'] || $_SESSION['lostpw']['pw1'] == "") {
			$_SESSION['_config']['errmsg'] = _("New Pass Phrases specified don't match or were blank.");
		} else if(strlen($_SESSION['lostpw']['pw1']) < 6) {
			$_SESSION['_config']['errmsg'] = _("The Pass Phrase you submitted was too short. It must be at least 6 characters.");
		} else {
			$score = checkpw($_SESSION['lostpw']['pw1'], $_SESSION['lostpw']['user']['email'], $_SESSION['lostpw']['user']['fname'],
				$_SESSION['lostpw']['user']['mname'], $_SESSION['lostpw']['user']['lname'], $_SESSION['lostpw']['user']['suffix']);
			if($score < 3)
			{
				$_SESSION['_config']['errmsg'] = sprintf(_("The Pass Phrase you submitted failed to contain enough differing characters and/or contained words from your name and/or email address. Only scored %s points out of 6."), $score);
			} else {
				$query = "update `users` set `password`=sha1('".$_SESSION['lostpw']['pw1']."')
						where `id`='".intval($_SESSION['lostpw']['user']['id'])."'";
				mysql_query($query) || die(mysql_error());
				showheader(_("Welcome to CAcert.org"));
				echo _("Your Pass Phrase has been changed now. You can now login with your new password.");
				showfooter();
				exit;
			}
		}
	}

	if($oldid == 5 && $process != "")
	{
		$email = $_SESSION['lostpw']['email'] = trim(mysql_escape_string(stripslashes(strip_tags($_REQUEST['email']))));
		$_SESSION['lostpw']['day'] = intval($_REQUEST['day']);
		$_SESSION['lostpw']['month'] = intval($_REQUEST['month']);
		$_SESSION['lostpw']['year'] = intval($_REQUEST['year']);
		$dob = $_SESSION['lostpw']['year']."-".$_SESSION['lostpw']['month']."-".$_SESSION['lostpw']['day'];
		$query = "select * from `users` where `email`='$email' and `dob`='$dob'";
		$res = mysql_query($query);
		if(mysql_num_rows($res) <= 0)
		{
			$id = $oldid;
			$oldid = 0;
			$_SESSION['_config']['errmsg'] = _("Unable to match your details with any user accounts on file");
		} else {
			$id = 6;
			$_SESSION['lostpw']['user'] = mysql_fetch_assoc($res);
		}
	}

	//client login
	if($id == 4 && $_SERVER['HTTP_HOST'] == $_SESSION['_config']['securehostname'])
	{
		include_once("../includes/lib/general.php");
		$user_id = get_user_id_from_cert($_SERVER['SSL_CLIENT_M_SERIAL'],
				$_SERVER['SSL_CLIENT_I_DN_CN']);

		if($user_id >= 0)
		{
			$_SESSION['profile'] = mysql_fetch_assoc(mysql_query(
				"select * from `users` where
				`id`='$user_id' and `deleted`=0 and `locked`=0"));

			if($_SESSION['profile']['id'] != 0)
			{
				$_SESSION['profile']['loggedin'] = 1;
				header("location: https://".$_SERVER['HTTP_HOST']."/account.php");
				exit;
			} else {
				$_SESSION['profile']['loggedin'] = 0;
			}
		}
	}


	if($id == 4 && array_key_exists('profile',$_SESSION) && array_key_exists('loggedin',array($_SESSION['profile'])) && $_SESSION['profile']['loggedin'] == 1)
	{
		header("location: https://".$_SERVER['HTTP_HOST']."/account.php");
		exit;
	}

	if($oldid == 4)
	{
		$oldid = 0;
		$id = 4;

		$_SESSION['_config']['errmsg'] = "";

		$email = mysql_escape_string(stripslashes(strip_tags(trim($_REQUEST['email']))));
		$pword = mysql_escape_string(stripslashes(trim($_REQUEST['pword'])));
		$query = "select * from `users` where `email`='$email' and (`password`=old_password('$pword') or `password`=sha1('$pword') or
						`password`=password('$pword')) and `verified`=1 and `deleted`=0 and `locked`=0";
		$res = mysql_query($query);
		if(mysql_num_rows($res) > 0)
		{
			$_SESSION['profile'] = "";
			unset($_SESSION['profile']);
			$_SESSION['profile'] = mysql_fetch_assoc($res);
			$query = "update `users` set `modified`=NOW(), `password`=sha1('$pword') where `id`='".intval($_SESSION['profile']['id'])."'";
			mysql_query($query);

			if($_SESSION['profile']['language'] == "")
			{
				$query = "update `users` set `language`='".L10n::get_translation()."'
						where `id`='".intval($_SESSION['profile']['id'])."'";
				mysql_query($query);
			} else {
				L10n::set_translation($_SESSION['profile']['language']);
				L10n::init_gettext();
			}
			$query = "select sum(`points`) as `total` from `notary` where `to`='".intval($_SESSION['profile']['id'])."' and `deleted`=0 group by `to`";
			$res = mysql_query($query);
			$row = mysql_fetch_assoc($res);
			$_SESSION['profile']['points'] = $row['total'];
			$_SESSION['profile']['loggedin'] = 1;
			if($_SESSION['profile']['Q1'] == "" || $_SESSION['profile']['Q2'] == "" ||
				$_SESSION['profile']['Q3'] == "" || $_SESSION['profile']['Q4'] == "" ||
				$_SESSION['profile']['Q5'] == "")
			{
				$_SESSION['_config']['errmsg'] .= _("For your own security you must enter 5 lost password questions and answers.")."<br>";
				$_SESSION['_config']['oldlocation'] = "account.php?id=13";
			}
			if (!isset($_SESSION['_config']['oldlocation'])){
				$_SESSION['_config']['oldlocation']='';
			}
			if (checkpwlight($pword) < 3)
				$_SESSION['_config']['oldlocation'] = "account.php?id=14&force=1";
			if($_SESSION['_config']['oldlocation'] != ""){
				header("location: https://".$_SERVER['HTTP_HOST']."/".$_SESSION['_config']['oldlocation']);
			}else{
				header("location: https://".$_SERVER['HTTP_HOST']."/account.php");
			}
			exit;
		}

		$query = "select * from `users` where `email`='$email' and (`password`=old_password('$pword') or `password`=sha1('$pword') or
						`password`=password('$pword')) and `verified`=0 and `deleted`=0";
		$res = mysql_query($query);
		if(mysql_num_rows($res) <= 0)
		{
			$_SESSION['_config']['errmsg'] = _("Incorrect email address and/or Pass Phrase.");
		} else {
			$_SESSION['_config']['errmsg'] = _("Your account has not been verified yet, please check your email account for the signup messages.");
		}
	}

// check for CCA acceptance prior to login
if ($oldid == 52 )
{
	// Check if the user is already authenticated
	if (!array_key_exists('profile',$_SESSION)
			|| !array_key_exists('loggedin',$_SESSION['profile'])
			|| $_SESSION['profile']['loggedin'] != 1)
	{
		header("Location: https://{$_SERVER['HTTP_HOST']}/index.php?id=4");
		exit;
	}

	if (array_key_exists('agree',$_REQUEST) && $_REQUEST['agree'] != "")
	{
		write_user_agreement($_SESSION['profile']['id'], "CCA", "Login acception", "", 1);
		$_SESSION['profile']['ccaagreement']=get_user_agreement_status($_SESSION['profile']['id'],'CCA');

		if (array_key_exists("oldlocation",$_SESSION['_config'])
				&& $_SESSION['_config']['oldlocation']!="")
		{
			header("Location: https://{$_SERVER['HTTP_HOST']}/{$_SESSION['_config']['oldlocation']}");
			exit;
		} else {
			header("Location: https://{$_SERVER['HTTP_HOST']}/account.php");
			exit;
		}
	}

	// User didn't agree
	header("Location: https://{$_SERVER['HTTP_HOST']}/index.php?id=4");
	exit;
}


	if($process && $oldid == 1)
	{
		$id = 2;
		$oldid = 0;

		$_SESSION['_config']['errmsg'] = "";

		$_SESSION['signup']['email'] = trim(mysql_escape_string(stripslashes(strip_tags($_REQUEST['email']))));
		$_SESSION['signup']['fname'] = trim(mysql_escape_string(stripslashes(strip_tags($_REQUEST['fname']))));
		$_SESSION['signup']['mname'] = trim(mysql_escape_string(stripslashes(strip_tags($_REQUEST['mname']))));
		$_SESSION['signup']['lname'] = trim(mysql_escape_string(stripslashes(strip_tags($_REQUEST['lname']))));
		$_SESSION['signup']['suffix'] = trim(mysql_escape_string(stripslashes(strip_tags($_REQUEST['suffix']))));
		$_SESSION['signup']['day'] = intval($_REQUEST['day']);
		$_SESSION['signup']['month'] = intval($_REQUEST['month']);
		$_SESSION['signup']['year'] = intval($_REQUEST['year']);
		$_SESSION['signup']['pword1'] = trim(mysql_escape_string(stripslashes($_REQUEST['pword1'])));
		$_SESSION['signup']['pword2'] = trim(mysql_escape_string(stripslashes($_REQUEST['pword2'])));
		$_SESSION['signup']['Q1'] = trim(mysql_escape_string(stripslashes(strip_tags($_REQUEST['Q1']))));
		$_SESSION['signup']['Q2'] = trim(mysql_escape_string(stripslashes(strip_tags($_REQUEST['Q2']))));
		$_SESSION['signup']['Q3'] = trim(mysql_escape_string(stripslashes(strip_tags($_REQUEST['Q3']))));
		$_SESSION['signup']['Q4'] = trim(mysql_escape_string(stripslashes(strip_tags($_REQUEST['Q4']))));
		$_SESSION['signup']['Q5'] = trim(mysql_escape_string(stripslashes(strip_tags($_REQUEST['Q5']))));
		$_SESSION['signup']['A1'] = trim(mysql_escape_string(stripslashes(strip_tags($_REQUEST['A1']))));
		$_SESSION['signup']['A2'] = trim(mysql_escape_string(stripslashes(strip_tags($_REQUEST['A2']))));
		$_SESSION['signup']['A3'] = trim(mysql_escape_string(stripslashes(strip_tags($_REQUEST['A3']))));
		$_SESSION['signup']['A4'] = trim(mysql_escape_string(stripslashes(strip_tags($_REQUEST['A4']))));
		$_SESSION['signup']['A5'] = trim(mysql_escape_string(stripslashes(strip_tags($_REQUEST['A5']))));
		$_SESSION['signup']['general'] = intval(array_key_exists('general',$_REQUEST)?$_REQUEST['general']:0);
		$_SESSION['signup']['country'] = intval(array_key_exists('country',$_REQUEST)?$_REQUEST['country']:0);
		$_SESSION['signup']['regional'] = intval(array_key_exists('regional',$_REQUEST)?$_REQUEST['regional']:0);
		$_SESSION['signup']['radius'] = intval(array_key_exists('radius',$_REQUEST)?$_REQUEST['radius']:0);
		$_SESSION['signup']['cca_agree'] = intval(array_key_exists('cca_agree',$_REQUEST)?$_REQUEST['cca_agree']:0);


		if($_SESSION['signup']['Q1'] == $_SESSION['signup']['Q2'] ||
			$_SESSION['signup']['Q1'] == $_SESSION['signup']['Q3'] ||
			$_SESSION['signup']['Q1'] == $_SESSION['signup']['Q4'] ||
			$_SESSION['signup']['Q1'] == $_SESSION['signup']['Q5'] ||
			$_SESSION['signup']['Q2'] == $_SESSION['signup']['Q3'] ||
			$_SESSION['signup']['Q2'] == $_SESSION['signup']['Q4'] ||
			$_SESSION['signup']['Q2'] == $_SESSION['signup']['Q5'] ||
			$_SESSION['signup']['Q3'] == $_SESSION['signup']['Q4'] ||
			$_SESSION['signup']['Q3'] == $_SESSION['signup']['Q5'] ||
			$_SESSION['signup']['Q4'] == $_SESSION['signup']['Q5'] ||
			$_SESSION['signup']['A1'] == $_SESSION['signup']['Q1'] ||
			$_SESSION['signup']['A1'] == $_SESSION['signup']['Q2'] ||
			$_SESSION['signup']['A1'] == $_SESSION['signup']['Q3'] ||
			$_SESSION['signup']['A1'] == $_SESSION['signup']['Q4'] ||
			$_SESSION['signup']['A1'] == $_SESSION['signup']['Q5'] ||
			$_SESSION['signup']['A2'] == $_SESSION['signup']['Q3'] ||
			$_SESSION['signup']['A2'] == $_SESSION['signup']['Q4'] ||
			$_SESSION['signup']['A2'] == $_SESSION['signup']['Q5'] ||
			$_SESSION['signup']['A3'] == $_SESSION['signup']['Q4'] ||
			$_SESSION['signup']['A3'] == $_SESSION['signup']['Q5'] ||
			$_SESSION['signup']['A4'] == $_SESSION['signup']['Q5'] ||
			$_SESSION['signup']['A1'] == $_SESSION['signup']['A2'] ||
			$_SESSION['signup']['A1'] == $_SESSION['signup']['A3'] ||
			$_SESSION['signup']['A1'] == $_SESSION['signup']['A4'] ||
			$_SESSION['signup']['A1'] == $_SESSION['signup']['A5'] ||
			$_SESSION['signup']['A2'] == $_SESSION['signup']['A3'] ||
			$_SESSION['signup']['A2'] == $_SESSION['signup']['A4'] ||
			$_SESSION['signup']['A2'] == $_SESSION['signup']['A5'] ||
			$_SESSION['signup']['A3'] == $_SESSION['signup']['A4'] ||
			$_SESSION['signup']['A3'] == $_SESSION['signup']['A5'] ||
			$_SESSION['signup']['A4'] == $_SESSION['signup']['A5'])
		{
			$id = 1;
			$_SESSION['_config']['errmsg'] .= _("For your own security you must enter 5 different password questions and answers. You aren't allowed to duplicate questions, set questions as answers or use the question as the answer.")."<br>\n";
		}

		if($_SESSION['signup']['Q1'] == "" || $_SESSION['signup']['Q2'] == "" ||
			$_SESSION['signup']['Q3'] == "" || $_SESSION['signup']['Q4'] == "" ||
			$_SESSION['signup']['Q5'] == "")
		{
			$id = 1;
			$_SESSION['_config']['errmsg'] .= _("For your own security you must enter 5 lost password questions and answers.")."<br>\n";
		}
		if($_SESSION['signup']['fname'] == "" || $_SESSION['signup']['lname'] == "")
		{
			$id = 1;
			$_SESSION['_config']['errmsg'] .= _("First and/or last names were blank.")."<br>\n";
		}
		if($_SESSION['signup']['year'] < 1900 || $_SESSION['signup']['month'] < 1 || $_SESSION['signup']['month'] > 12 ||
			$_SESSION['signup']['day'] < 1 || $_SESSION['signup']['day'] > 31 ||
			!checkdate($_SESSION['signup']['month'],$_SESSION['signup']['day'],$_SESSION['signup']['year']) ||
			mktime(0,0,0,$_SESSION['signup']['month'],$_SESSION['signup']['day'],$_SESSION['signup']['year']) > time() )
		{
			$id = 1;
			$_SESSION['_config']['errmsg'] .= _("Invalid date of birth")."<br>\n";
		}
		if($_SESSION['signup']['cca_agree'] == "0")
		{
		        $id = 1;
		        $_SESSION['_config']['errmsg'] .= _("You have to agree to the CAcert Community agreement.")."<br>\n";
		}
		if($_SESSION['signup']['email'] == "")
		{
			$id = 1;
			$_SESSION['_config']['errmsg'] .= _("Email Address was blank")."<br>\n";
		}
		if($_SESSION['signup']['pword1'] == "")
		{
			$id = 1;
			$_SESSION['_config']['errmsg'] .= _("Pass Phrases were blank")."<br>\n";
		}
		if($_SESSION['signup']['pword1'] != $_SESSION['signup']['pword2'])
		{
			$id = 1;
			$_SESSION['_config']['errmsg'] .= _("Pass Phrases don't match")."<br>\n";
		}

		$score = checkpw($_SESSION['signup']['pword1'], $_SESSION['signup']['email'], $_SESSION['signup']['fname'], $_SESSION['signup']['mname'], $_SESSION['signup']['lname'], $_SESSION['signup']['suffix']);
		if($score < 3)
		{
			$id = 1;
			$_SESSION['_config']['errmsg'] = _("The Pass Phrase you submitted failed to contain enough differing characters and/or contained words from your name and/or email address. Only scored $score points out of 6.");
		}

		if($id == 2)
		{
			$query = "select * from `email` where `email`='".$_SESSION['signup']['email']."' and `deleted`=0";
			$res1 = mysql_query($query);

			$query = "select * from `users` where `email`='".$_SESSION['signup']['email']."' and `deleted`=0";
			$res2 = mysql_query($query);
			if(mysql_num_rows($res1) > 0 || mysql_num_rows($res2) > 0)
			{
				$id = 1;
				$_SESSION['_config']['errmsg'] .= _("This email address is currently valid in the system.")."<br>\n";
			}

			$query = "select `domain` from `baddomains` where `domain`=RIGHT('".$_SESSION['signup']['email']."', LENGTH(`domain`))";
			$res = mysql_query($query);
			if(mysql_num_rows($res) > 0)
			{
				$domain = mysql_fetch_assoc($res);
				$domain = $domain['domain'];
				$id = 1;
				$_SESSION['_config']['errmsg'] .= sprintf(_("We don't allow signups from people using email addresses from %s"), $domain)."<br>\n";
			}
		}

		if($id == 2)
		{
			$checkemail = checkEmail($_SESSION['signup']['email']);
			if($checkemail != "OK")
			{
				$id = 1;
				if (substr($checkemail, 0, 1) == "4")
				{
					$_SESSION['_config']['errmsg'] .= _("The mail server responsible for your domain indicated a temporary failure. This may be due to anti-SPAM measures, such as greylisting. Please try again in a few minutes.");
				} else {
					$_SESSION['_config']['errmsg'] .= _("Email Address given was invalid, or a test connection couldn't be made to your server, or the server rejected the email address as invalid");
				}
				$_SESSION['_config']['errmsg'] .= "<br>\n$checkemail<br>\n";
			}
		}

		if($id == 2)
		{
			$hash = make_hash();

			$query = "insert into `users` set `email`='".$_SESSION['signup']['email']."',
							`password`=sha1('".$_SESSION['signup']['pword1']."'),
							`fname`='".$_SESSION['signup']['fname']."',
							`mname`='".$_SESSION['signup']['mname']."',
							`lname`='".$_SESSION['signup']['lname']."',
							`suffix`='".$_SESSION['signup']['suffix']."',
							`dob`='".$_SESSION['signup']['year']."-".$_SESSION['signup']['month']."-".$_SESSION['signup']['day']."',
							`Q1`='".$_SESSION['signup']['Q1']."',
							`Q2`='".$_SESSION['signup']['Q2']."',
							`Q3`='".$_SESSION['signup']['Q3']."',
							`Q4`='".$_SESSION['signup']['Q4']."',
							`Q5`='".$_SESSION['signup']['Q5']."',
							`A1`='".$_SESSION['signup']['A1']."',
							`A2`='".$_SESSION['signup']['A2']."',
							`A3`='".$_SESSION['signup']['A3']."',
							`A4`='".$_SESSION['signup']['A4']."',
							`A5`='".$_SESSION['signup']['A5']."',
							`created`=NOW(), `uniqueID`=SHA1(CONCAT(NOW(),'$hash'))";
			mysql_query($query);
			$memid = mysql_insert_id();
			$query = "insert into `email` set `email`='".$_SESSION['signup']['email']."',
							`hash`='$hash',
							`created`=NOW(),
							`memid`='$memid'";
			mysql_query($query);
			$emailid = mysql_insert_id();
			$query = "insert into `alerts` set `memid`='$memid',
						`general`='".$_SESSION['signup']['general']."',
						`country`='".$_SESSION['signup']['country']."',
						`regional`='".$_SESSION['signup']['regional']."',
						`radius`='".$_SESSION['signup']['radius']."'";
			mysql_query($query);
			write_user_agreement($memid, "CCA", "account creation", "", 1);

			$body = _("Thanks for signing up with CAcert.org, below is the link you need to open to verify your account. Once your account is verified you will be able to start issuing certificates till your hearts' content!")."\n\n";
			$body .= "http://".$_SESSION['_config']['normalhostname']."/verify.php?type=email&emailid=$emailid&hash=$hash\n\n";
			$body .= _("Best regards")."\n"._("CAcert.org Support!");

			sendmail($_SESSION['signup']['email'], "[CAcert.org] "._("Mail Probe"), $body, "support@cacert.org", "", "", "CAcert Support");
			foreach($_SESSION['signup'] as $key => $val)
				$_SESSION['signup'][$key] = "";
			unset($_SESSION['signup']);
		}
	}

	if($oldid == 11 && $process != "")
	{
		$who = stripslashes($_REQUEST['who']);
		$email = stripslashes($_REQUEST['email']);
		$subject = stripslashes($_REQUEST['subject']);
		$message = stripslashes($_REQUEST['message']);
		$secrethash = $_REQUEST['secrethash2'];

		//check for spam via honeypot
		if(!isset($_REQUEST['robotest']) || !empty($_REQUEST['robotest'])){
			echo _("Form could not be sent.");
			showfooter();
			exit;
		}

		if($_SESSION['_config']['secrethash'] != $secrethash || $secrethash == "" || $_SESSION['_config']['secrethash'] == "")
		{
			$id = $oldid;
			$process = "";
			$_SESSION['_config']['errmsg'] = _("This seems like you have cookies or Javascript disabled, cannot continue.");
			$oldid = 0;

			$message = "From: $who\nEmail: $email\nSubject: $subject\n\nMessage:\n".$message;
			sendmail("support@cacert.org", "[CAcert.org] Possible SPAM", $message, $email, "", "", "CAcert Support");
			//echo "Alert! Alert! Alert! SPAM SPAM SPAM!!!<br><br><br>";
			//if($_SESSION['_config']['secrethash'] != $secrethash) echo "Hash does not match: $secrethash vs. ".$_SESSION['_config']['secrethash']."\n";
			echo _("This seems like you have cookies or Javascript disabled, cannot continue.");
			die;
		}
		if(strstr($subject, "botmetka") || strstr($subject, "servermetka") || strstr($who,"\n") || strstr($email,"\n") || strstr($subject,"\n") )
		{
			$id = $oldid;
			$process = "";
			$_SESSION['_config']['errmsg'] = _("This seems like potential spam, cannot continue.");
			$oldid = 0;

			$message = "From: $who\nEmail: $email\nSubject: $subject\n\nMessage:\n".$message;
			sendmail("support@cacert.org", "[CAcert.org] Possible SPAM", $message, $email, "", "", "CAcert Support");
			//echo "Alert! Alert! Alert! SPAM SPAM SPAM!!!<br><br><br>";
			//if($_SESSION['_config']['secrethash'] != $secrethash) echo "Hash does not match: $secrethash vs. ".$_SESSION['_config']['secrethash']."\n";
			echo _("This seems like potential spam, cannot continue.");
			die;
		}


		if(trim($who) == "" || trim($email) == "" || trim($subject) == "" || trim($message) == "")
		{
			$id = $oldid;
			$process = "";
			$_SESSION['_config']['errmsg'] = _("All fields are mandatory.")."<br>\n";
			$oldid = 0;
		}
	}

	if($oldid == 11 && $process != "")
	{
		$message = "From: $who\nEmail: $email\nSubject: $subject\n\nMessage:\n".$message;
		if (isset($process[0])){
			sendmail("cacert-support@lists.cacert.org", "[website form email]: ".$subject, $message, "website-form@cacert.org", "cacert-support@lists.cacert.org, $email", "", "CAcert-Website");
			showheader(_("Welcome to CAcert.org"));
			echo _("Your message has been sent to the general support list.");
			showfooter();
			exit;
		}
		if (isset($process[1])){
			sendmail("support@cacert.org", "[CAcert.org] ".$subject, $message, $email, "", "", "CAcert Support");
			showheader(_("Welcome to CAcert.org"));
			echo _("Your message has been sent.");
			showfooter();
			exit;
		}
	}

	if(!array_key_exists('signup',$_SESSION) || $_SESSION['signup']['year'] < 1900)
		$_SESSION['signup']['year'] = "19XX";

	if ($id == 12)
	{
		$protocol = $_SERVER['HTTPS'] ? 'https' : 'http';
		$newUrl = $protocol . '://wiki.cacert.org/FAQ/AboutUs';
		header('Location: '.$newUrl, true, 301); // 301 = Permanently Moved
	}

	if ($id == 19)
	{
		$protocol = $_SERVER['HTTPS'] ? 'https' : 'http';
		$newUrl = $protocol . '://wiki.cacert.org/FAQ/Privileges';
		header('Location: '.$newUrl, true, 301); // 301 = Permanently Moved
	}

	if ($id == 8)
	{
		$protocol = $_SERVER['HTTPS'] ? 'https' : 'http';
		$newUrl = $protocol . '://wiki.cacert.org/Board';
		header('Location: '.$newUrl, true, 301); // 301 = Permanently Moved
	}

<<<<<<< HEAD
=======

>>>>>>> 58d2ce2b
	showheader(_("Welcome to CAcert.org"));
	includeit($id);
	showfooter();
?><|MERGE_RESOLUTION|>--- conflicted
+++ resolved
@@ -582,10 +582,6 @@
 		header('Location: '.$newUrl, true, 301); // 301 = Permanently Moved
 	}
 
-<<<<<<< HEAD
-=======
-
->>>>>>> 58d2ce2b
 	showheader(_("Welcome to CAcert.org"));
 	includeit($id);
 	showfooter();
