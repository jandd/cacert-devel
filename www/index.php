<? /*
    LibreSSL - CAcert web application
    Copyright (C) 2004-2008  CAcert Inc.

    This program is free software; you can redistribute it and/or modify
    it under the terms of the GNU General Public License as published by
    the Free Software Foundation; version 2 of the License.

    This program is distributed in the hope that it will be useful,
    but WITHOUT ANY WARRANTY; without even the implied warranty of
    MERCHANTABILITY or FITNESS FOR A PARTICULAR PURPOSE.  See the
    GNU General Public License for more details.

    You should have received a copy of the GNU General Public License
    along with this program; if not, write to the Free Software
    Foundation, Inc., 51 Franklin Street, Fifth Floor, Boston, MA  02110-1301  USA
*/

require_once('../includes/lib/l10n.php');
require_once('../includes/notary.inc.php');

        $id = 0; if(array_key_exists("id",$_REQUEST)) $id=intval($_REQUEST['id']);
        $oldid = 0; if(array_key_exists("oldid",$_REQUEST)) $oldid=intval($_REQUEST['oldid']);
        $process = ""; if(array_key_exists("process",$_REQUEST)) $process=$_REQUEST['process'];

        if($id == 2)
                $id = 0;

        $_SESSION['_config']['errmsg'] = "";
        $ccatest=0;

	if($id == 17 || $id == 20)
	{
		include_once("../pages/index/$id.php");
		exit;
	}

	loadem("index");

	$_SESSION['_config']['hostname'] = $_SERVER['HTTP_HOST'];

	if(($oldid == 6 || $id == 6) && intval($_SESSION['lostpw']['user']['id']) < 1)
	{
		$oldid = 0;
		$id = 5;
	}

	if($oldid == 6 && $process != "")
	{
		$body = "";
		$answers = 0;
		$qs = array();
		$id = $oldid;
		$oldid = 0;
		if(array_key_exists('Q1',$_REQUEST) && $_REQUEST['Q1'])
		{
			$_SESSION['lostpw']['A1'] = trim(mysql_real_escape_string(stripslashes(strip_tags($_REQUEST['A1']))));

			if(stripslashes(strtolower($_SESSION['lostpw']['A1'])) == strtolower($_SESSION['lostpw']['user']['A1']))
				$answers++;
			$body .= "System: ".$_SESSION['lostpw']['user']['A1']."\nEntered: ".stripslashes(strip_tags($_SESSION['lostpw']['A1']))."\n";
		}
		if(array_key_exists('Q2',$_REQUEST) && $_REQUEST['Q2'])
		{
			$_SESSION['lostpw']['A2'] = trim(mysql_real_escape_string(stripslashes(strip_tags($_REQUEST['A2']))));

			if(stripslashes(strtolower($_SESSION['lostpw']['A2'])) == strtolower($_SESSION['lostpw']['user']['A2']))
				$answers++;
			$body .= "System: ".$_SESSION['lostpw']['user']['A2']."\nEntered: ".stripslashes(strip_tags($_SESSION['lostpw']['A2']))."\n";
		}
		if(array_key_exists('Q3',$_REQUEST) && $_REQUEST['Q3'])
		{
			$_SESSION['lostpw']['A3'] = trim(mysql_real_escape_string(stripslashes(strip_tags($_REQUEST['A3']))));

			if(stripslashes(strtolower($_SESSION['lostpw']['A3'])) == strtolower($_SESSION['lostpw']['user']['A3']))
				$answers++;
			$body .= "System: ".$_SESSION['lostpw']['user']['A3']."\nEntered: ".stripslashes(strip_tags($_SESSION['lostpw']['A3']))."\n";
		}
		if(array_key_exists('Q4',$_REQUEST) && $_REQUEST['Q4'])
		{
			$_SESSION['lostpw']['A4'] = trim(mysql_real_escape_string(stripslashes(strip_tags($_REQUEST['A4']))));

			if(stripslashes(strtolower($_SESSION['lostpw']['A4'])) == strtolower($_SESSION['lostpw']['user']['A4']))
				$answers++;
			$body .= "System: ".$_SESSION['lostpw']['user']['A4']."\nEntered: ".stripslashes(strip_tags($_SESSION['lostpw']['A4']))."\n";
		}
		if(array_key_exists('Q5',$_REQUEST) && $_REQUEST['Q5'])
		{
			$_SESSION['lostpw']['A5'] = trim(mysql_real_escape_string(stripslashes(strip_tags($_REQUEST['A5']))));

			if(stripslashes(strtolower($_SESSION['lostpw']['A5'])) == strtolower($_SESSION['lostpw']['user']['A5']))
				$answers++;
			$body .= "System: ".$_SESSION['lostpw']['user']['A5']."\nEntered: ".stripslashes(strip_tags($_SESSION['lostpw']['A5']))."\n";
		}

		$_SESSION['lostpw']['pw1'] = trim(mysql_real_escape_string(stripslashes(strip_tags($_REQUEST['newpass1']))));
		$_SESSION['lostpw']['pw2'] = trim(mysql_real_escape_string(stripslashes(strip_tags($_REQUEST['newpass2']))));

		if($answers < $_SESSION['lostpw']['total'] || $answers < 3)
		{
			$body = "Someone has just attempted to update the pass phrase on the following account:\n".
				"Username(ID): ".$_SESSION['lostpw']['user']['email']."(".$_SESSION['lostpw']['user']['id'].")\n".
				"email: ".$_SESSION['lostpw']['user']['email']."\n".
				"IP/Hostname: ".$_SERVER['REMOTE_ADDR'].(array_key_exists('REMOTE_HOST',$_SERVER)?"/".$_SERVER['REMOTE_HOST']:"")."\n".
				"---------------------------------------------------------------------\n".$body.
				"---------------------------------------------------------------------\n";
			sendmail("support@cacert.org", "[CAcert.org] Requested Pass Phrase Change", $body,
				$_SESSION['lostpw']['user']['email'], "", "", $_SESSION['lostpw']['user']['fname']);
			$_SESSION['_config']['errmsg'] = _("You failed to get all answers correct or you didn't configure enough lost password questions for your account. System admins have been notified.");
		} else if($_SESSION['lostpw']['pw1'] != $_SESSION['lostpw']['pw2'] || $_SESSION['lostpw']['pw1'] == "") {
			$_SESSION['_config']['errmsg'] = _("New Pass Phrases specified don't match or were blank.");
		} else if(strlen($_SESSION['lostpw']['pw1']) < 6) {
			$_SESSION['_config']['errmsg'] = _("The Pass Phrase you submitted was too short. It must be at least 6 characters.");
		} else {
			$score = checkpw($_SESSION['lostpw']['pw1'], $_SESSION['lostpw']['user']['email'], $_SESSION['lostpw']['user']['fname'],
				$_SESSION['lostpw']['user']['mname'], $_SESSION['lostpw']['user']['lname'], $_SESSION['lostpw']['user']['suffix']);
			if($score < 3)
			{
				$_SESSION['_config']['errmsg'] = sprintf(_("The Pass Phrase you submitted failed to contain enough differing characters and/or contained words from your name and/or email address. Only scored %s points out of 6."), $score);
			} else {
				$query = "update `users` set `password`=sha1('".$_SESSION['lostpw']['pw1']."')
						where `id`='".intval($_SESSION['lostpw']['user']['id'])."'";
				mysql_query($query) || die(mysql_error());
				showheader(_("Welcome to CAcert.org"));
				echo _("Your Pass Phrase has been changed now. You can now login with your new password.");
				showfooter();
				exit;
			}
		}
	}

	if($oldid == 5 && $process != "")
	{
		$email = $_SESSION['lostpw']['email'] = trim(mysql_real_escape_string(stripslashes(strip_tags($_REQUEST['email']))));
		$_SESSION['lostpw']['day'] = intval($_REQUEST['day']);
		$_SESSION['lostpw']['month'] = intval($_REQUEST['month']);
		$_SESSION['lostpw']['year'] = intval($_REQUEST['year']);
		$dob = $_SESSION['lostpw']['year']."-".$_SESSION['lostpw']['month']."-".$_SESSION['lostpw']['day'];
		$query = "select * from `users` where `email`='$email' and `dob`='$dob'";
		$res = mysql_query($query);
		if(mysql_num_rows($res) <= 0)
		{
			$id = $oldid;
			$oldid = 0;
			$_SESSION['_config']['errmsg'] = _("Unable to match your details with any user accounts on file");
		} else {
			$id = 6;
			$_SESSION['lostpw']['user'] = mysql_fetch_assoc($res);
		}
	}

	//client login
	if($id == 4 && $_SERVER['HTTP_HOST'] == $_SESSION['_config']['securehostname'])
	{
		include_once("../includes/lib/general.php");
		$user_id = get_user_id_from_cert($_SERVER['SSL_CLIENT_M_SERIAL'],
				$_SERVER['SSL_CLIENT_I_DN_CN']);

		if($user_id >= 0)
		{
			$_SESSION['profile'] = mysql_fetch_assoc(mysql_query(
				"select * from `users` where
				`id`='$user_id' and `deleted`=0 and `locked`=0"));
<<<<<<< HEAD
			$ccatest=get_user_agreement_status($user_id,'CCA');
=======
>>>>>>> 3964af43

			if($_SESSION['profile']['id'] != 0)
			{
				$ccatest=get_user_agreement_status($_SESSION['profile']['id'],'CCA');
				if (0==$ccatest) {
					$id=52;
					header("location: https://".$_SERVER['HTTP_HOST']."/index.php?id=52");
				}else{
					$_SESSION['profile']['loggedin'] = 1;
					header("location: https://".$_SERVER['HTTP_HOST']."/account.php");
				}
				exit;
			} else {
				$_SESSION['profile']['loggedin'] = 0;
			}
		}
	}


	if($id == 4 && array_key_exists('profile',$_SESSION) && array_key_exists('loggedin',array($_SESSION['profile'])) && $_SESSION['profile']['loggedin'] == 1)
	{
		header("location: https://".$_SERVER['HTTP_HOST']."/account.php");
		exit;
	}

	function getOTP64($otp)
	{
		$lookupChar = "123456789abcdefhkmnprstuvwxyzABCDEFGHKMNPQRSTUVWXYZ=+[]&@#*!-?%:";

		for($i = 0; $i < 6; $i++)
			$val[$i] = hexdec(substr($otp, $i * 2, 2));

		$tmp1 = $val[0] >> 2;
		$OTP = $lookupChar[$tmp1 & 63];
		$tmp2 = $val[0] - ($tmp1 << 2);
		$tmp1 = $val[1] >> 4;
		$OTP .= $lookupChar[($tmp1 + $tmp2) & 63];
		$tmp2 = $val[1] - ($tmp1 << 4);
		$tmp1 = $val[2] >> 6;
		$OTP .= $lookupChar[($tmp1 + $tmp2) & 63];
		$tmp2 = $val[2] - ($tmp1 << 6);
		$OTP .= $lookupChar[$tmp2 & 63];
		$tmp1 = $val[3] >> 2;
		$OTP .= $lookupChar[$tmp1 & 63];
		$tmp2 = $val[3] - ($tmp1 << 2);
		$tmp1 = $val[4] >> 4;
		$OTP .= $lookupChar[($tmp1 + $tmp2) & 63];
		$tmp2 = $val[4] - ($tmp1 << 4);
		$tmp1 = $val[5] >> 6;
		$OTP .= $lookupChar[($tmp1 + $tmp2) & 63];
		$tmp2 = $val[5] - ($tmp1 << 6);
		$OTP .= $lookupChar[$tmp2 & 63];

		return $OTP;
	}

	function getOTP32($otp)
	{
		$lookupChar = "0123456789abcdefghkmnoprstuvwxyz";

		for($i = 0; $i < 7; $i++)
			$val[$i] = hexdec(substr($otp, $i * 2, 2));

		$tmp1 = $val[0] >> 3;
		$OTP = $lookupChar[$tmp1 & 31];
		$tmp2 = $val[0] - ($tmp1 << 3);
		$tmp1 = $val[1] >> 6;
		$OTP .= $lookupChar[($tmp1 + $tmp2) & 31];
		$tmp2 = ($val[1] - ($tmp1 << 6)) >> 1;
		$OTP .= $lookupChar[$tmp2 & 31];
		$tmp2 = $val[1] - (($val[1] >> 1) << 1);
		$tmp1 = $val[2] >> 4;
		$OTP .= $lookupChar[($tmp1 + $tmp2) & 31];
		$tmp2 = $val[2] - ($tmp1 << 4);
		$tmp1 = $val[3] >> 7;
		$OTP .= $lookupChar[($tmp1 + $tmp2) & 31];
		$tmp2 = ($val[3] - ($tmp1 << 7)) >> 2;
		$OTP .= $lookupChar[$tmp2 & 31];
		$tmp2 = $val[3] - (($val[3] - ($tmp1 << 7)) >> 2) << 2;
		$tmp1 = $val[4] >> 5;
		$OTP .= $lookupChar[($tmp1 + $tmp2) & 31];
		$tmp2 = $val[4] - ($tmp1 << 5);
		$OTP .= $lookupChar[$tmp2 & 31];
		$tmp1 = $val[5] >> 3;
		$OTP .= $lookupChar[$tmp1 & 31];
		$tmp2 = $val[5] - ($tmp1 << 3);
		$tmp1 = $val[6] >> 6;
		$OTP .= $lookupChar[($tmp1 + $tmp2) & 31];

		return $OTP;
       }

	if($oldid == 4)
	{
		$oldid = 0;
		$id = 4;

		$_SESSION['_config']['errmsg'] = "";

		$email = mysql_real_escape_string(stripslashes(strip_tags(trim($_REQUEST['email']))));
		$pword = mysql_real_escape_string(stripslashes(trim($_REQUEST['pword'])));
		$query = "select * from `users` where `email`='$email' and (`password`=old_password('$pword') or `password`=sha1('$pword') or
						`password`=password('$pword')) and `verified`=1 and `deleted`=0 and `locked`=0";
		$res = mysql_query($query);
		if(mysql_num_rows($res) <= 0)
		{
			$otpquery = "select * from `users` where `email`='$email' and `otphash`!='' and `verified`=1 and `deleted`=0 and `locked`=0";
			$otpres = mysql_query($otpquery);
			if(mysql_num_rows($otpres) > 0)
			{
				$otp = mysql_fetch_assoc($otpres);
				$otphash = $otp['otphash'];
				$otppin = $otp['otppin'];
				if(strlen($pword) == 6)
				{
					$matchperiod = 18;
					$time = round(gmdate("U") / 10);
				} else {
					$matchperiod = 3;
					$time = round(gmdate("U") / 60);
				}

				$query = "delete from `otphashes` where UNIX_TIMESTAMP(`when`) <= UNIX_TIMESTAMP(NOW()) - 600";
				mysql_query($query);

				$query = "select * from `otphashes` where `username`='$email' and `otp`='$pword'";
				if(mysql_num_rows(mysql_query($query)) <= 0)
				{
					$query = "insert into `otphashes` set `when`=NOW(), `username`='$email', `otp`='$pword'";
					mysql_query($query);
					for($i = $time - $matchperiod; $i <= $time + $matchperiod * 2; $i++)
					{
						if($otppin > 0)
							$tmpmd5 = md5("$i$otphash$otppin");
						else
							$tmpmd5 = md5("$i$otphash");

						if(strlen($pword) == 6)
							$md5 = substr(md5("$i$otphash"), 0, 6);
						else if(strlen($pword) == 8)
							$md5 = getOTP64(md5("$i$otphash"));
						else
							$md5 = getOTP32(md5("$i$otphash"));

						if($pword == $md5)
							$res = mysql_query($otpquery);
					}
				}
			}
		}
		if(mysql_num_rows($res) > 0)
		{
			$_SESSION['profile'] = "";
			unset($_SESSION['profile']);
			$_SESSION['profile'] = mysql_fetch_assoc($res);
			$query = "update `users` set `modified`=NOW(), `password`=sha1('$pword') where `id`='".$_SESSION['profile']['id']."'";
			mysql_query($query);

			if($_SESSION['profile']['language'] == "")
			{
				$query = "update `users` set `language`='".L10n::get_translation()."'
						where `id`='".$_SESSION['profile']['id']."'";
				mysql_query($query);
			} else {
				L10n::set_translation($_SESSION['profile']['language']);
				L10n::init_gettext();
			}
			$query = "select sum(`points`) as `total` from `notary` where `to`='".$_SESSION['profile']['id']."' and `notary`.`deleted`=0 group by `to`";
			$res = mysql_query($query);
			$row = mysql_fetch_assoc($res);
			$_SESSION['profile']['points'] = $row['total'];
			$_SESSION['profile']['loggedin'] = 1;
			if($_SESSION['profile']['Q1'] == "" || $_SESSION['profile']['Q2'] == "" ||
				$_SESSION['profile']['Q3'] == "" || $_SESSION['profile']['Q4'] == "" ||
				$_SESSION['profile']['Q5'] == "")
			{
				$_SESSION['_config']['errmsg'] .= _("For your own security you must enter 5 lost password questions and answers.")."<br>";
				$_SESSION['_config']['oldlocation'] = "account.php?id=13";
			}
			if (checkpwlight($pword) < 3)
				$_SESSION['_config']['oldlocation'] = "account.php?id=14&force=1";
			$ccatest=get_user_agreement_status($_SESSION['profile']['id'],'CCA');
			if($_SESSION['_config']['oldlocation'] != ""){
				header("location: https://".$_SERVER['HTTP_HOST']."/".$_SESSION['_config']['oldlocation']);
			}else{
				if (0==$ccatest) {
					$id=52;
					header("location: https://".$_SERVER['HTTP_HOST']."/index.php?id=52");
				}else{
					header("location: https://".$_SERVER['HTTP_HOST']."/account.php");
				}
			}
			exit;
		}

		$query = "select * from `users` where `email`='$email' and (`password`=old_password('$pword') or `password`=sha1('$pword') or
						`password`=password('$pword')) and `verified`=0 and `deleted`=0";
		$res = mysql_query($query);
		if(mysql_num_rows($res) <= 0)
		{
			$_SESSION['_config']['errmsg'] = _("Incorrect email address and/or Pass Phrase.");
		} else {
			$_SESSION['_config']['errmsg'] = _("Your account has not been verified yet, please check your email account for the signup messages.");
		}
	}

// check for CCA acceptance prior to login
if ($id == 52 )
{
	$ccatest=get_user_agreement_status($_SESSION['profile']['id'],'CCA');
	$agree = ""; if(array_key_exists('agree',$_REQUEST)) $agree=$_REQUEST['agree'];
	if (!$agree) {
		$_SESSION['profile']['loggedin'] = 0;
	}else{
		write_user_agreement($_SESSION['profile']['id'], "CCA", "Login acception", "", 1);
		$_SESSION['profile']['loggedin'] = 1;
		header("location: https://".$_SERVER['HTTP_HOST']."/account.php");
		exit;
	}
	$disagree = ""; if(array_key_exists('disagree',$_REQUEST)) $disagree=$_REQUEST['disagree'];
	if ($disagree) {
		$_SESSION['profile']['loggedin'] = 0;
		header("location: https://".$_SERVER['HTTP_HOST']."/index.php?id=4");
		exit;
	}
}


	if($process && $oldid == 1)
	{
		$id = 2;
		$oldid = 0;

		$_SESSION['_config']['errmsg'] = "";

		$_SESSION['signup']['email'] = trim(mysql_real_escape_string(stripslashes(strip_tags($_REQUEST['email']))));
		$_SESSION['signup']['fname'] = trim(mysql_real_escape_string(stripslashes(strip_tags($_REQUEST['fname']))));
		$_SESSION['signup']['mname'] = trim(mysql_real_escape_string(stripslashes(strip_tags($_REQUEST['mname']))));
		$_SESSION['signup']['lname'] = trim(mysql_real_escape_string(stripslashes(strip_tags($_REQUEST['lname']))));
		$_SESSION['signup']['suffix'] = trim(mysql_real_escape_string(stripslashes(strip_tags($_REQUEST['suffix']))));
		$_SESSION['signup']['day'] = intval($_REQUEST['day']);
		$_SESSION['signup']['month'] = intval($_REQUEST['month']);
		$_SESSION['signup']['year'] = intval($_REQUEST['year']);
		$_SESSION['signup']['pword1'] = trim(mysql_real_escape_string(stripslashes($_REQUEST['pword1'])));
		$_SESSION['signup']['pword2'] = trim(mysql_real_escape_string(stripslashes($_REQUEST['pword2'])));
		$_SESSION['signup']['Q1'] = trim(mysql_real_escape_string(stripslashes(strip_tags($_REQUEST['Q1']))));
		$_SESSION['signup']['Q2'] = trim(mysql_real_escape_string(stripslashes(strip_tags($_REQUEST['Q2']))));
		$_SESSION['signup']['Q3'] = trim(mysql_real_escape_string(stripslashes(strip_tags($_REQUEST['Q3']))));
		$_SESSION['signup']['Q4'] = trim(mysql_real_escape_string(stripslashes(strip_tags($_REQUEST['Q4']))));
		$_SESSION['signup']['Q5'] = trim(mysql_real_escape_string(stripslashes(strip_tags($_REQUEST['Q5']))));
		$_SESSION['signup']['A1'] = trim(mysql_real_escape_string(stripslashes(strip_tags($_REQUEST['A1']))));
		$_SESSION['signup']['A2'] = trim(mysql_real_escape_string(stripslashes(strip_tags($_REQUEST['A2']))));
		$_SESSION['signup']['A3'] = trim(mysql_real_escape_string(stripslashes(strip_tags($_REQUEST['A3']))));
		$_SESSION['signup']['A4'] = trim(mysql_real_escape_string(stripslashes(strip_tags($_REQUEST['A4']))));
		$_SESSION['signup']['A5'] = trim(mysql_real_escape_string(stripslashes(strip_tags($_REQUEST['A5']))));
		$_SESSION['signup']['general'] = intval(array_key_exists('general',$_REQUEST)?$_REQUEST['general']:0);
		$_SESSION['signup']['country'] = intval(array_key_exists('country',$_REQUEST)?$_REQUEST['country']:0);
		$_SESSION['signup']['regional'] = intval(array_key_exists('regional',$_REQUEST)?$_REQUEST['regional']:0);
		$_SESSION['signup']['radius'] = intval(array_key_exists('radius',$_REQUEST)?$_REQUEST['radius']:0);
		$_SESSION['signup']['cca_agree'] = intval(array_key_exists('cca_agree',$_REQUEST)?$_REQUEST['cca_agree']:0);


		if($_SESSION['signup']['Q1'] == $_SESSION['signup']['Q2'] ||
			$_SESSION['signup']['Q1'] == $_SESSION['signup']['Q3'] ||
			$_SESSION['signup']['Q1'] == $_SESSION['signup']['Q4'] ||
			$_SESSION['signup']['Q1'] == $_SESSION['signup']['Q5'] ||
			$_SESSION['signup']['Q2'] == $_SESSION['signup']['Q3'] ||
			$_SESSION['signup']['Q2'] == $_SESSION['signup']['Q4'] ||
			$_SESSION['signup']['Q2'] == $_SESSION['signup']['Q5'] ||
			$_SESSION['signup']['Q3'] == $_SESSION['signup']['Q4'] ||
			$_SESSION['signup']['Q3'] == $_SESSION['signup']['Q5'] ||
			$_SESSION['signup']['Q4'] == $_SESSION['signup']['Q5'] ||
			$_SESSION['signup']['A1'] == $_SESSION['signup']['Q1'] ||
			$_SESSION['signup']['A1'] == $_SESSION['signup']['Q2'] ||
			$_SESSION['signup']['A1'] == $_SESSION['signup']['Q3'] ||
			$_SESSION['signup']['A1'] == $_SESSION['signup']['Q4'] ||
			$_SESSION['signup']['A1'] == $_SESSION['signup']['Q5'] ||
			$_SESSION['signup']['A2'] == $_SESSION['signup']['Q3'] ||
			$_SESSION['signup']['A2'] == $_SESSION['signup']['Q4'] ||
			$_SESSION['signup']['A2'] == $_SESSION['signup']['Q5'] ||
			$_SESSION['signup']['A3'] == $_SESSION['signup']['Q4'] ||
			$_SESSION['signup']['A3'] == $_SESSION['signup']['Q5'] ||
			$_SESSION['signup']['A4'] == $_SESSION['signup']['Q5'] ||
			$_SESSION['signup']['A1'] == $_SESSION['signup']['A2'] ||
			$_SESSION['signup']['A1'] == $_SESSION['signup']['A3'] ||
			$_SESSION['signup']['A1'] == $_SESSION['signup']['A4'] ||
			$_SESSION['signup']['A1'] == $_SESSION['signup']['A5'] ||
			$_SESSION['signup']['A2'] == $_SESSION['signup']['A3'] ||
			$_SESSION['signup']['A2'] == $_SESSION['signup']['A4'] ||
			$_SESSION['signup']['A2'] == $_SESSION['signup']['A5'] ||
			$_SESSION['signup']['A3'] == $_SESSION['signup']['A4'] ||
			$_SESSION['signup']['A3'] == $_SESSION['signup']['A5'] ||
			$_SESSION['signup']['A4'] == $_SESSION['signup']['A5'])
		{
			$id = 1;
			$_SESSION['_config']['errmsg'] .= _("For your own security you must enter 5 different password questions and answers. You aren't allowed to duplicate questions, set questions as answers or use the question as the answer.")."<br>\n";
		}

		if($_SESSION['signup']['Q1'] == "" || $_SESSION['signup']['Q2'] == "" ||
			$_SESSION['signup']['Q3'] == "" || $_SESSION['signup']['Q4'] == "" ||
			$_SESSION['signup']['Q5'] == "")
		{
			$id = 1;
			$_SESSION['_config']['errmsg'] .= _("For your own security you must enter 5 lost password questions and answers.")."<br>\n";
		}
		if($_SESSION['signup']['fname'] == "" || $_SESSION['signup']['lname'] == "")
		{
			$id = 1;
			$_SESSION['_config']['errmsg'] .= _("First and/or last names were blank.")."<br>\n";
		}
		if($_SESSION['signup']['year'] < 1900 || $_SESSION['signup']['month'] < 1 || $_SESSION['signup']['month'] > 12 ||
			$_SESSION['signup']['day'] < 1 || $_SESSION['signup']['day'] > 31 ||
			!checkdate($_SESSION['signup']['month'],$_SESSION['signup']['day'],$_SESSION['signup']['year']) ||
			mktime(0,0,0,$_SESSION['signup']['month'],$_SESSION['signup']['day'],$_SESSION['signup']['year']) > time() )
		{
			$id = 1;
			$_SESSION['_config']['errmsg'] .= _("Invalid date of birth")."<br>\n";
		}
		if($_SESSION['signup']['cca_agree'] == "0")
		{
		        $id = 1;
		        $_SESSION['_config']['errmsg'] .= _("You have to agree to the CAcert Community agreement.")."<br>\n";
		}
		if($_SESSION['signup']['email'] == "")
		{
			$id = 1;
			$_SESSION['_config']['errmsg'] .= _("Email Address was blank")."<br>\n";
		}
		if($_SESSION['signup']['pword1'] == "")
		{
			$id = 1;
			$_SESSION['_config']['errmsg'] .= _("Pass Phrases were blank")."<br>\n";
		}
		if($_SESSION['signup']['pword1'] != $_SESSION['signup']['pword2'])
		{
			$id = 1;
			$_SESSION['_config']['errmsg'] .= _("Pass Phrases don't match")."<br>\n";
		}

		$score = checkpw($_SESSION['signup']['pword1'], $_SESSION['signup']['email'], $_SESSION['signup']['fname'], $_SESSION['signup']['mname'], $_SESSION['signup']['lname'], $_SESSION['signup']['suffix']);
		if($score < 3)
		{
			$id = 1;
			$_SESSION['_config']['errmsg'] = sprintf(_("The Pass Phrase you submitted failed to contain enough differing characters and/or contained words from your name and/or email address. Only scored %s points out of 6."), $score);
		}

		if($id == 2)
		{
			$query = "select * from `email` where `email`='".$_SESSION['signup']['email']."' and `deleted`=0";
			$res1 = mysql_query($query);

			$query = "select * from `users` where `email`='".$_SESSION['signup']['email']."' and `deleted`=0";
			$res2 = mysql_query($query);
			if(mysql_num_rows($res1) > 0 || mysql_num_rows($res2) > 0)
			{
				$id = 1;
				$_SESSION['_config']['errmsg'] .= _("This email address is currently valid in the system.")."<br>\n";
			}

			$query = "select `domain` from `baddomains` where `domain`=RIGHT('".$_SESSION['signup']['email']."', LENGTH(`domain`))";
			$res = mysql_query($query);
			if(mysql_num_rows($res) > 0)
			{
				$domain = mysql_fetch_assoc($res);
				$domain = $domain['domain'];
				$id = 1;
				$_SESSION['_config']['errmsg'] .= sprintf(_("We don't allow signups from people using email addresses from %s"), $domain)."<br>\n";
			}
		}

		if($id == 2)
		{
			$checkemail = checkEmail($_SESSION['signup']['email']);
			if($checkemail != "OK")
			{
				$id = 1;
				if (substr($checkemail, 0, 1) == "4")
				{
					$_SESSION['_config']['errmsg'] .= _("The mail server responsible for your domain indicated a temporary failure. This may be due to anti-SPAM measures, such as greylisting. Please try again in a few minutes.");
				} else {
					$_SESSION['_config']['errmsg'] .= _("Email Address given was invalid, or a test connection couldn't be made to your server, or the server rejected the email address as invalid");
				}
				$_SESSION['_config']['errmsg'] .= "<br>\n$checkemail<br>\n";
			}
		}

		if($id == 2)
		{
			$hash = make_hash();

			$query = "insert into `users` set `email`='".$_SESSION['signup']['email']."',
							`password`=sha1('".$_SESSION['signup']['pword1']."'),
							`fname`='".$_SESSION['signup']['fname']."',
							`mname`='".$_SESSION['signup']['mname']."',
							`lname`='".$_SESSION['signup']['lname']."',
							`suffix`='".$_SESSION['signup']['suffix']."',
							`dob`='".$_SESSION['signup']['year']."-".$_SESSION['signup']['month']."-".$_SESSION['signup']['day']."',
							`Q1`='".$_SESSION['signup']['Q1']."',
							`Q2`='".$_SESSION['signup']['Q2']."',
							`Q3`='".$_SESSION['signup']['Q3']."',
							`Q4`='".$_SESSION['signup']['Q4']."',
							`Q5`='".$_SESSION['signup']['Q5']."',
							`A1`='".$_SESSION['signup']['A1']."',
							`A2`='".$_SESSION['signup']['A2']."',
							`A3`='".$_SESSION['signup']['A3']."',
							`A4`='".$_SESSION['signup']['A4']."',
							`A5`='".$_SESSION['signup']['A5']."',
							`created`=NOW(), `uniqueID`=SHA1(CONCAT(NOW(),'$hash'))";
			mysql_query($query);
			$memid = mysql_insert_id();
			$query = "insert into `email` set `email`='".$_SESSION['signup']['email']."',
							`hash`='$hash',
							`created`=NOW(),
							`memid`='$memid'";
			mysql_query($query);
			$emailid = mysql_insert_id();
			$query = "insert into `alerts` set `memid`='$memid',
						`general`='".$_SESSION['signup']['general']."',
						`country`='".$_SESSION['signup']['country']."',
						`regional`='".$_SESSION['signup']['regional']."',
						`radius`='".$_SESSION['signup']['radius']."'";
			mysql_query($query);
			write_user_agreement($memid, "CCA", "account creation", "", 1);

			$body = _("Thanks for signing up with CAcert.org, below is the link you need to open to verify your account. Once your account is verified you will be able to start issuing certificates till your hearts' content!")."\n\n";
			$body .= "http://".$_SESSION['_config']['normalhostname']."/verify.php?type=email&emailid=$emailid&hash=$hash\n\n";
			$body .= _("Best regards")."\n"._("CAcert.org Support!");

			sendmail($_SESSION['signup']['email'], "[CAcert.org] "._("Mail Probe"), $body, "support@cacert.org", "", "", "CAcert Support");
			foreach($_SESSION['signup'] as $key => $val)
				$_SESSION['signup'][$key] = "";
			unset($_SESSION['signup']);
		}
	}

	if($oldid == 11 && $process != "")
	{
		$who = stripslashes($_REQUEST['who']);
		$email = stripslashes($_REQUEST['email']);
		$subject = stripslashes($_REQUEST['subject']);
		$message = stripslashes($_REQUEST['message']);
		$secrethash = $_REQUEST['secrethash2'];

		//check for spam via honeypot
		if(!isset($_REQUEST['robotest']) || !empty($_REQUEST['robotest'])){
			echo _("Form could not be sent.");
			showfooter();
			exit;
		}

		if($_SESSION['_config']['secrethash'] != $secrethash || $secrethash == "" || $_SESSION['_config']['secrethash'] == "")
		{
			$id = $oldid;
			$process = "";
			$_SESSION['_config']['errmsg'] = _("This seems like you have cookies or Javascript disabled, cannot continue.");
			$oldid = 0;

			$message = "From: $who\nEmail: $email\nSubject: $subject\n\nMessage:\n".$message;
			sendmail("support@cacert.org", "[CAcert.org] Possible SPAM", $message, $email, "", "", "CAcert Support");
			//echo "Alert! Alert! Alert! SPAM SPAM SPAM!!!<br><br><br>";
			//if($_SESSION['_config']['secrethash'] != $secrethash) echo "Hash does not match: $secrethash vs. ".$_SESSION['_config']['secrethash']."\n";
			echo _("This seems like you have cookies or Javascript disabled, cannot continue.");
			die;
		}
		if(strstr($subject, "botmetka") || strstr($subject, "servermetka") || strstr($who,"\n") || strstr($email,"\n") || strstr($subject,"\n") )
		{
			$id = $oldid;
			$process = "";
			$_SESSION['_config']['errmsg'] = _("This seems like potential spam, cannot continue.");
			$oldid = 0;

			$message = "From: $who\nEmail: $email\nSubject: $subject\n\nMessage:\n".$message;
			sendmail("support@cacert.org", "[CAcert.org] Possible SPAM", $message, $email, "", "", "CAcert Support");
			//echo "Alert! Alert! Alert! SPAM SPAM SPAM!!!<br><br><br>";
			//if($_SESSION['_config']['secrethash'] != $secrethash) echo "Hash does not match: $secrethash vs. ".$_SESSION['_config']['secrethash']."\n";
			echo _("This seems like potential spam, cannot continue.");
			die;
		}


		if(trim($who) == "" || trim($email) == "" || trim($subject) == "" || trim($message) == "")
		{
			$id = $oldid;
			$process = "";
			$_SESSION['_config']['errmsg'] = _("All fields are mandatory.")."<br>\n";
			$oldid = 0;
		}
	}

	if($oldid == 11 && $process != "")
	{
		$message = "From: $who\nEmail: $email\nSubject: $subject\n\nMessage:\n".$message;
		if (isset($process[0])){
			sendmail("cacert-support@lists.cacert.org", "[website form email]: ".$subject, $message, "website-form@cacert.org", "cacert-support@lists.cacert.org, $email", "", "CAcert-Website");
			showheader(_("Welcome to CAcert.org"));
			echo _("Your message has been sent to the general support list.");
			showfooter();
			exit;
		}
		if (isset($process[1])){
			sendmail("support@cacert.org", "[CAcert.org] ".$subject, $message, $email, "", "", "CAcert Support");
			showheader(_("Welcome to CAcert.org"));
			echo _("Your message has been sent.");
			showfooter();
			exit;
		}
	}

	if(!array_key_exists('signup',$_SESSION) || $_SESSION['signup']['year'] < 1900)
		$_SESSION['signup']['year'] = "19XX";

	if ($id == 12)
	{
		$protocol = $_SERVER['HTTPS'] ? 'https' : 'http';
		$newUrl = $protocol . '://wiki.cacert.org/FAQ/AboutUs';
		header('Location: '.$newUrl, true, 301); // 301 = Permanently Moved
	}

	if ($id == 19)
	{
		$protocol = $_SERVER['HTTPS'] ? 'https' : 'http';
		$newUrl = $protocol . '://wiki.cacert.org/FAQ/Privileges';
		header('Location: '.$newUrl, true, 301); // 301 = Permanently Moved
	}

	if ($id == 8)
	{
		$protocol = $_SERVER['HTTPS'] ? 'https' : 'http';
		$newUrl = $protocol . '://wiki.cacert.org/Board';
		header('Location: '.$newUrl, true, 301); // 301 = Permanently Moved
	}

<<<<<<< HEAD

=======
>>>>>>> 3964af43
	showheader(_("Welcome to CAcert.org"));
	includeit($id);
	showfooter();
?><|MERGE_RESOLUTION|>--- conflicted
+++ resolved
@@ -161,10 +161,7 @@
 			$_SESSION['profile'] = mysql_fetch_assoc(mysql_query(
 				"select * from `users` where
 				`id`='$user_id' and `deleted`=0 and `locked`=0"));
-<<<<<<< HEAD
 			$ccatest=get_user_agreement_status($user_id,'CCA');
-=======
->>>>>>> 3964af43
 
 			if($_SESSION['profile']['id'] != 0)
 			{
@@ -697,10 +694,7 @@
 		header('Location: '.$newUrl, true, 301); // 301 = Permanently Moved
 	}
 
-<<<<<<< HEAD
-
-=======
->>>>>>> 3964af43
+
 	showheader(_("Welcome to CAcert.org"));
 	includeit($id);
 	showfooter();
