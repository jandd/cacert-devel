--- conflicted
+++ resolved
@@ -83,7 +83,6 @@
 	$state=0;
 	if($oldid == "0" && $CSR != "")
 	{
-<<<<<<< HEAD
 		if(!array_key_exists('CCA',$_REQUEST))
 		{
 			showheader(_("My CAcert.org Account!"));
@@ -92,10 +91,7 @@
 			exit;
 		}
 
-		$debugkey = $gpgkey = clean_gpgcsr($CSR);
-=======
 		$gpgkey = clean_gpgcsr($CSR);
->>>>>>> 8fa82f2c
 
 		$tnam = tempnam('/tmp/', '__gpg');
 		$fp = fopen($tnam, 'w');
