<? /*
    LibreSSL - CAcert web application
    Copyright (C) 2004-2008  CAcert Inc.

    This program is free software; you can redistribute it and/or modify
    it under the terms of the GNU General Public License as published by
    the Free Software Foundation; version 2 of the License.

    This program is distributed in the hope that it will be useful,
    but WITHOUT ANY WARRANTY; without even the implied warranty of
    MERCHANTABILITY or FITNESS FOR A PARTICULAR PURPOSE.  See the
    GNU General Public License for more details.

    You should have received a copy of the GNU General Public License
    along with this program; if not, write to the Free Software
    Foundation, Inc., 51 Franklin Street, Fifth Floor, Boston, MA  02110-1301  USA
*/ ?>
<?
	require_once("../includes/loggedin.php");
	require_once('../includes/notary.inc.php');

        $id = 0; if(array_key_exists('id',$_REQUEST)) $id=intval($_REQUEST['id']);
	$oldid = $_REQUEST['oldid'] = array_key_exists('oldid',$_REQUEST) ? intval($_REQUEST['oldid']) : 0;

	if($_SESSION['profile']['points'] < 50)
	{
		header("location: /account.php");
		exit;
	}

	loadem("account");



	$CSR=""; if(array_key_exists('CSR',$_REQUEST)) $CSR=stripslashes($_REQUEST['CSR']);


	if($oldid == "0")
	{
		if(array_key_exists('process',$_REQUEST) && $_REQUEST['process'] != "" && $CSR == "")
		{
			$_SESSION['_config']['errmsg'] = _("You failed to paste a valid GPG/PGP key.");
			$id = $oldid;
			$oldid=0;
		}
	}

	$keyid="";

if(0)
{
  if($_SESSION["profile"]["id"] != 5897)
  {
    showheader(_("Welcome to CAcert.org"));
    echo "The OpenPGP signing system is currently shutdown due to a maintenance. We hope to get it fixed within the next few hours. We are very sorry for the inconvenience.";

    exit(0);
  }
}


function verifyName($name)
{
	if($name == "") return 0;
	if($name == $_SESSION['profile']['fname']." ".$_SESSION['profile']['lname']) return 1;
	if($name == $_SESSION['profile']['fname']." ".$_SESSION['profile']['mname']." ".$_SESSION['profile']['lname']) return 1;
	if($name == $_SESSION['profile']['fname']." ".$_SESSION['profile']['lname']." ".$_SESSION['profile']['suffix']) return 1;
	if($name == $_SESSION['profile']['fname']." ".$_SESSION['profile']['mname']." ".$_SESSION['profile']['lname']." ".$_SESSION['profile']['suffix']) return 1;
	return 0;

}

function verifyEmail($email)
{
	if($email == "") return 0;
	if(mysql_num_rows(mysql_query("select * from `email` where `memid`='".$_SESSION['profile']['id']."' and `email`='".mysql_real_escape_string($email)."' and `deleted`=0 and `hash`=''")) > 0) return 1;
	return 0;
}



	$ToBeDeleted=array();
	$state=0;
	if($oldid == "0" && $CSR != "")
	{
		if(!array_key_exists('CCA',$_REQUEST))
		{
			showheader(_("My CAcert.org Account!"));
			echo _("You did not accept the CAcert Community Agreement (CCA), hit the back button and try again.");
			showfooter();
			exit;
		}

		$debugkey = $gpgkey = clean_gpgcsr($CSR);

		$tnam = tempnam('/tmp/', '__gpg');
		$fp = fopen($tnam, 'w');
		fwrite($fp, $gpgkey);
		fclose($fp);
		$debugpg = $gpg = trim(`gpg --with-colons --homedir /tmp 2>&1 < $tnam`);
		unlink($tnam);

		$lines = "";
		$gpgarr = explode("\n", $gpg);
		foreach($gpgarr as $line)
		{
			#echo "Line[]: $line <br/>\n";
			if(substr($line, 0, 3) == "pub" || substr($line, 0, 3) == "uid")
			{
				if($lines != "")
					$lines .= "\n";
				$lines .= $line;
			}
		}
		$gpg = $lines;
		$expires = 0;
		$nerr=0; $nok=0;
		$multiple = 0;

		$resulttable=_("The following UIDs were found in your key:")."<br/><table border='1'><tr><td>#</td><td>"._("Name")."</td><td>"._("Email")."</td><td>Result</td>";
		$i=0;
		$lastvalidemail="";
                $npubs=0;
		foreach(explode("\n", $gpg) as $line)
		{
			$bits = explode(":", $line);
			$resulttable.="<tr><td>".++$i."</td>";
			$name = $comment = "";
			if($bits[0] == "pub")
			{
				$npubs++;
			}
			if($npubs>1)
			{
				showheader(_("Welcome to CAcert.org"));
				echo "<font color='#ff0000'>"._("Please upload only one key at a time.")."</font>";
				unset($_REQUEST['process']);
				$id = $oldid;
				unset($oldid);
				exit();
			}
			if($bits[0] == "pub" && (!$keyid || !$when))
			{
				$keyid = $bits[4];
				$when = $bits[5];
				if($bits[6] != "")
					$expires = 1;
			}
			$name="";
			$comm="";
			$mail="";
			$uidformatwrong=0;

			if(sizeof($bits)<10) $uidformatwrong=1;

			if(preg_match("/\@.*\@/",$bits[9]))
			{
				showheader(_("Welcome to CAcert.org"));

				echo "<font color='#ff0000'>"._("Multiple Email Adresses per UID are not allowed.")."</font>";
				unset($_REQUEST['process']);
				$id = $oldid;
				unset($oldid);
				exit();
			}

			// Name (Comment) <Email>
			if(preg_match("/^([^\(\)\[@<>]+) \(([^\(\)@<>]*)\) <([\w=\/%.-]*\@[\w.-]*|[\w.-]*\![\w=\/%.-]*)>/",$bits[9],$matches))
			{
			  $name=trim(hex2bin($matches[1]));
			  $nocomment=0;
			  $comm=trim(hex2bin($matches[2]));
			  $mail=trim(hex2bin($matches[3]));
			}
			// Name <EMail>
			elseif(preg_match("/^([^\(\)\[@<>]+) <([\w=\/%.-]*\@[\w.-]*|[\w.-]*\![\w=\/%.-]*)>/",$bits[9],$matches))
			{
			  $name=trim(hex2bin($matches[1]));
			  $nocomment=1;
			  $comm="";
			  $mail=trim(hex2bin($matches[2]));
			}
			// Unrecognized format
			else
			{
				$nocomment=1;
				$uidformatwrong=1;
			}
  		  	$nameok=verifyName($name);
			$emailok=verifyEmail($mail);


			if($comm != "")
				$comment[] = $comm;

			$resulttable.="<td bgcolor='#".($nameok?"c0ffc0":"ffc0c0")."'>".sanitizeHTML($name)."</td>";
                        $resulttable.="<td bgcolor='#".($emailok?"c0ffc0":"ffc0c0")."'>".sanitizeHTML($mail)."</td>";

			$uidok=0;
			if($bits[1]=="r")
			{
				$rmessage=_("Error: UID is revoked");
			}
			elseif($uidformatwrong==1)
			{
				$rmessage=_("The format of the UID was not recognized. Please use 'Name (comment) &lt;email@domain>'");
			}
			elseif($mail=="" and $name=="")
			{
				$rmessage=_("Error: Both Name and Email address are empty");
			}
			elseif($emailok and $nameok)
			{
				$uidok=1;
				$rmessage=_("Name and Email OK.");
			}
			elseif(!$emailok and !$nameok)
			{
				$rmessage=_("Name and Email both cannot be matched with your account.");
			}
			elseif($emailok and $name=="")
			{
				$uidok=1;
				$rmessage=_("The email is OK. The name is empty.");
			}
			elseif($nameok and $mail=="")
			{
				$uidok=1;
				$rmessage=_("The name is OK. The email is empty.");
			}
			elseif(!$emailok)
			{
				$rmessage=_("The email address has not been registered and verified in your account. Please add the email address to your account first.");
			}
			elseif(!$nameok)
			{
				$rmessage=_("The name in the UID does not match the name in your account. Please verify the name.");
			}

			else
			{
				$rmessage=_("Error");
			}
			if($uidok)
			{
				$nok++;
				$resulttable.="<td>$rmessage</td>";
				$lastvalidemail=$mail;
			}
			else
			{
				$nerr++;
				//$ToBeDeleted[]=$i;
				//echo "Adding UID $i\n";
				$resulttable.="<td bgcolor='#ffc0c0'>$rmessage</td>";
			}
			$resulttable.="</tr>\n";

			if($emailok) $multiple++;
		}
		$resulttable.="</table>";

		if($nok==0)
		{
			showheader(_("Welcome to CAcert.org"));
			echo $resulttable;

			echo "<font color='#ff0000'>"._("No valid UIDs found on your key")."</font>";
			unset($_REQUEST['process']);
			$id = $oldid;
			unset($oldid);
			$do = `echo "$debugkey\n--\n$debugpg\n--" >> /www/tmp/gpg.debug`;
			exit();
		}
		elseif($nerr)
		{
			$resulttable.=_("The unverified UIDs have been removed, the verified UIDs have been signed.");
		}


 	}


	if($oldid == "0" && $CSR != "")
	{
<<<<<<< HEAD
=======
		write_user_agreement(intval($_SESSION['profile']['id']), "CCA", "certificate creation", "", 1);

>>>>>>> 75693292
		//set variable for comment
		if(trim($_REQUEST['description']) == ""){
			$description= "";
		}else{
			$description= trim(mysql_real_escape_string(stripslashes($_REQUEST['description'])));
		}

		$query = "insert into `gpg` set `memid`='".intval($_SESSION['profile']['id'])."',
						`email`='".mysql_real_escape_string($lastvalidemail)."',
						`level`='1',
						`expires`='".mysql_real_escape_string($expires)."',
						`multiple`='".mysql_real_escape_string($multiple)."',
						`keyid`='".mysql_real_escape_string($keyid)."',
						`description`='".mysql_real_escape_string($description)."'";
		mysql_query($query);
		$id = mysql_insert_id();


		$cwd = '/tmp/gpgspace'.$id;
		mkdir($cwd,0755);

		$fp = fopen("$cwd/gpg.csr", "w");
		fputs($fp, clean_gpgcsr($CSR));
		fclose($fp);


		system("gpg --homedir $cwd --import $cwd/gpg.csr");


		$debugpg = $gpg = trim(`gpg --homedir $cwd --with-colons --fixed-list-mode --list-keys $keyid 2>&1`);
		$lines = "";
		$gpgarr = explode("\n", $gpg);
		foreach($gpgarr as $line)
		{
			//echo "Line[]: $line <br/>\n";
			if(substr($line, 0, 4) == "uid:")
			{
				$name = $comment = "";
				$bits = explode(":", $line);

				$pos = strpos($bits[9], "(") - 1;
				$nocomment = 0;
				if($pos < 0)
				{
					$nocomment = 1;
					$pos = strpos($bits[9], "<") - 1;
				}
				if($pos < 0)
				{
					$pos = strlen($bits[9]);
				}

				$name = trim(hex2bin(trim(substr($bits[9], 0, $pos))));
				$nameok=verifyName($name);
				if($nocomment == 0)
				{
					$pos += 2;
					$pos2 = strpos($bits[9], ")");
					$comm = trim(hex2bin(trim(substr($bits[9], $pos, $pos2 - $pos))));
					if($comm != "")
						$comment[] = $comm;
					$pos = $pos2 + 3;
				} else {
					$pos = strpos($bits[9], "<") + 1;
				}

				$mail="";
				if (preg_match("/<([\w.-]*\@[\w.-]*)>/", $bits[9],$match)) {
					//echo "Found: ".$match[1];
					$mail = trim(hex2bin($match[1]));
				}
				else
				{
					//echo "Not found!\n";
				}

				$emailok=verifyEmail($mail);

				$uidid=$bits[7];

			if($bits[1]=="r")
			{
				$ToBeDeleted[]=$uidid;
			}
			elseif($mail=="" and $name=="")
			{
				//echo "$uidid will be deleted\n";
				$ToBeDeleted[]=$uidid;
			}
			elseif($emailok and $nameok)
			{
			}
			elseif($emailok and $name=="")
			{
			}
			elseif($nameok and $mail=="")
			{
			}
			elseif(!$emailok and !$nameok)
			{
				//echo "$uidid will be deleted\n";
				$ToBeDeleted[]=$uidid;
			}
			elseif(!$emailok)
			{
				//echo "$uidid will be deleted\n";
				$ToBeDeleted[]=$uidid;
			}
			elseif(!$nameok)
			{
				//echo "$uidid will be deleted\n";
				$ToBeDeleted[]=$uidid;
			}

			}
		}

		if(count($ToBeDeleted)>0)
		{
			$descriptorspec = array(
				0 => array("pipe", "r"),  // stdin is a pipe that the child will read from
				1 => array("pipe", "w"),  // stdout is a pipe that the child will write to
				2 => array("pipe", "w") // stderr is a file to write to
			);

			$stderr = fopen('php://stderr', 'w');

			//echo "Keyid: $keyid\n";

			$process = proc_open("/usr/bin/gpg --homedir $cwd --no-tty --command-fd 0 --status-fd 1 --logger-fd 2 --edit-key $keyid", $descriptorspec, $pipes);

			//echo "Process: $process\n";
			//fputs($stderr,"Process: $process\n");

			if (is_resource($process)) {
			//echo("it is a resource\n");
			// $pipes now looks like this:
			// 0 => writeable handle connected to child stdin
			// 1 => readable handle connected to child stdout
			// Any error output will be appended to /tmp/error-output.txt
				while (!feof($pipes[1]))
				{
					$buffer = fgets($pipes[1], 4096);
					//echo $buffer;

			if($buffer == "[GNUPG:] GET_BOOL keyedit.sign_all.okay\n")
			{
				fputs($pipes[0],"yes\n");
			}
			elseif($buffer == "[GNUPG:] GOT_IT\n")
			{
			}
			elseif(ereg("^\[GNUPG:\] GET_BOOL keyedit\.remove\.uid\.okay\s*",$buffer))
			{
				fputs($pipes[0],"yes\n");
			}
			elseif(ereg("^\[GNUPG:\] GET_LINE keyedit\.prompt\s*",$buffer))
			{
				if(count($ToBeDeleted)>0)
				{
					$delthisuid=array_pop($ToBeDeleted);
					//echo "Deleting an UID $delthisuid\n";
					fputs($pipes[0],"uid ".$delthisuid."\n");
				}
				else
				{
					//echo "Saving\n";
					fputs($pipes[0],$state?"save\n":"deluid\n");
					$state++;
				}
			}
			elseif($buffer == "[GNUPG:] GOOD_PASSPHRASE\n")
			{
			}
			elseif(ereg("^\[GNUPG:\] KEYEXPIRED ",$buffer))
			{
				echo "Key expired!\n";
				exit;
			}
			elseif($buffer == "")
			{
				//echo "Empty!\n";
			}
			else
			{
				echo "ERROR: UNKNOWN $buffer\n";
			}


			}
			//echo "Fertig\n";
			fclose($pipes[0]);

			//echo stream_get_contents($pipes[1]);
			fclose($pipes[1]);

			// It is important that you close any pipes before calling
			// proc_close in order to avoid a deadlock
			$return_value = proc_close($process);

			//echo "command returned $return_value\n";
		}
		else
		{
			echo "Keine ressource!\n";
		}


		}


		$csrname=generatecertpath("csr","gpg",$id);
		$do=`gpg --homedir $cwd --batch --export-options export-minimal --export $keyid >$csrname`;

		mysql_query("update `gpg` set `csr`='$csrname' where `id`='$id'");
		waitForResult('gpg', $id);

		showheader(_("Welcome to CAcert.org"));
		echo $resulttable;
		$query = "select * from `gpg` where `id`='$id' and `crt`!=''";
		$res = mysql_query($query);
		if(mysql_num_rows($res) <= 0)
		{
			echo _("Your certificate request has failed to be processed correctly, please try submitting it again.")."<br>\n";
			echo _("If this is a re-occuring problem, please send a copy of the key you are trying to signed to support@cacert.org. Thank you.");
		} else {
			echo "<pre>";
			readfile(generatecertpath("crt","gpg",$id));
			echo "</pre>";
		}

		showfooter();
		exit;
	}

	if($oldid == 2 && array_key_exists('change',$_REQUEST) && $_REQUEST['change'] != "")
	{
		showheader(_("My CAcert.org Account!"));
		foreach($_REQUEST as $id => $val)
		{
			if(substr($id,0,14)=="check_comment_")
			{
				$cid = intval(substr($id,14));
				$comment=trim(mysql_real_escape_string(stripslashes($_REQUEST['comment_'.$cid])));
				mysql_query("update `gpg` set `description`='$comment' where `id`='$cid' and `memid`='".$_SESSION['profile']['id']."'");
			}
		}
		echo(_("Certificate settings have been changed.")."<br/>\n");
		showfooter();
		exit;
	}

	$id = intval($id);

	showheader(_("Welcome to CAcert.org"));
	includeit($id, "gpg");
	showfooter();
?><|MERGE_RESOLUTION|>--- conflicted
+++ resolved
@@ -283,11 +283,8 @@
 
 	if($oldid == "0" && $CSR != "")
 	{
-<<<<<<< HEAD
-=======
 		write_user_agreement(intval($_SESSION['profile']['id']), "CCA", "certificate creation", "", 1);
 
->>>>>>> 75693292
 		//set variable for comment
 		if(trim($_REQUEST['description']) == ""){
 			$description= "";
