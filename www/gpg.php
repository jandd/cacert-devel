<? /*
    LibreSSL - CAcert web application
    Copyright (C) 2004-2008  CAcert Inc.

    This program is free software; you can redistribute it and/or modify
    it under the terms of the GNU General Public License as published by
    the Free Software Foundation; version 2 of the License.

    This program is distributed in the hope that it will be useful,
    but WITHOUT ANY WARRANTY; without even the implied warranty of
    MERCHANTABILITY or FITNESS FOR A PARTICULAR PURPOSE.  See the
    GNU General Public License for more details.

    You should have received a copy of the GNU General Public License
    along with this program; if not, write to the Free Software
    Foundation, Inc., 51 Franklin Street, Fifth Floor, Boston, MA  02110-1301  USA
*/ ?>
<?
	require_once("../includes/loggedin.php");
	require_once('../includes/notary.inc.php');
	require_once("../includes/lib/general.php");

        $id = 0; if(array_key_exists('id',$_REQUEST)) $id=intval($_REQUEST['id']);
	$oldid = $_REQUEST['oldid'] = array_key_exists('oldid',$_REQUEST) ? intval($_REQUEST['oldid']) : 0;

	if($_SESSION['profile']['points'] < 50)
	{
		header("location: /account.php");
		exit;
	}

	loadem("account");



	$CSR=""; if(array_key_exists('CSR',$_REQUEST)) $CSR=stripslashes($_REQUEST['CSR']);


	if($oldid == "0")
	{
		if(array_key_exists('process',$_REQUEST) && $_REQUEST['process'] != "" && $CSR == "")
		{
			$_SESSION['_config']['errmsg'] = _("You failed to paste a valid GPG/PGP key.");
			$id = $oldid;
			$oldid=0;
		}
	}

	$keyid="";

if(0)
{
  if($_SESSION["profile"]["id"] != 5897)
  {
    showheader(_("Welcome to CAcert.org"));
    echo "The OpenPGP signing system is currently shutdown due to a maintenance. We hope to get it fixed within the next few hours. We are very sorry for the inconvenience.";

    exit(0);
  }
}


function verifyName($name)
{
	if($name == "") return 0;
	if($name == $_SESSION['profile']['fname']." ".$_SESSION['profile']['lname']) return 1;
	if($name == $_SESSION['profile']['fname']." ".$_SESSION['profile']['mname']." ".$_SESSION['profile']['lname']) return 1;
	if($name == $_SESSION['profile']['fname']." ".$_SESSION['profile']['lname']." ".$_SESSION['profile']['suffix']) return 1;
	if($name == $_SESSION['profile']['fname']." ".$_SESSION['profile']['mname']." ".$_SESSION['profile']['lname']." ".$_SESSION['profile']['suffix']) return 1;
	return 0;

}

function verifyEmail($email)
{
	if($email == "") return 0;
	if(mysql_num_rows(mysql_query("select * from `email` where `memid`='".$_SESSION['profile']['id']."' and `email`='".mysql_real_escape_string($email)."' and `deleted`=0 and `hash`=''")) > 0) return 1;
	return 0;
}



	$ToBeDeleted=array();
	$state=0;
	if($oldid == "0" && $CSR != "")
	{
<<<<<<< HEAD
		if(!array_key_exists('CCA',$_REQUEST))
		{
			showheader(_("My CAcert.org Account!"));
			echo _("You did not accept the CAcert Community Agreement (CCA), hit the back button and try again.");
			showfooter();
			exit;
		}

		$err = runCommand('mktemp --directory /tmp/cacert_gpg.XXXXXXXXXX', $tmpdir);
		if (!err && $tmpdir)
=======
		$err = runCommand('mktemp --directory /tmp/cacert_gpg.XXXXXXXXXX',
				"",
				$tmpdir);
		if (!$tmpdir)
		{
			$err = true;
		}

		if (!err)
>>>>>>> a733a971
		{
			$err = runCommand("gpg --with-colons --homedir $tmpdir 2>&1",
					clean_gpgcsr($CSR),
					$gpg);

			`rm -r $tmpdir`;
		}

		if ($err)
		{
			showheader(_("Welcome to CAcert.org"));

			echo "<p style='color:#ff0000'>"._("There was an error parsing your key.")."</p>";
			unset($_REQUEST['process']);
			$id = $oldid;
			unset($oldid);
			exit();
		}

		$lines = "";
		$gpgarr = explode("\n", trim($gpg));
		foreach($gpgarr as $line)
		{
			#echo "Line[]: $line <br/>\n";
			if(substr($line, 0, 3) == "pub" || substr($line, 0, 3) == "uid")
			{
				if($lines != "")
					$lines .= "\n";
				$lines .= $line;
			}
		}
		$gpg = $lines;
		$expires = 0;
		$nerr=0; $nok=0;
		$multiple = 0;

		$resulttable=_("The following UIDs were found in your key:")."<br/><table border='1'><tr><td>#</td><td>"._("Name")."</td><td>"._("Email")."</td><td>Result</td>";
		$i=0;
		$lastvalidemail="";
                $npubs=0;
		foreach(explode("\n", $gpg) as $line)
		{
			$bits = explode(":", $line);
			$resulttable.="<tr><td>".++$i."</td>";
			$name = $comment = "";
			if($bits[0] == "pub")
			{
				$npubs++;
			}
			if($npubs>1)
			{
				showheader(_("Welcome to CAcert.org"));
				echo "<font color='#ff0000'>"._("Please upload only one key at a time.")."</font>";
				unset($_REQUEST['process']);
				$id = $oldid;
				unset($oldid);
				exit();
			}
			if($bits[0] == "pub" && (!$keyid || !$when))
			{
				$keyid = $bits[4];
				$when = $bits[5];
				if($bits[6] != "")
					$expires = 1;
			}
			$name="";
			$comm="";
			$mail="";
			$uidformatwrong=0;

			if(sizeof($bits)<10) $uidformatwrong=1;

			if(preg_match("/\@.*\@/",$bits[9]))
			{
				showheader(_("Welcome to CAcert.org"));

				echo "<font color='#ff0000'>"._("Multiple Email Adresses per UID are not allowed.")."</font>";
				unset($_REQUEST['process']);
				$id = $oldid;
				unset($oldid);
				exit();
			}

			// Name (Comment) <Email>
			if(preg_match("/^([^\(\)\[@<>]+) \(([^\(\)@<>]*)\) <([\w=\/%.-]*\@[\w.-]*|[\w.-]*\![\w=\/%.-]*)>/",$bits[9],$matches))
			{
			  $name=trim(hex2bin($matches[1]));
			  $nocomment=0;
			  $comm=trim(hex2bin($matches[2]));
			  $mail=trim(hex2bin($matches[3]));
			}
			// Name <EMail>
			elseif(preg_match("/^([^\(\)\[@<>]+) <([\w=\/%.-]*\@[\w.-]*|[\w.-]*\![\w=\/%.-]*)>/",$bits[9],$matches))
			{
			  $name=trim(hex2bin($matches[1]));
			  $nocomment=1;
			  $comm="";
			  $mail=trim(hex2bin($matches[2]));
			}
			// Unrecognized format
			else
			{
				$nocomment=1;
				$uidformatwrong=1;
			}
  		  	$nameok=verifyName($name);
			$emailok=verifyEmail($mail);


			if($comm != "")
				$comment[] = $comm;

			$resulttable.="<td bgcolor='#".($nameok?"c0ffc0":"ffc0c0")."'>".sanitizeHTML($name)."</td>";
                        $resulttable.="<td bgcolor='#".($emailok?"c0ffc0":"ffc0c0")."'>".sanitizeHTML($mail)."</td>";

			$uidok=0;
			if($bits[1]=="r")
			{
				$rmessage=_("Error: UID is revoked");
			}
			elseif($uidformatwrong==1)
			{
				$rmessage=_("The format of the UID was not recognized. Please use 'Name (comment) &lt;email@domain>'");
			}
			elseif($mail=="" and $name=="")
			{
				$rmessage=_("Error: Both Name and Email address are empty");
			}
			elseif($emailok and $nameok)
			{
				$uidok=1;
				$rmessage=_("Name and Email OK.");
			}
			elseif(!$emailok and !$nameok)
			{
				$rmessage=_("Name and Email both cannot be matched with your account.");
			}
			elseif($emailok and $name=="")
			{
				$uidok=1;
				$rmessage=_("The email is OK. The name is empty.");
			}
			elseif($nameok and $mail=="")
			{
				$uidok=1;
				$rmessage=_("The name is OK. The email is empty.");
			}
			elseif(!$emailok)
			{
				$rmessage=_("The email address has not been registered and verified in your account. Please add the email address to your account first.");
			}
			elseif(!$nameok)
			{
				$rmessage=_("The name in the UID does not match the name in your account. Please verify the name.");
			}

			else
			{
				$rmessage=_("Error");
			}
			if($uidok)
			{
				$nok++;
				$resulttable.="<td>$rmessage</td>";
				$lastvalidemail=$mail;
			}
			else
			{
				$nerr++;
				//$ToBeDeleted[]=$i;
				//echo "Adding UID $i\n";
				$resulttable.="<td bgcolor='#ffc0c0'>$rmessage</td>";
			}
			$resulttable.="</tr>\n";

			if($emailok) $multiple++;
		}
		$resulttable.="</table>";

		if($nok==0)
		{
			showheader(_("Welcome to CAcert.org"));
			echo $resulttable;

			echo "<font color='#ff0000'>"._("No valid UIDs found on your key")."</font>";
			unset($_REQUEST['process']);
			$id = $oldid;
			unset($oldid);
			exit();
		}
		elseif($nerr)
		{
			$resulttable.=_("The unverified UIDs have been removed, the verified UIDs have been signed.");
		}


 	}


	if($oldid == "0" && $CSR != "")
	{
		write_user_agreement(intval($_SESSION['profile']['id']), "CCA", "certificate creation", "", 1);

		//set variable for comment
		if(trim($_REQUEST['description']) == ""){
			$description= "";
		}else{
			$description= trim(mysql_real_escape_string(stripslashes($_REQUEST['description'])));
		}

		$query = "insert into `gpg` set `memid`='".intval($_SESSION['profile']['id'])."',
						`email`='".mysql_real_escape_string($lastvalidemail)."',
						`level`='1',
						`expires`='".mysql_real_escape_string($expires)."',
						`multiple`='".mysql_real_escape_string($multiple)."',
						`keyid`='".mysql_real_escape_string($keyid)."',
						`description`='".mysql_real_escape_string($description)."'";
		mysql_query($query);
		$id = mysql_insert_id();


		$cwd = '/tmp/gpgspace'.$id;
		mkdir($cwd,0755);

		$fp = fopen("$cwd/gpg.csr", "w");
		fputs($fp, clean_gpgcsr($CSR));
		fclose($fp);


		system("gpg --homedir $cwd --import $cwd/gpg.csr");


		$gpg = trim(`gpg --homedir $cwd --with-colons --fixed-list-mode --list-keys $keyid 2>&1`);
		$lines = "";
		$gpgarr = explode("\n", $gpg);
		foreach($gpgarr as $line)
		{
			//echo "Line[]: $line <br/>\n";
			if(substr($line, 0, 4) == "uid:")
			{
				$name = $comment = "";
				$bits = explode(":", $line);

				$pos = strpos($bits[9], "(") - 1;
				$nocomment = 0;
				if($pos < 0)
				{
					$nocomment = 1;
					$pos = strpos($bits[9], "<") - 1;
				}
				if($pos < 0)
				{
					$pos = strlen($bits[9]);
				}

				$name = trim(hex2bin(trim(substr($bits[9], 0, $pos))));
				$nameok=verifyName($name);
				if($nocomment == 0)
				{
					$pos += 2;
					$pos2 = strpos($bits[9], ")");
					$comm = trim(hex2bin(trim(substr($bits[9], $pos, $pos2 - $pos))));
					if($comm != "")
						$comment[] = $comm;
					$pos = $pos2 + 3;
				} else {
					$pos = strpos($bits[9], "<") + 1;
				}

				$mail="";
				if (preg_match("/<([\w.-]*\@[\w.-]*)>/", $bits[9],$match)) {
					//echo "Found: ".$match[1];
					$mail = trim(hex2bin($match[1]));
				}
				else
				{
					//echo "Not found!\n";
				}

				$emailok=verifyEmail($mail);

				$uidid=$bits[7];

			if($bits[1]=="r")
			{
				$ToBeDeleted[]=$uidid;
			}
			elseif($mail=="" and $name=="")
			{
				//echo "$uidid will be deleted\n";
				$ToBeDeleted[]=$uidid;
			}
			elseif($emailok and $nameok)
			{
			}
			elseif($emailok and $name=="")
			{
			}
			elseif($nameok and $mail=="")
			{
			}
			elseif(!$emailok and !$nameok)
			{
				//echo "$uidid will be deleted\n";
				$ToBeDeleted[]=$uidid;
			}
			elseif(!$emailok)
			{
				//echo "$uidid will be deleted\n";
				$ToBeDeleted[]=$uidid;
			}
			elseif(!$nameok)
			{
				//echo "$uidid will be deleted\n";
				$ToBeDeleted[]=$uidid;
			}

			}
		}

		if(count($ToBeDeleted)>0)
		{
			$descriptorspec = array(
				0 => array("pipe", "r"),  // stdin is a pipe that the child will read from
				1 => array("pipe", "w"),  // stdout is a pipe that the child will write to
				2 => array("pipe", "w") // stderr is a file to write to
			);

			$stderr = fopen('php://stderr', 'w');

			//echo "Keyid: $keyid\n";

			$process = proc_open("/usr/bin/gpg --homedir $cwd --no-tty --command-fd 0 --status-fd 1 --logger-fd 2 --edit-key $keyid", $descriptorspec, $pipes);

			//echo "Process: $process\n";
			//fputs($stderr,"Process: $process\n");

			if (is_resource($process)) {
			//echo("it is a resource\n");
			// $pipes now looks like this:
			// 0 => writeable handle connected to child stdin
			// 1 => readable handle connected to child stdout
			// Any error output will be appended to /tmp/error-output.txt
				while (!feof($pipes[1]))
				{
					$buffer = fgets($pipes[1], 4096);
					//echo $buffer;

			if($buffer == "[GNUPG:] GET_BOOL keyedit.sign_all.okay\n")
			{
				fputs($pipes[0],"yes\n");
			}
			elseif($buffer == "[GNUPG:] GOT_IT\n")
			{
			}
			elseif(ereg("^\[GNUPG:\] GET_BOOL keyedit\.remove\.uid\.okay\s*",$buffer))
			{
				fputs($pipes[0],"yes\n");
			}
			elseif(ereg("^\[GNUPG:\] GET_LINE keyedit\.prompt\s*",$buffer))
			{
				if(count($ToBeDeleted)>0)
				{
					$delthisuid=array_pop($ToBeDeleted);
					//echo "Deleting an UID $delthisuid\n";
					fputs($pipes[0],"uid ".$delthisuid."\n");
				}
				else
				{
					//echo "Saving\n";
					fputs($pipes[0],$state?"save\n":"deluid\n");
					$state++;
				}
			}
			elseif($buffer == "[GNUPG:] GOOD_PASSPHRASE\n")
			{
			}
			elseif(ereg("^\[GNUPG:\] KEYEXPIRED ",$buffer))
			{
				echo "Key expired!\n";
				exit;
			}
			elseif($buffer == "")
			{
				//echo "Empty!\n";
			}
			else
			{
				echo "ERROR: UNKNOWN $buffer\n";
			}


			}
			//echo "Fertig\n";
			fclose($pipes[0]);

			//echo stream_get_contents($pipes[1]);
			fclose($pipes[1]);

			// It is important that you close any pipes before calling
			// proc_close in order to avoid a deadlock
			$return_value = proc_close($process);

			//echo "command returned $return_value\n";
		}
		else
		{
			echo "Keine ressource!\n";
		}


		}


		$csrname=generatecertpath("csr","gpg",$id);
		$do=`gpg --homedir $cwd --batch --export-options export-minimal --export $keyid >$csrname`;

		mysql_query("update `gpg` set `csr`='$csrname' where `id`='$id'");
		waitForResult('gpg', $id);

		showheader(_("Welcome to CAcert.org"));
		echo $resulttable;
		$query = "select * from `gpg` where `id`='$id' and `crt`!=''";
		$res = mysql_query($query);
		if(mysql_num_rows($res) <= 0)
		{
			echo _("Your certificate request has failed to be processed correctly, please try submitting it again.")."<br>\n";
			echo _("If this is a re-occuring problem, please send a copy of the key you are trying to signed to support@cacert.org. Thank you.");
		} else {
			echo "<pre>";
			readfile(generatecertpath("crt","gpg",$id));
			echo "</pre>";
		}

		showfooter();
		exit;
	}

	if($oldid == 2 && array_key_exists('change',$_REQUEST) && $_REQUEST['change'] != "")
	{
		showheader(_("My CAcert.org Account!"));
		foreach($_REQUEST as $id => $val)
		{
			if(substr($id,0,14)=="check_comment_")
			{
				$cid = intval(substr($id,14));
				$comment=trim(mysql_real_escape_string(stripslashes($_REQUEST['comment_'.$cid])));
				mysql_query("update `gpg` set `description`='$comment' where `id`='$cid' and `memid`='".$_SESSION['profile']['id']."'");
			}
		}
		echo(_("Certificate settings have been changed.")."<br/>\n");
		showfooter();
		exit;
	}

	$id = intval($id);

	showheader(_("Welcome to CAcert.org"));
	includeit($id, "gpg");
	showfooter();
?><|MERGE_RESOLUTION|>--- conflicted
+++ resolved
@@ -84,7 +84,6 @@
 	$state=0;
 	if($oldid == "0" && $CSR != "")
 	{
-<<<<<<< HEAD
 		if(!array_key_exists('CCA',$_REQUEST))
 		{
 			showheader(_("My CAcert.org Account!"));
@@ -93,9 +92,6 @@
 			exit;
 		}
 
-		$err = runCommand('mktemp --directory /tmp/cacert_gpg.XXXXXXXXXX', $tmpdir);
-		if (!err && $tmpdir)
-=======
 		$err = runCommand('mktemp --directory /tmp/cacert_gpg.XXXXXXXXXX',
 				"",
 				$tmpdir);
@@ -105,7 +101,6 @@
 		}
 
 		if (!err)
->>>>>>> a733a971
 		{
 			$err = runCommand("gpg --with-colons --homedir $tmpdir 2>&1",
 					clean_gpgcsr($CSR),
