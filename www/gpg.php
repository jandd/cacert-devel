<? /*
    LibreSSL - CAcert web application
    Copyright (C) 2004-2008  CAcert Inc.

    This program is free software; you can redistribute it and/or modify
    it under the terms of the GNU General Public License as published by
    the Free Software Foundation; version 2 of the License.

    This program is distributed in the hope that it will be useful,
    but WITHOUT ANY WARRANTY; without even the implied warranty of
    MERCHANTABILITY or FITNESS FOR A PARTICULAR PURPOSE.  See the
    GNU General Public License for more details.

    You should have received a copy of the GNU General Public License
    along with this program; if not, write to the Free Software
    Foundation, Inc., 51 Franklin Street, Fifth Floor, Boston, MA  02110-1301  USA
*/ ?>
<?
	require_once("../includes/loggedin.php");
	require_once('../includes/notary.inc.php');
	require_once("../includes/lib/general.php");

        $id = 0; if(array_key_exists('id',$_REQUEST)) $id=intval($_REQUEST['id']);
	$oldid = $_REQUEST['oldid'] = array_key_exists('oldid',$_REQUEST) ? intval($_REQUEST['oldid']) : 0;

	if($_SESSION['profile']['points'] < 50)
	{
		header("location: /account.php");
		exit;
	}

	loadem("account");



	$CSR=""; if(array_key_exists('CSR',$_REQUEST)) $CSR=stripslashes($_REQUEST['CSR']);


	if($oldid == "0")
	{
		if(array_key_exists('process',$_REQUEST) && $_REQUEST['process'] != "" && $CSR == "")
		{
			$_SESSION['_config']['errmsg'] = _("You failed to paste a valid GPG/PGP key.");
			$id = $oldid;
			$oldid=0;
		}
	}

	$keyid="";

if(0)
{
  if($_SESSION["profile"]["id"] != 5897)
  {
    showheader(_("Welcome to CAcert.org"));
    echo "The OpenPGP signing system is currently shutdown due to a maintenance. We hope to get it fixed within the next few hours. We are very sorry for the inconvenience.";

    exit(0);
  }
}


function verifyName($name)
{
	if($name == "") return 0;
	if($name == $_SESSION['profile']['fname']." ".$_SESSION['profile']['lname']) return 1;
	if($name == $_SESSION['profile']['fname']." ".$_SESSION['profile']['mname']." ".$_SESSION['profile']['lname']) return 1;
	if($name == $_SESSION['profile']['fname']." ".$_SESSION['profile']['lname']." ".$_SESSION['profile']['suffix']) return 1;
	if($name == $_SESSION['profile']['fname']." ".$_SESSION['profile']['mname']." ".$_SESSION['profile']['lname']." ".$_SESSION['profile']['suffix']) return 1;
	return 0;

}

function verifyEmail($email)
{
	if($email == "") return 0;
	if(mysql_num_rows(mysql_query("select * from `email` where `memid`='".$_SESSION['profile']['id']."' and `email`='".mysql_real_escape_string($email)."' and `deleted`=0 and `hash`=''")) > 0) return 1;
	return 0;
}



	$ToBeDeleted=array();
	$state=0;
	if($oldid == "0" && $CSR != "")
	{
<<<<<<< HEAD
		if(!array_key_exists('CCA',$_REQUEST))
		{
			showheader(_("My CAcert.org Account!"));
			echo _("You did not accept the CAcert Community Agreement (CCA), hit the back button and try again.");
			showfooter();
			exit;
		}

		if (runCommand('gpg --with-colons --homedir /tmp 2>&1',
				clean_gpgcsr($CSR),
				$gpg))
=======
		$err = runCommand('mktemp --directory /tmp/cacert_gpg.XXXXXXXXXX', $tmpdir);
		if (!err && $tmpdir)
		{
			$err = runCommand("gpg --with-colons --homedir $tmpdir 2>&1",
					clean_gpgcsr($CSR),
					$gpg);

			`rm -r $tmpdir`;
		}

		if ($err)
>>>>>>> 359e6dac
		{
			showheader(_("Welcome to CAcert.org"));

			echo "<p style='color:#ff0000'>"._("There was an error parsing your key.")."</p>";
			unset($_REQUEST['process']);
			$id = $oldid;
			unset($oldid);
			exit();
		}

		$lines = "";
		$gpgarr = explode("\n", trim($gpg));
		foreach($gpgarr as $line)
		{
			#echo "Line[]: $line <br/>\n";
			if(substr($line, 0, 3) == "pub" || substr($line, 0, 3) == "uid")
			{
				if($lines != "")
					$lines .= "\n";
				$lines .= $line;
			}
		}
		$gpg = $lines;
		$expires = 0;
		$nerr=0; $nok=0;
		$multiple = 0;

		$resulttable=_("The following UIDs were found in your key:")."<br/><table border='1'><tr><td>#</td><td>"._("Name")."</td><td>"._("Email")."</td><td>Result</td>";
		$i=0;
		$lastvalidemail="";
                $npubs=0;
		foreach(explode("\n", $gpg) as $line)
		{
			$bits = explode(":", $line);
			$resulttable.="<tr><td>".++$i."</td>";
			$name = $comment = "";
			if($bits[0] == "pub")
			{
				$npubs++;
			}
			if($npubs>1)
			{
				showheader(_("Welcome to CAcert.org"));
				echo "<font color='#ff0000'>"._("Please upload only one key at a time.")."</font>";
				unset($_REQUEST['process']);
				$id = $oldid;
				unset($oldid);
				exit();
			}
			if($bits[0] == "pub" && (!$keyid || !$when))
			{
				$keyid = $bits[4];
				$when = $bits[5];
				if($bits[6] != "")
					$expires = 1;
			}
			$name="";
			$comm="";
			$mail="";
			$uidformatwrong=0;

			if(sizeof($bits)<10) $uidformatwrong=1;

			if(preg_match("/\@.*\@/",$bits[9]))
			{
				showheader(_("Welcome to CAcert.org"));

				echo "<font color='#ff0000'>"._("Multiple Email Adresses per UID are not allowed.")."</font>";
				unset($_REQUEST['process']);
				$id = $oldid;
				unset($oldid);
				exit();
			}

			// Name (Comment) <Email>
			if(preg_match("/^([^\(\)\[@<>]+) \(([^\(\)@<>]*)\) <([\w=\/%.-]*\@[\w.-]*|[\w.-]*\![\w=\/%.-]*)>/",$bits[9],$matches))
			{
			  $name=trim(hex2bin($matches[1]));
			  $nocomment=0;
			  $comm=trim(hex2bin($matches[2]));
			  $mail=trim(hex2bin($matches[3]));
			}
			// Name <EMail>
			elseif(preg_match("/^([^\(\)\[@<>]+) <([\w=\/%.-]*\@[\w.-]*|[\w.-]*\![\w=\/%.-]*)>/",$bits[9],$matches))
			{
			  $name=trim(hex2bin($matches[1]));
			  $nocomment=1;
			  $comm="";
			  $mail=trim(hex2bin($matches[2]));
			}
			// Unrecognized format
			else
			{
				$nocomment=1;
				$uidformatwrong=1;
			}
  		  	$nameok=verifyName($name);
			$emailok=verifyEmail($mail);


			if($comm != "")
				$comment[] = $comm;

			$resulttable.="<td bgcolor='#".($nameok?"c0ffc0":"ffc0c0")."'>".sanitizeHTML($name)."</td>";
                        $resulttable.="<td bgcolor='#".($emailok?"c0ffc0":"ffc0c0")."'>".sanitizeHTML($mail)."</td>";

			$uidok=0;
			if($bits[1]=="r")
			{
				$rmessage=_("Error: UID is revoked");
			}
			elseif($uidformatwrong==1)
			{
				$rmessage=_("The format of the UID was not recognized. Please use 'Name (comment) &lt;email@domain>'");
			}
			elseif($mail=="" and $name=="")
			{
				$rmessage=_("Error: Both Name and Email address are empty");
			}
			elseif($emailok and $nameok)
			{
				$uidok=1;
				$rmessage=_("Name and Email OK.");
			}
			elseif(!$emailok and !$nameok)
			{
				$rmessage=_("Name and Email both cannot be matched with your account.");
			}
			elseif($emailok and $name=="")
			{
				$uidok=1;
				$rmessage=_("The email is OK. The name is empty.");
			}
			elseif($nameok and $mail=="")
			{
				$uidok=1;
				$rmessage=_("The name is OK. The email is empty.");
			}
			elseif(!$emailok)
			{
				$rmessage=_("The email address has not been registered and verified in your account. Please add the email address to your account first.");
			}
			elseif(!$nameok)
			{
				$rmessage=_("The name in the UID does not match the name in your account. Please verify the name.");
			}

			else
			{
				$rmessage=_("Error");
			}
			if($uidok)
			{
				$nok++;
				$resulttable.="<td>$rmessage</td>";
				$lastvalidemail=$mail;
			}
			else
			{
				$nerr++;
				//$ToBeDeleted[]=$i;
				//echo "Adding UID $i\n";
				$resulttable.="<td bgcolor='#ffc0c0'>$rmessage</td>";
			}
			$resulttable.="</tr>\n";

			if($emailok) $multiple++;
		}
		$resulttable.="</table>";

		if($nok==0)
		{
			showheader(_("Welcome to CAcert.org"));
			echo $resulttable;

			echo "<font color='#ff0000'>"._("No valid UIDs found on your key")."</font>";
			unset($_REQUEST['process']);
			$id = $oldid;
			unset($oldid);
			exit();
		}
		elseif($nerr)
		{
			$resulttable.=_("The unverified UIDs have been removed, the verified UIDs have been signed.");
		}


 	}


	if($oldid == "0" && $CSR != "")
	{
		write_user_agreement(intval($_SESSION['profile']['id']), "CCA", "certificate creation", "", 1);

		//set variable for comment
		if(trim($_REQUEST['description']) == ""){
			$description= "";
		}else{
			$description= trim(mysql_real_escape_string(stripslashes($_REQUEST['description'])));
		}

		$query = "insert into `gpg` set `memid`='".intval($_SESSION['profile']['id'])."',
						`email`='".mysql_real_escape_string($lastvalidemail)."',
						`level`='1',
						`expires`='".mysql_real_escape_string($expires)."',
						`multiple`='".mysql_real_escape_string($multiple)."',
						`keyid`='".mysql_real_escape_string($keyid)."',
						`description`='".mysql_real_escape_string($description)."'";
		mysql_query($query);
		$id = mysql_insert_id();


		$cwd = '/tmp/gpgspace'.$id;
		mkdir($cwd,0755);

		$fp = fopen("$cwd/gpg.csr", "w");
		fputs($fp, clean_gpgcsr($CSR));
		fclose($fp);


		system("gpg --homedir $cwd --import $cwd/gpg.csr");


		$gpg = trim(`gpg --homedir $cwd --with-colons --fixed-list-mode --list-keys $keyid 2>&1`);
		$lines = "";
		$gpgarr = explode("\n", $gpg);
		foreach($gpgarr as $line)
		{
			//echo "Line[]: $line <br/>\n";
			if(substr($line, 0, 4) == "uid:")
			{
				$name = $comment = "";
				$bits = explode(":", $line);

				$pos = strpos($bits[9], "(") - 1;
				$nocomment = 0;
				if($pos < 0)
				{
					$nocomment = 1;
					$pos = strpos($bits[9], "<") - 1;
				}
				if($pos < 0)
				{
					$pos = strlen($bits[9]);
				}

				$name = trim(hex2bin(trim(substr($bits[9], 0, $pos))));
				$nameok=verifyName($name);
				if($nocomment == 0)
				{
					$pos += 2;
					$pos2 = strpos($bits[9], ")");
					$comm = trim(hex2bin(trim(substr($bits[9], $pos, $pos2 - $pos))));
					if($comm != "")
						$comment[] = $comm;
					$pos = $pos2 + 3;
				} else {
					$pos = strpos($bits[9], "<") + 1;
				}

				$mail="";
				if (preg_match("/<([\w.-]*\@[\w.-]*)>/", $bits[9],$match)) {
					//echo "Found: ".$match[1];
					$mail = trim(hex2bin($match[1]));
				}
				else
				{
					//echo "Not found!\n";
				}

				$emailok=verifyEmail($mail);

				$uidid=$bits[7];

			if($bits[1]=="r")
			{
				$ToBeDeleted[]=$uidid;
			}
			elseif($mail=="" and $name=="")
			{
				//echo "$uidid will be deleted\n";
				$ToBeDeleted[]=$uidid;
			}
			elseif($emailok and $nameok)
			{
			}
			elseif($emailok and $name=="")
			{
			}
			elseif($nameok and $mail=="")
			{
			}
			elseif(!$emailok and !$nameok)
			{
				//echo "$uidid will be deleted\n";
				$ToBeDeleted[]=$uidid;
			}
			elseif(!$emailok)
			{
				//echo "$uidid will be deleted\n";
				$ToBeDeleted[]=$uidid;
			}
			elseif(!$nameok)
			{
				//echo "$uidid will be deleted\n";
				$ToBeDeleted[]=$uidid;
			}

			}
		}

		if(count($ToBeDeleted)>0)
		{
			$descriptorspec = array(
				0 => array("pipe", "r"),  // stdin is a pipe that the child will read from
				1 => array("pipe", "w"),  // stdout is a pipe that the child will write to
				2 => array("pipe", "w") // stderr is a file to write to
			);

			$stderr = fopen('php://stderr', 'w');

			//echo "Keyid: $keyid\n";

			$process = proc_open("/usr/bin/gpg --homedir $cwd --no-tty --command-fd 0 --status-fd 1 --logger-fd 2 --edit-key $keyid", $descriptorspec, $pipes);

			//echo "Process: $process\n";
			//fputs($stderr,"Process: $process\n");

			if (is_resource($process)) {
			//echo("it is a resource\n");
			// $pipes now looks like this:
			// 0 => writeable handle connected to child stdin
			// 1 => readable handle connected to child stdout
			// Any error output will be appended to /tmp/error-output.txt
				while (!feof($pipes[1]))
				{
					$buffer = fgets($pipes[1], 4096);
					//echo $buffer;

			if($buffer == "[GNUPG:] GET_BOOL keyedit.sign_all.okay\n")
			{
				fputs($pipes[0],"yes\n");
			}
			elseif($buffer == "[GNUPG:] GOT_IT\n")
			{
			}
			elseif(ereg("^\[GNUPG:\] GET_BOOL keyedit\.remove\.uid\.okay\s*",$buffer))
			{
				fputs($pipes[0],"yes\n");
			}
			elseif(ereg("^\[GNUPG:\] GET_LINE keyedit\.prompt\s*",$buffer))
			{
				if(count($ToBeDeleted)>0)
				{
					$delthisuid=array_pop($ToBeDeleted);
					//echo "Deleting an UID $delthisuid\n";
					fputs($pipes[0],"uid ".$delthisuid."\n");
				}
				else
				{
					//echo "Saving\n";
					fputs($pipes[0],$state?"save\n":"deluid\n");
					$state++;
				}
			}
			elseif($buffer == "[GNUPG:] GOOD_PASSPHRASE\n")
			{
			}
			elseif(ereg("^\[GNUPG:\] KEYEXPIRED ",$buffer))
			{
				echo "Key expired!\n";
				exit;
			}
			elseif($buffer == "")
			{
				//echo "Empty!\n";
			}
			else
			{
				echo "ERROR: UNKNOWN $buffer\n";
			}


			}
			//echo "Fertig\n";
			fclose($pipes[0]);

			//echo stream_get_contents($pipes[1]);
			fclose($pipes[1]);

			// It is important that you close any pipes before calling
			// proc_close in order to avoid a deadlock
			$return_value = proc_close($process);

			//echo "command returned $return_value\n";
		}
		else
		{
			echo "Keine ressource!\n";
		}


		}


		$csrname=generatecertpath("csr","gpg",$id);
		$do=`gpg --homedir $cwd --batch --export-options export-minimal --export $keyid >$csrname`;

		mysql_query("update `gpg` set `csr`='$csrname' where `id`='$id'");
		waitForResult('gpg', $id);

		showheader(_("Welcome to CAcert.org"));
		echo $resulttable;
		$query = "select * from `gpg` where `id`='$id' and `crt`!=''";
		$res = mysql_query($query);
		if(mysql_num_rows($res) <= 0)
		{
			echo _("Your certificate request has failed to be processed correctly, please try submitting it again.")."<br>\n";
			echo _("If this is a re-occuring problem, please send a copy of the key you are trying to signed to support@cacert.org. Thank you.");
		} else {
			echo "<pre>";
			readfile(generatecertpath("crt","gpg",$id));
			echo "</pre>";
		}

		showfooter();
		exit;
	}

	if($oldid == 2 && array_key_exists('change',$_REQUEST) && $_REQUEST['change'] != "")
	{
		showheader(_("My CAcert.org Account!"));
		foreach($_REQUEST as $id => $val)
		{
			if(substr($id,0,14)=="check_comment_")
			{
				$cid = intval(substr($id,14));
				$comment=trim(mysql_real_escape_string(stripslashes($_REQUEST['comment_'.$cid])));
				mysql_query("update `gpg` set `description`='$comment' where `id`='$cid' and `memid`='".$_SESSION['profile']['id']."'");
			}
		}
		echo(_("Certificate settings have been changed.")."<br/>\n");
		showfooter();
		exit;
	}

	$id = intval($id);

	showheader(_("Welcome to CAcert.org"));
	includeit($id, "gpg");
	showfooter();
?><|MERGE_RESOLUTION|>--- conflicted
+++ resolved
@@ -84,7 +84,6 @@
 	$state=0;
 	if($oldid == "0" && $CSR != "")
 	{
-<<<<<<< HEAD
 		if(!array_key_exists('CCA',$_REQUEST))
 		{
 			showheader(_("My CAcert.org Account!"));
@@ -93,10 +92,6 @@
 			exit;
 		}
 
-		if (runCommand('gpg --with-colons --homedir /tmp 2>&1',
-				clean_gpgcsr($CSR),
-				$gpg))
-=======
 		$err = runCommand('mktemp --directory /tmp/cacert_gpg.XXXXXXXXXX', $tmpdir);
 		if (!err && $tmpdir)
 		{
@@ -108,7 +103,6 @@
 		}
 
 		if ($err)
->>>>>>> 359e6dac
 		{
 			showheader(_("Welcome to CAcert.org"));
 
