<? /*
    LibreSSL - CAcert web application
    Copyright (C) 2004-2008  CAcert Inc.

    This program is free software; you can redistribute it and/or modify
    it under the terms of the GNU General Public License as published by
    the Free Software Foundation; version 2 of the License.

    This program is distributed in the hope that it will be useful,
    but WITHOUT ANY WARRANTY; without even the implied warranty of
    MERCHANTABILITY or FITNESS FOR A PARTICULAR PURPOSE.  See the
    GNU General Public License for more details.

    You should have received a copy of the GNU General Public License
    along with this program; if not, write to the Free Software
    Foundation, Inc., 51 Franklin Street, Fifth Floor, Boston, MA  02110-1301  USA
*/ ?>
<?
	require_once("../includes/loggedin.php");
	require_once("../includes/lib/general.php");
	require_once('../includes/notary.inc.php');

        $id = 0; if(array_key_exists('id',$_REQUEST)) $id=intval($_REQUEST['id']);
	$oldid = $_REQUEST['oldid'] = array_key_exists('oldid',$_REQUEST) ? intval($_REQUEST['oldid']) : 0;

	if($_SESSION['profile']['points'] < 50)
	{
		header("location: /account.php");
		exit;
	}

	loadem("account");



	$CSR=""; if(array_key_exists('CSR',$_REQUEST)) $CSR=stripslashes($_REQUEST['CSR']);


	if($oldid == "0")
	{
		if(array_key_exists('process',$_REQUEST) && $_REQUEST['process'] != "" && $CSR == "")
		{
			$_SESSION['_config']['errmsg'] = _("You failed to paste a valid GPG/PGP key.");
			$id = $oldid;
			$oldid=0;
		}
	}

	$keyid="";

<<<<<<< HEAD
if(0)
{
  if($_SESSION["profile"]["id"] != 5897)
  {
    showheader(_("Welcome to CAcert.org"));
    echo "The OpenPGP signing system is currently shutdown due to a maintenance. We hope to get it fixed within the next few hours. We are very sorry for the inconvenience.";

    exit(0);
  }
}

function normalizeName($name) {
    // Based on http://stackoverflow.com/questions/11176752/converting-named-html-entities-to-numeric-html-entities
    static $HTML401NamedToNumeric = array(
        //HTML 4.01 standard
        '&nbsp;'     => '&#160;',  # no-break space = non-breaking space, U+00A0 ISOnum
        '&iexcl;'    => '&#161;',  # inverted exclamation mark, U+00A1 ISOnum
        '&cent;'     => '&#162;',  # cent sign, U+00A2 ISOnum
        '&pound;'    => '&#163;',  # pound sign, U+00A3 ISOnum
        '&curren;'   => '&#164;',  # currency sign, U+00A4 ISOnum
        '&yen;'      => '&#165;',  # yen sign = yuan sign, U+00A5 ISOnum
        '&brvbar;'   => '&#166;',  # broken bar = broken vertical bar, U+00A6 ISOnum
        '&sect;'     => '&#167;',  # section sign, U+00A7 ISOnum
        '&uml;'      => '&#168;',  # diaeresis = spacing diaeresis, U+00A8 ISOdia
        '&copy;'     => '&#169;',  # copyright sign, U+00A9 ISOnum
        '&ordf;'     => '&#170;',  # feminine ordinal indicator, U+00AA ISOnum
        '&laquo;'    => '&#171;',  # left-pointing double angle quotation mark = left pointing guillemet, U+00AB ISOnum
        '&not;'      => '&#172;',  # not sign, U+00AC ISOnum
        '&shy;'      => '&#173;',  # soft hyphen = discretionary hyphen, U+00AD ISOnum
        '&reg;'      => '&#174;',  # registered sign = registered trade mark sign, U+00AE ISOnum
        '&macr;'     => '&#175;',  # macron = spacing macron = overline = APL overbar, U+00AF ISOdia
        '&deg;'      => '&#176;',  # degree sign, U+00B0 ISOnum
        '&plusmn;'   => '&#177;',  # plus-minus sign = plus-or-minus sign, U+00B1 ISOnum
        '&sup2;'     => '&#178;',  # superscript two = superscript digit two = squared, U+00B2 ISOnum
        '&sup3;'     => '&#179;',  # superscript three = superscript digit three = cubed, U+00B3 ISOnum
        '&acute;'    => '&#180;',  # acute accent = spacing acute, U+00B4 ISOdia
        '&micro;'    => '&#181;',  # micro sign, U+00B5 ISOnum
        '&para;'     => '&#182;',  # pilcrow sign = paragraph sign, U+00B6 ISOnum
        '&middot;'   => '&#183;',  # middle dot = Georgian comma = Greek middle dot, U+00B7 ISOnum
        '&cedil;'    => '&#184;',  # cedilla = spacing cedilla, U+00B8 ISOdia
        '&sup1;'     => '&#185;',  # superscript one = superscript digit one, U+00B9 ISOnum
        '&ordm;'     => '&#186;',  # masculine ordinal indicator, U+00BA ISOnum
        '&raquo;'    => '&#187;',  # right-pointing double angle quotation mark = right pointing guillemet, U+00BB ISOnum
        '&frac14;'   => '&#188;',  # vulgar fraction one quarter = fraction one quarter, U+00BC ISOnum
        '&frac12;'   => '&#189;',  # vulgar fraction one half = fraction one half, U+00BD ISOnum
        '&frac34;'   => '&#190;',  # vulgar fraction three quarters = fraction three quarters, U+00BE ISOnum
        '&iquest;'   => '&#191;',  # inverted question mark = turned question mark, U+00BF ISOnum
        '&Agrave;'   => '&#192;',  # latin capital letter A with grave = latin capital letter A grave, U+00C0 ISOlat1
        '&Aacute;'   => '&#193;',  # latin capital letter A with acute, U+00C1 ISOlat1
        '&Acirc;'    => '&#194;',  # latin capital letter A with circumflex, U+00C2 ISOlat1
        '&Atilde;'   => '&#195;',  # latin capital letter A with tilde, U+00C3 ISOlat1
        '&Auml;'     => '&#196;',  # latin capital letter A with diaeresis, U+00C4 ISOlat1
        '&Aring;'    => '&#197;',  # latin capital letter A with ring above = latin capital letter A ring, U+00C5 ISOlat1
        '&AElig;'    => '&#198;',  # latin capital letter AE = latin capital ligature AE, U+00C6 ISOlat1
        '&Ccedil;'   => '&#199;',  # latin capital letter C with cedilla, U+00C7 ISOlat1
        '&Egrave;'   => '&#200;',  # latin capital letter E with grave, U+00C8 ISOlat1
        '&Eacute;'   => '&#201;',  # latin capital letter E with acute, U+00C9 ISOlat1
        '&Ecirc;'    => '&#202;',  # latin capital letter E with circumflex, U+00CA ISOlat1
        '&Euml;'     => '&#203;',  # latin capital letter E with diaeresis, U+00CB ISOlat1
        '&Igrave;'   => '&#204;',  # latin capital letter I with grave, U+00CC ISOlat1
        '&Iacute;'   => '&#205;',  # latin capital letter I with acute, U+00CD ISOlat1
        '&Icirc;'    => '&#206;',  # latin capital letter I with circumflex, U+00CE ISOlat1
        '&Iuml;'     => '&#207;',  # latin capital letter I with diaeresis, U+00CF ISOlat1
        '&ETH;'      => '&#208;',  # latin capital letter ETH, U+00D0 ISOlat1
        '&Ntilde;'   => '&#209;',  # latin capital letter N with tilde, U+00D1 ISOlat1
        '&Ograve;'   => '&#210;',  # latin capital letter O with grave, U+00D2 ISOlat1
        '&Oacute;'   => '&#211;',  # latin capital letter O with acute, U+00D3 ISOlat1
        '&Ocirc;'    => '&#212;',  # latin capital letter O with circumflex, U+00D4 ISOlat1
        '&Otilde;'   => '&#213;',  # latin capital letter O with tilde, U+00D5 ISOlat1
        '&Ouml;'     => '&#214;',  # latin capital letter O with diaeresis, U+00D6 ISOlat1
        '&times;'    => '&#215;',  # multiplication sign, U+00D7 ISOnum
        '&Oslash;'   => '&#216;',  # latin capital letter O with stroke = latin capital letter O slash, U+00D8 ISOlat1
        '&Ugrave;'   => '&#217;',  # latin capital letter U with grave, U+00D9 ISOlat1
        '&Uacute;'   => '&#218;',  # latin capital letter U with acute, U+00DA ISOlat1
        '&Ucirc;'    => '&#219;',  # latin capital letter U with circumflex, U+00DB ISOlat1
        '&Uuml;'     => '&#220;',  # latin capital letter U with diaeresis, U+00DC ISOlat1
        '&Yacute;'   => '&#221;',  # latin capital letter Y with acute, U+00DD ISOlat1
        '&THORN;'    => '&#222;',  # latin capital letter THORN, U+00DE ISOlat1
        '&szlig;'    => '&#223;',  # latin small letter sharp s = ess-zed, U+00DF ISOlat1
        '&agrave;'   => '&#224;',  # latin small letter a with grave = latin small letter a grave, U+00E0 ISOlat1
        '&aacute;'   => '&#225;',  # latin small letter a with acute, U+00E1 ISOlat1
        '&acirc;'    => '&#226;',  # latin small letter a with circumflex, U+00E2 ISOlat1
        '&atilde;'   => '&#227;',  # latin small letter a with tilde, U+00E3 ISOlat1
        '&auml;'     => '&#228;',  # latin small letter a with diaeresis, U+00E4 ISOlat1
        '&aring;'    => '&#229;',  # latin small letter a with ring above = latin small letter a ring, U+00E5 ISOlat1
        '&aelig;'    => '&#230;',  # latin small letter ae = latin small ligature ae, U+00E6 ISOlat1
        '&ccedil;'   => '&#231;',  # latin small letter c with cedilla, U+00E7 ISOlat1
        '&egrave;'   => '&#232;',  # latin small letter e with grave, U+00E8 ISOlat1
        '&eacute;'   => '&#233;',  # latin small letter e with acute, U+00E9 ISOlat1
        '&ecirc;'    => '&#234;',  # latin small letter e with circumflex, U+00EA ISOlat1
        '&euml;'     => '&#235;',  # latin small letter e with diaeresis, U+00EB ISOlat1
        '&igrave;'   => '&#236;',  # latin small letter i with grave, U+00EC ISOlat1
        '&iacute;'   => '&#237;',  # latin small letter i with acute, U+00ED ISOlat1
        '&icirc;'    => '&#238;',  # latin small letter i with circumflex, U+00EE ISOlat1
        '&iuml;'     => '&#239;',  # latin small letter i with diaeresis, U+00EF ISOlat1
        '&eth;'      => '&#240;',  # latin small letter eth, U+00F0 ISOlat1
        '&ntilde;'   => '&#241;',  # latin small letter n with tilde, U+00F1 ISOlat1
        '&ograve;'   => '&#242;',  # latin small letter o with grave, U+00F2 ISOlat1
        '&oacute;'   => '&#243;',  # latin small letter o with acute, U+00F3 ISOlat1
        '&ocirc;'    => '&#244;',  # latin small letter o with circumflex, U+00F4 ISOlat1
        '&otilde;'   => '&#245;',  # latin small letter o with tilde, U+00F5 ISOlat1
        '&ouml;'     => '&#246;',  # latin small letter o with diaeresis, U+00F6 ISOlat1
        '&divide;'   => '&#247;',  # division sign, U+00F7 ISOnum
        '&oslash;'   => '&#248;',  # latin small letter o with stroke, = latin small letter o slash, U+00F8 ISOlat1
        '&ugrave;'   => '&#249;',  # latin small letter u with grave, U+00F9 ISOlat1
        '&uacute;'   => '&#250;',  # latin small letter u with acute, U+00FA ISOlat1
        '&ucirc;'    => '&#251;',  # latin small letter u with circumflex, U+00FB ISOlat1
        '&uuml;'     => '&#252;',  # latin small letter u with diaeresis, U+00FC ISOlat1
        '&yacute;'   => '&#253;',  # latin small letter y with acute, U+00FD ISOlat1
        '&thorn;'    => '&#254;',  # latin small letter thorn, U+00FE ISOlat1
        '&yuml;'     => '&#255;',  # latin small letter y with diaeresis, U+00FF ISOlat1
        '&fnof;'     => '&#402;',  # latin small f with hook = function = florin, U+0192 ISOtech
        '&Alpha;'    => '&#913;',  # greek capital letter alpha, U+0391
        '&Beta;'     => '&#914;',  # greek capital letter beta, U+0392
        '&Gamma;'    => '&#915;',  # greek capital letter gamma, U+0393 ISOgrk3
        '&Delta;'    => '&#916;',  # greek capital letter delta, U+0394 ISOgrk3
        '&Epsilon;'  => '&#917;',  # greek capital letter epsilon, U+0395
        '&Zeta;'     => '&#918;',  # greek capital letter zeta, U+0396
        '&Eta;'      => '&#919;',  # greek capital letter eta, U+0397
        '&Theta;'    => '&#920;',  # greek capital letter theta, U+0398 ISOgrk3
        '&Iota;'     => '&#921;',  # greek capital letter iota, U+0399
        '&Kappa;'    => '&#922;',  # greek capital letter kappa, U+039A
        '&Lambda;'   => '&#923;',  # greek capital letter lambda, U+039B ISOgrk3
        '&Mu;'       => '&#924;',  # greek capital letter mu, U+039C
        '&Nu;'       => '&#925;',  # greek capital letter nu, U+039D
        '&Xi;'       => '&#926;',  # greek capital letter xi, U+039E ISOgrk3
        '&Omicron;'  => '&#927;',  # greek capital letter omicron, U+039F
        '&Pi;'       => '&#928;',  # greek capital letter pi, U+03A0 ISOgrk3
        '&Rho;'      => '&#929;',  # greek capital letter rho, U+03A1
        '&Sigma;'    => '&#931;',  # greek capital letter sigma, U+03A3 ISOgrk3
        '&Tau;'      => '&#932;',  # greek capital letter tau, U+03A4
        '&Upsilon;'  => '&#933;',  # greek capital letter upsilon, U+03A5 ISOgrk3
        '&Phi;'      => '&#934;',  # greek capital letter phi, U+03A6 ISOgrk3
        '&Chi;'      => '&#935;',  # greek capital letter chi, U+03A7
        '&Psi;'      => '&#936;',  # greek capital letter psi, U+03A8 ISOgrk3
        '&Omega;'    => '&#937;',  # greek capital letter omega, U+03A9 ISOgrk3
        '&alpha;'    => '&#945;',  # greek small letter alpha, U+03B1 ISOgrk3
        '&beta;'     => '&#946;',  # greek small letter beta, U+03B2 ISOgrk3
        '&gamma;'    => '&#947;',  # greek small letter gamma, U+03B3 ISOgrk3
        '&delta;'    => '&#948;',  # greek small letter delta, U+03B4 ISOgrk3
        '&epsilon;'  => '&#949;',  # greek small letter epsilon, U+03B5 ISOgrk3
        '&zeta;'     => '&#950;',  # greek small letter zeta, U+03B6 ISOgrk3
        '&eta;'      => '&#951;',  # greek small letter eta, U+03B7 ISOgrk3
        '&theta;'    => '&#952;',  # greek small letter theta, U+03B8 ISOgrk3
        '&iota;'     => '&#953;',  # greek small letter iota, U+03B9 ISOgrk3
        '&kappa;'    => '&#954;',  # greek small letter kappa, U+03BA ISOgrk3
        '&lambda;'   => '&#955;',  # greek small letter lambda, U+03BB ISOgrk3
        '&mu;'       => '&#956;',  # greek small letter mu, U+03BC ISOgrk3
        '&nu;'       => '&#957;',  # greek small letter nu, U+03BD ISOgrk3
        '&xi;'       => '&#958;',  # greek small letter xi, U+03BE ISOgrk3
        '&omicron;'  => '&#959;',  # greek small letter omicron, U+03BF NEW
        '&pi;'       => '&#960;',  # greek small letter pi, U+03C0 ISOgrk3
        '&rho;'      => '&#961;',  # greek small letter rho, U+03C1 ISOgrk3
        '&sigmaf;'   => '&#962;',  # greek small letter final sigma, U+03C2 ISOgrk3
        '&sigma;'    => '&#963;',  # greek small letter sigma, U+03C3 ISOgrk3
        '&tau;'      => '&#964;',  # greek small letter tau, U+03C4 ISOgrk3
        '&upsilon;'  => '&#965;',  # greek small letter upsilon, U+03C5 ISOgrk3
        '&phi;'      => '&#966;',  # greek small letter phi, U+03C6 ISOgrk3
        '&chi;'      => '&#967;',  # greek small letter chi, U+03C7 ISOgrk3
        '&psi;'      => '&#968;',  # greek small letter psi, U+03C8 ISOgrk3
        '&omega;'    => '&#969;',  # greek small letter omega, U+03C9 ISOgrk3
        '&thetasym;' => '&#977;',  # greek small letter theta symbol, U+03D1 NEW
        '&upsih;'    => '&#978;',  # greek upsilon with hook symbol, U+03D2 NEW
        '&piv;'      => '&#982;',  # greek pi symbol, U+03D6 ISOgrk3
        '&bull;'     => '&#8226;', # bullet = black small circle, U+2022 ISOpub
        '&hellip;'   => '&#8230;', # horizontal ellipsis = three dot leader, U+2026 ISOpub
        '&prime;'    => '&#8242;', # prime = minutes = feet, U+2032 ISOtech
        '&Prime;'    => '&#8243;', # double prime = seconds = inches, U+2033 ISOtech
        '&oline;'    => '&#8254;', # overline = spacing overscore, U+203E NEW
        '&frasl;'    => '&#8260;', # fraction slash, U+2044 NEW
        '&weierp;'   => '&#8472;', # script capital P = power set = Weierstrass p, U+2118 ISOamso
        '&image;'    => '&#8465;', # blackletter capital I = imaginary part, U+2111 ISOamso
        '&real;'     => '&#8476;', # blackletter capital R = real part symbol, U+211C ISOamso
        '&trade;'    => '&#8482;', # trade mark sign, U+2122 ISOnum
        '&alefsym;'  => '&#8501;', # alef symbol = first transfinite cardinal, U+2135 NEW
        '&larr;'     => '&#8592;', # leftwards arrow, U+2190 ISOnum
        '&uarr;'     => '&#8593;', # upwards arrow, U+2191 ISOnum
        '&rarr;'     => '&#8594;', # rightwards arrow, U+2192 ISOnum
        '&darr;'     => '&#8595;', # downwards arrow, U+2193 ISOnum
        '&harr;'     => '&#8596;', # left right arrow, U+2194 ISOamsa
        '&crarr;'    => '&#8629;', # downwards arrow with corner leftwards = carriage return, U+21B5 NEW
        '&lArr;'     => '&#8656;', # leftwards double arrow, U+21D0 ISOtech
        '&uArr;'     => '&#8657;', # upwards double arrow, U+21D1 ISOamsa
        '&rArr;'     => '&#8658;', # rightwards double arrow, U+21D2 ISOtech
        '&dArr;'     => '&#8659;', # downwards double arrow, U+21D3 ISOamsa
        '&hArr;'     => '&#8660;', # left right double arrow, U+21D4 ISOamsa
        '&forall;'   => '&#8704;', # for all, U+2200 ISOtech
        '&part;'     => '&#8706;', # partial differential, U+2202 ISOtech
        '&exist;'    => '&#8707;', # there exists, U+2203 ISOtech
        '&empty;'    => '&#8709;', # empty set = null set = diameter, U+2205 ISOamso
        '&nabla;'    => '&#8711;', # nabla = backward difference, U+2207 ISOtech
        '&isin;'     => '&#8712;', # element of, U+2208 ISOtech
        '&notin;'    => '&#8713;', # not an element of, U+2209 ISOtech
        '&ni;'       => '&#8715;', # contains as member, U+220B ISOtech
        '&prod;'     => '&#8719;', # n-ary product = product sign, U+220F ISOamsb
        '&sum;'      => '&#8721;', # n-ary sumation, U+2211 ISOamsb
        '&minus;'    => '&#8722;', # minus sign, U+2212 ISOtech
        '&lowast;'   => '&#8727;', # asterisk operator, U+2217 ISOtech
        '&radic;'    => '&#8730;', # square root = radical sign, U+221A ISOtech
        '&prop;'     => '&#8733;', # proportional to, U+221D ISOtech
        '&infin;'    => '&#8734;', # infinity, U+221E ISOtech
        '&ang;'      => '&#8736;', # angle, U+2220 ISOamso
        '&and;'      => '&#8743;', # logical and = wedge, U+2227 ISOtech
        '&or;'       => '&#8744;', # logical or = vee, U+2228 ISOtech
        '&cap;'      => '&#8745;', # intersection = cap, U+2229 ISOtech
        '&cup;'      => '&#8746;', # union = cup, U+222A ISOtech
        '&int;'      => '&#8747;', # integral, U+222B ISOtech
        '&there4;'   => '&#8756;', # therefore, U+2234 ISOtech
        '&sim;'      => '&#8764;', # tilde operator = varies with = similar to, U+223C ISOtech
        '&cong;'     => '&#8773;', # approximately equal to, U+2245 ISOtech
        '&asymp;'    => '&#8776;', # almost equal to = asymptotic to, U+2248 ISOamsr
        '&ne;'       => '&#8800;', # not equal to, U+2260 ISOtech
        '&equiv;'    => '&#8801;', # identical to, U+2261 ISOtech
        '&le;'       => '&#8804;', # less-than or equal to, U+2264 ISOtech
        '&ge;'       => '&#8805;', # greater-than or equal to, U+2265 ISOtech
        '&sub;'      => '&#8834;', # subset of, U+2282 ISOtech
        '&sup;'      => '&#8835;', # superset of, U+2283 ISOtech
        '&nsub;'     => '&#8836;', # not a subset of, U+2284 ISOamsn
        '&sube;'     => '&#8838;', # subset of or equal to, U+2286 ISOtech
        '&supe;'     => '&#8839;', # superset of or equal to, U+2287 ISOtech
        '&oplus;'    => '&#8853;', # circled plus = direct sum, U+2295 ISOamsb
        '&otimes;'   => '&#8855;', # circled times = vector product, U+2297 ISOamsb
        '&perp;'     => '&#8869;', # up tack = orthogonal to = perpendicular, U+22A5 ISOtech
        '&sdot;'     => '&#8901;', # dot operator, U+22C5 ISOamsb
        '&lceil;'    => '&#8968;', # left ceiling = apl upstile, U+2308 ISOamsc
        '&rceil;'    => '&#8969;', # right ceiling, U+2309 ISOamsc
        '&lfloor;'   => '&#8970;', # left floor = apl downstile, U+230A ISOamsc
        '&rfloor;'   => '&#8971;', # right floor, U+230B ISOamsc
        '&lang;'     => '&#9001;', # left-pointing angle bracket = bra, U+2329 ISOtech
        '&rang;'     => '&#9002;', # right-pointing angle bracket = ket, U+232A ISOtech
        '&loz;'      => '&#9674;', # lozenge, U+25CA ISOpub
        '&spades;'   => '&#9824;', # black spade suit, U+2660 ISOpub
        '&clubs;'    => '&#9827;', # black club suit = shamrock, U+2663 ISOpub
        '&hearts;'   => '&#9829;', # black heart suit = valentine, U+2665 ISOpub
        '&diams;'    => '&#9830;', # black diamond suit, U+2666 ISOpub
        '&quot;'     => '&#34;',   # quotation mark = APL quote, U+0022 ISOnum
        '&amp;'      => '&#38;',   # ampersand, U+0026 ISOnum
        '&lt;'       => '&#60;',   # less-than sign, U+003C ISOnum
        '&gt;'       => '&#62;',   # greater-than sign, U+003E ISOnum
        '&OElig;'    => '&#338;',  # latin capital ligature OE, U+0152 ISOlat2
        '&oelig;'    => '&#339;',  # latin small ligature oe, U+0153 ISOlat2
        '&Scaron;'   => '&#352;',  # latin capital letter S with caron, U+0160 ISOlat2
        '&scaron;'   => '&#353;',  # latin small letter s with caron, U+0161 ISOlat2
        '&Yuml;'     => '&#376;',  # latin capital letter Y with diaeresis, U+0178 ISOlat2
        '&circ;'     => '&#710;',  # modifier letter circumflex accent, U+02C6 ISOpub
        '&tilde;'    => '&#732;',  # small tilde, U+02DC ISOdia
        '&ensp;'     => '&#8194;', # en space, U+2002 ISOpub
        '&emsp;'     => '&#8195;', # em space, U+2003 ISOpub
        '&thinsp;'   => '&#8201;', # thin space, U+2009 ISOpub
        '&zwnj;'     => '&#8204;', # zero width non-joiner, U+200C NEW RFC 2070
        '&zwj;'      => '&#8205;', # zero width joiner, U+200D NEW RFC 2070
        '&lrm;'      => '&#8206;', # left-to-right mark, U+200E NEW RFC 2070
        '&rlm;'      => '&#8207;', # right-to-left mark, U+200F NEW RFC 2070
        '&ndash;'    => '&#8211;', # en dash, U+2013 ISOpub
        '&mdash;'    => '&#8212;', # em dash, U+2014 ISOpub
        '&lsquo;'    => '&#8216;', # left single quotation mark, U+2018 ISOnum
        '&rsquo;'    => '&#8217;', # right single quotation mark, U+2019 ISOnum
        '&sbquo;'    => '&#8218;', # single low-9 quotation mark, U+201A NEW
        '&ldquo;'    => '&#8220;', # left double quotation mark, U+201C ISOnum
        '&rdquo;'    => '&#8221;', # right double quotation mark, U+201D ISOnum
        '&bdquo;'    => '&#8222;', # double low-9 quotation mark, U+201E NEW
        '&dagger;'   => '&#8224;', # dagger, U+2020 ISOpub
        '&Dagger;'   => '&#8225;', # double dagger, U+2021 ISOpub
        '&permil;'   => '&#8240;', # per mille sign, U+2030 ISOtech
        '&lsaquo;'   => '&#8249;', # single left-pointing angle quotation mark, U+2039 ISO proposed
        '&rsaquo;'   => '&#8250;', # single right-pointing angle quotation mark, U+203A ISO proposed
        '&euro;'     => '&#8364;', # euro sign, U+20AC NEW

        //XHTML standerd:
        '&apos;'     => '&#39;',   # apostrophe = APL quote, U+0027 ISOnum
    );

    //Enhanced version of SanitizeHTML which is charset-aware for UTF-8 + ISO-8859-1
    $charset = mb_detect_encoding($name, "auto, ISO-8859-1, UTF-8", true);
    if(false === $charset || !in_array($charset, array('UTF-8', 'ISO-8859-1', 'ISO-8859-15', 'cp1251', 'cp1252', 'KOI8-R', 'BIG5', 'GB2312', 'BIG5-HKSCS', 'Shift_JIS', 'EUC-JP')) ) {
        $charset = 'ISO-8859-1';
    }
    $name = htmlentities($name, ENT_QUOTES, $charset, false);

    //Normalize HTML entities
    $name = strtr($name, $HTML401NamedToNumeric);

    return $name;
}

function expandVariants($name) {
    static $replacements = array(
        '&#168;'     => array(''),  # diaeresis = spacing diaeresis, U+00A8 ISOdia
        '&#173;'     => array('-'),  # soft hyphen = discretionary hyphen, U+00AD ISOnum
        '&#175;'     => array(''),  # macron = spacing macron = overline = APL overbar, U+00AF ISOdia
        '&#180;'     => array(''),  # acute accent = spacing acute, U+00B4 ISOdia
        '&#184;'     => array(''),  # cedilla = spacing cedilla, U+00B8 ISOdia
        '&#192;'     => array('A'),  # latin capital letter A with grave = latin capital letter A grave, U+00C0 ISOlat1
        '&#193;'     => array('A'),  # latin capital letter A with acute, U+00C1 ISOlat1
        '&#194;'     => array('A'),  # latin capital letter A with circumflex, U+00C2 ISOlat1
        '&#195;'     => array('A'),  # latin capital letter A with tilde, U+00C3 ISOlat1
        '&#196;'     => array('Ae', 'A'),  # latin capital letter A with diaeresis, U+00C4 ISOlat1
        '&#197;'     => array('A'),  # latin capital letter A with ring above = latin capital letter A ring, U+00C5 ISOlat1
        '&#198;'     => array('AE'),  # latin capital letter AE = latin capital ligature AE, U+00C6 ISOlat1
        '&#199;'     => array('C'),  # latin capital letter C with cedilla, U+00C7 ISOlat1
        '&#200;'     => array('E'),  # latin capital letter E with grave, U+00C8 ISOlat1
        '&#201;'     => array('E'),  # latin capital letter E with acute, U+00C9 ISOlat1
        '&#202;'     => array('E'),  # latin capital letter E with circumflex, U+00CA ISOlat1
        '&#203;'     => array('Ee', 'E'),  # latin capital letter E with diaeresis, U+00CB ISOlat1
        '&#204;'     => array('I'),  # latin capital letter I with grave, U+00CC ISOlat1
        '&#205;'     => array('I'),  # latin capital letter I with acute, U+00CD ISOlat1
        '&#206;'     => array('I'),  # latin capital letter I with circumflex, U+00CE ISOlat1
        '&#207;'     => array('Ie', 'I'),  # latin capital letter I with diaeresis, U+00CF ISOlat1
        '&#208;'     => array('Dj', 'Gj', 'Th'),  # latin capital letter ETH, U+00D0 ISOlat1
        '&#209;'     => array('N'),  # latin capital letter N with tilde, U+00D1 ISOlat1
        '&#210;'     => array('O'),  # latin capital letter O with grave, U+00D2 ISOlat1
        '&#211;'     => array('O'),  # latin capital letter O with acute, U+00D3 ISOlat1
        '&#212;'     => array('O'),  # latin capital letter O with circumflex, U+00D4 ISOlat1
        '&#213;'     => array('O'),  # latin capital letter O with tilde, U+00D5 ISOlat1
        '&#214;'     => array('Oe', 'O'),  # latin capital letter O with diaeresis, U+00D6 ISOlat1
        '&#216;'     => array('O'),  # latin capital letter O with stroke = latin capital letter O slash, U+00D8 ISOlat1
        '&#217;'     => array('U'),  # latin capital letter U with grave, U+00D9 ISOlat1
        '&#218;'     => array('U'),  # latin capital letter U with acute, U+00DA ISOlat1
        '&#219;'     => array('U'),  # latin capital letter U with circumflex, U+00DB ISOlat1
        '&#220;'     => array('Ue', 'U'),  # latin capital letter U with diaeresis, U+00DC ISOlat1
        '&#221;'     => array('Y'),  # latin capital letter Y with acute, U+00DD ISOlat1
        '&#222;'     => array('Th'),  # latin capital letter THORN, U+00DE ISOlat1
        '&#223;'     => array('ss', 'sz'),  # latin small letter sharp s = ess-zed, U+00DF ISOlat1
        '&#224;'     => array('a'),  # latin small letter a with grave = latin small letter a grave, U+00E0 ISOlat1
        '&#225;'     => array('a'),  # latin small letter a with acute, U+00E1 ISOlat1
        '&#226;'     => array('a'),  # latin small letter a with circumflex, U+00E2 ISOlat1
        '&#227;'     => array('a'),  # latin small letter a with tilde, U+00E3 ISOlat1
        '&#228;'     => array('ae', 'a'),  # latin small letter a with diaeresis, U+00E4 ISOlat1
        '&#229;'     => array('a'),  # latin small letter a with ring above = latin small letter a ring, U+00E5 ISOlat1
        '&#230;'     => array('ae'),  # latin small letter ae = latin small ligature ae, U+00E6 ISOlat1
        '&#231;'     => array('c'),  # latin small letter c with cedilla, U+00E7 ISOlat1
        '&#232;'     => array('e'),  # latin small letter e with grave, U+00E8 ISOlat1
        '&#233;'     => array('e'),  # latin small letter e with acute, U+00E9 ISOlat1
        '&#234;'     => array('e'),  # latin small letter e with circumflex, U+00EA ISOlat1
        '&#235;'     => array('ee', 'e'),  # latin small letter e with diaeresis, U+00EB ISOlat1
        '&#236;'     => array('i'),  # latin small letter i with grave, U+00EC ISOlat1
        '&#237;'     => array('i'),  # latin small letter i with acute, U+00ED ISOlat1
        '&#238;'     => array('i'),  # latin small letter i with circumflex, U+00EE ISOlat1
        '&#239;'     => array('ie', 'i'),  # latin small letter i with diaeresis, U+00EF ISOlat1
        '&#240;'     => array('dj', 'gj', 'th'),  # latin small letter eth, U+00F0 ISOlat1
        '&#241;'     => array('n'),  # latin small letter n with tilde, U+00F1 ISOlat1
        '&#242;'     => array('o'),  # latin small letter o with grave, U+00F2 ISOlat1
        '&#243;'     => array('o'),  # latin small letter o with acute, U+00F3 ISOlat1
        '&#244;'     => array('o'),  # latin small letter o with circumflex, U+00F4 ISOlat1
        '&#245;'     => array('o'),  # latin small letter o with tilde, U+00F5 ISOlat1
        '&#246;'     => array('oe', 'o'),  # latin small letter o with diaeresis, U+00F6 ISOlat1
        '&#248;'     => array('o'),  # latin small letter o with stroke, = latin small letter o slash, U+00F8 ISOlat1
        '&#249;'     => array('u'),  # latin small letter u with grave, U+00F9 ISOlat1
        '&#250;'     => array('u'),  # latin small letter u with acute, U+00FA ISOlat1
        '&#251;'     => array('u'),  # latin small letter u with circumflex, U+00FB ISOlat1
        '&#252;'     => array('ue', 'u'),  # latin small letter u with diaeresis, U+00FC ISOlat1
        '&#253;'     => array('y'),  # latin small letter y with acute, U+00FD ISOlat1
        '&#254;'     => array('th'),  # latin small letter thorn, U+00FE ISOlat1
        '&#255;'     => array('y', 'ij', 'ii', 'ei'),  # latin small letter y with diaeresis, U+00FF ISOlat1
        '&#402;'     => array('f'),  # latin small f with hook = function = florin, U+0192 ISOtech
        '&#338;'     => array('OE'),  # latin capital ligature OE, U+0152 ISOlat2
        '&#339;'     => array('oe'),  # latin small ligature oe, U+0153 ISOlat2
        '&#352;'     => array('s'),  # latin capital letter S with caron, U+0160 ISOlat2
        '&#353;'     => array('s'),  # latin small letter s with caron, U+0161 ISOlat2
        '&#376;'     => array('Y', 'Ij', 'Ii', 'Ei'),  # latin capital letter Y with diaeresis, U+0178 ISOlat2
        '&#710;'     => array(''),  # modifier letter circumflex accent, U+02C6 ISOpub
    );

    $variants = array($name);

    foreach($replacements as $rk => $rv) {
        $vnew = array();
        foreach($variants as $variant) {
            foreach($rv as $rv1) {
                $vnew[] = str_replace($rk, $rv1, $variant);
            }
        }
        $variants = $vnew;
        $variants = array_unique($variants);
    }

    $variants = array_filter($variants, function($a) { return false === strstr($a, "&"); } );

    return $variants;
}

function compareName($requested, $acceptable) {
    if(empty($acceptable) || empty($requested)) {
        return false;
    }

    $requested = normalizeName($requested);
    $acceptable = normalizeName($acceptable);

    if(0 === strcasecmp($requested, $acceptable)) {
        return true;
    }

    $variants = expandVariants($acceptable);
    foreach($variants as $acceptable_variant) {
        if(0 === strcasecmp($requested, $acceptable_variant)) {
            return true;
        }
    }

    return false;
}

=======
>>>>>>> 315ff4a4
function verifyName($name)
{
	if($name == "") return 0;

	$q = mysql_query("SELECT HEX(CONVERT(users.fname USING utf8)) as fname, HEX(CONVERT(users.mname USING utf8)) as mname, HEX(CONVERT(users.lname USING utf8)) as lname, HEX(CONVERT(users.suffix USING UTF8)) as suffix FROM users WHERE id='" . intval($_SESSION["profile"]["id"]) . "'");
	if( false === ($row = mysql_fetch_assoc($q)) ) {
		return 0;
	}

	$row['fname'] = hex2bin($row['fname']);
	$row['mname'] = hex2bin($row['mname']);
	$row['lname'] = hex2bin($row['lname']);
	$row['suffix'] = hex2bin($row['suffix']);

	if(compareName($name, $row['fname']." ".$row['lname'])) return 1; // John Doe
	if(compareName($name, $row['fname']." ".$row['mname']." ".$row['lname'])) return 1; // John Joseph Doe
	if(compareName($name, $row['fname']." ".$row['mname'][0]." ".$row['lname'])) return 1; // John J Doe
	if(compareName($name, $row['fname']." ".$row['mname'][0].". ".$row['lname'])) return 1; // John J. Doe

	if(compareName($name, $row['fname']." ".$row['lname']." ".$row['suffix'])) return 1; // John Doe Jr.
	if(compareName($name, $row['fname']." ".$row['mname']." ".$row['lname']." ".$row['suffix'])) return 1; //John Joseph Doe Jr.
	if(compareName($name, $row['fname']." ".$row['mname'][0]." ".$row['lname']." ".$row['suffix'])) return 1; //John J Doe Jr.
	if(compareName($name, $row['fname']." ".$row['mname'][0].". ".$row['lname']." ".$row['suffix'])) return 1; //John J. Doe Jr.

	return 0;
}

function verifyEmail($email)
{
	if($email == "") return 0;
	if(mysql_num_rows(mysql_query("select * from `email` where `memid`='".$_SESSION['profile']['id']."' and `email`='".mysql_real_escape_string($email)."' and `deleted`=0 and `hash`=''")) > 0) return 1;
	return 0;
}

	$ToBeDeleted=array();
	$state=0;
	if($oldid == "0" && $CSR != "")
	{
		if(!array_key_exists('CCA',$_REQUEST))
		{
			showheader(_("My CAcert.org Account!"));
			echo _("You did not accept the CAcert Community Agreement (CCA), hit the back button and try again.");
			showfooter();
			exit;
		}

		$err = runCommand('mktemp --directory /tmp/cacert_gpg.XXXXXXXXXX',
				"",
				$tmpdir);
		if (!$tmpdir)
		{
			$err = true;
		}

		if (!$err)
		{
			$err = runCommand("gpg --with-colons --homedir $tmpdir 2>&1",
					clean_gpgcsr($CSR),
					$gpg);

			shell_exec("rm -r $tmpdir");
		}

		if ($err)
		{
			showheader(_("Welcome to CAcert.org"));

			echo "<p style='color:#ff0000'>"._("There was an error parsing your key.")."</p>";
			unset($_REQUEST['process']);
			$id = $oldid;
			unset($oldid);
			exit();
		}

		$lines = "";
		$gpgarr = explode("\n", trim($gpg));
		foreach($gpgarr as $line)
		{
			#echo "Line[]: $line <br/>\n";
			if(substr($line, 0, 3) == "pub" || substr($line, 0, 3) == "uid")
			{
				if($lines != "")
					$lines .= "\n";
				$lines .= $line;
			}
		}
		$gpg = $lines;
		$expires = 0;
		$nerr=0; $nok=0;
		$multiple = 0;

		$resulttable=_("The following UIDs were found in your key:")."<br/><table border='1'><tr><td>#</td><td>"._("Name")."</td><td>"._("Email")."</td><td>Result</td>";
		$i=0;
		$lastvalidemail="";
                $npubs=0;
		foreach(explode("\n", $gpg) as $line)
		{
			$bits = explode(":", $line);
			$resulttable.="<tr><td>".++$i."</td>";
			$name = $comment = "";
			if($bits[0] == "pub")
			{
				$npubs++;
			}
			if($npubs>1)
			{
				showheader(_("Welcome to CAcert.org"));
				echo "<font color='#ff0000'>"._("Please upload only one key at a time.")."</font>";
				unset($_REQUEST['process']);
				$id = $oldid;
				unset($oldid);
				exit();
			}
			if($bits[0] == "pub" && (!$keyid || !$when))
			{
				$keyid = $bits[4];
				$when = $bits[5];
				if($bits[6] != "")
					$expires = 1;
			}
			$name="";
			$comm="";
			$mail="";
			$uidformatwrong=0;

			if(sizeof($bits)<10) $uidformatwrong=1;

			if(preg_match("/\@.*\@/",$bits[9]))
			{
				showheader(_("Welcome to CAcert.org"));

				echo "<font color='#ff0000'>"._("Multiple Email Adresses per UID are not allowed.")."</font>";
				unset($_REQUEST['process']);
				$id = $oldid;
				unset($oldid);
				exit();
			}

			// Name (Comment) <Email>
			if(preg_match("/^([^\(\)\[@<>]+) \(([^\(\)@<>]*)\) <([\w=\/%+.-]*\@[\w.-]*|[\w.-]*\![\w=\/%.-]*)>/",$bits[9],$matches))
			{
			  $name=trim(gpg_hex2bin($matches[1]));
			  $nocomment=0;
			  $comm=trim(gpg_hex2bin($matches[2]));
			  $mail=trim(gpg_hex2bin($matches[3]));
			}
			// Name <EMail>
			elseif(preg_match("/^([^\(\)\[@<>]+) <([\w=\/%+.-]*\@[\w.-]*|[\w.-]*\![\w=\/%.-]*)>/",$bits[9],$matches))
			{
			  $name=trim(gpg_hex2bin($matches[1]));
			  $nocomment=1;
			  $comm="";
			  $mail=trim(gpg_hex2bin($matches[2]));
			}
			// Unrecognized format
			else
			{
				$nocomment=1;
				$uidformatwrong=1;
			}
			$nameok=verifyName($name);
			$emailok=verifyEmail($mail);


			if($comm != "")
				$comment[] = $comm;

			$resulttable.="<td bgcolor='#".($nameok?"c0ffc0":"ffc0c0")."'>".sanitizeHTML($name)."</td>";
                        $resulttable.="<td bgcolor='#".($emailok?"c0ffc0":"ffc0c0")."'>".sanitizeHTML($mail)."</td>";

			$uidok=0;
			if($bits[1]=="r")
			{
				$rmessage=_("Error: UID is revoked");
			}
			elseif($uidformatwrong==1)
			{
				$rmessage=_("The format of the UID was not recognized. Please use 'Name (comment) &lt;email@domain>'");
			}
			elseif($mail=="" and $name=="")
			{
				$rmessage=_("Error: Both Name and Email address are empty");
			}
			elseif($emailok and $nameok)
			{
				$uidok=1;
				$rmessage=_("Name and Email OK.");
			}
			elseif(!$emailok and !$nameok)
			{
				$rmessage=_("Name and Email both cannot be matched with your account.");
			}
			elseif($emailok and $name=="")
			{
				$uidok=1;
				$rmessage=_("The email is OK. The name is empty.");
			}
			elseif($nameok and $mail=="")
			{
				$uidok=1;
				$rmessage=_("The name is OK. The email is empty.");
			}
			elseif(!$emailok)
			{
				$rmessage=_("The email address has not been registered and verified in your account. Please add the email address to your account first.");
			}
			elseif(!$nameok)
			{
				$rmessage=_("The name in the UID does not match the name in your account. Please verify the name.");
			}

			else
			{
				$rmessage=_("Error");
			}
			if($uidok)
			{
				$nok++;
				$resulttable.="<td>$rmessage</td>";
				$lastvalidemail=$mail;
			}
			else
			{
				$nerr++;
				//$ToBeDeleted[]=$i;
				//echo "Adding UID $i\n";
				$resulttable.="<td bgcolor='#ffc0c0'>$rmessage</td>";
			}
			$resulttable.="</tr>\n";

			if($emailok) $multiple++;
		}
		$resulttable.="</table>";

		if($nok==0)
		{
			showheader(_("Welcome to CAcert.org"));
			echo $resulttable;

			echo "<font color='#ff0000'>"._("No valid UIDs found on your key")."</font>";
			unset($_REQUEST['process']);
			$id = $oldid;
			unset($oldid);
			exit();
		}
		elseif($nerr)
		{
			$resulttable.=_("The unverified UIDs have been removed, the verified UIDs have been signed.");
		}


 	}


	if($oldid == "0" && $CSR != "")
	{
		write_user_agreement(intval($_SESSION['profile']['id']), "CCA", "certificate creation", "", 1);

		//set variable for comment
		if(trim($_REQUEST['description']) == ""){
			$description= "";
		}else{
			$description= trim(mysql_real_escape_string(stripslashes($_REQUEST['description'])));
		}

		$query = "insert into `gpg` set `memid`='".intval($_SESSION['profile']['id'])."',
						`email`='".mysql_real_escape_string($lastvalidemail)."',
						`level`='1',
						`expires`='".mysql_real_escape_string($expires)."',
						`multiple`='".mysql_real_escape_string($multiple)."',
						`keyid`='".mysql_real_escape_string($keyid)."',
						`description`='".mysql_real_escape_string($description)."'";
		mysql_query($query);
		$insert_id = mysql_insert_id();


		$cwd = '/tmp/gpgspace'.$insert_id;
		mkdir($cwd,0755);

		$fp = fopen("$cwd/gpg.csr", "w");
		fputs($fp, clean_gpgcsr($CSR));
		fclose($fp);


		system("gpg --homedir $cwd --import $cwd/gpg.csr");


		$cmd_keyid = escapeshellarg($keyid);
		$gpg = trim(shell_exec("gpg --homedir $cwd --with-colons --fixed-list-mode --list-keys $cmd_keyid 2>&1"));
		$lines = "";
		$gpgarr = explode("\n", $gpg);
		foreach($gpgarr as $line)
		{
			//echo "Line[]: $line <br/>\n";
			if(substr($line, 0, 4) == "uid:")
			{
				$name = $comment = "";
				$bits = explode(":", $line);

				$pos = strpos($bits[9], "(") - 1;
				$nocomment = 0;
				if($pos < 0)
				{
					$nocomment = 1;
					$pos = strpos($bits[9], "<") - 1;
				}
				if($pos < 0)
				{
					$pos = strlen($bits[9]);
				}

				$name = trim(gpg_hex2bin(trim(substr($bits[9], 0, $pos))));
				$nameok=verifyName($name);
				if($nocomment == 0)
				{
					$pos += 2;
					$pos2 = strpos($bits[9], ")");
					$comm = trim(gpg_hex2bin(trim(substr($bits[9], $pos, $pos2 - $pos))));
					if($comm != "")
						$comment[] = $comm;
					$pos = $pos2 + 3;
				} else {
					$pos = strpos($bits[9], "<") + 1;
				}

				$mail="";
				if (preg_match("/<([\w=\/%+.-]*\@[\w.-]*|[\w.-]*\![\w=\/%.-]*)>/", $bits[9],$match)) {
					//echo "Found: ".$match[1];
					$mail = trim(gpg_hex2bin($match[1]));
				}
				else
				{
					//echo "Not found!\n";
				}

				$emailok=verifyEmail($mail);

				$uidid=$bits[7];

			if($bits[1]=="r")
			{
				$ToBeDeleted[]=$uidid;
			}
			elseif($mail=="" and $name=="")
			{
				//echo "$uidid will be deleted\n";
				$ToBeDeleted[]=$uidid;
			}
			elseif($emailok and $nameok)
			{
			}
			elseif($emailok and $name=="")
			{
			}
			elseif($nameok and $mail=="")
			{
			}
			elseif(!$emailok and !$nameok)
			{
				//echo "$uidid will be deleted\n";
				$ToBeDeleted[]=$uidid;
			}
			elseif(!$emailok)
			{
				//echo "$uidid will be deleted\n";
				$ToBeDeleted[]=$uidid;
			}
			elseif(!$nameok)
			{
				//echo "$uidid will be deleted\n";
				$ToBeDeleted[]=$uidid;
			}

			}
		}

		if(count($ToBeDeleted)>0)
		{
			$descriptorspec = array(
				0 => array("pipe", "r"),  // stdin is a pipe that the child will read from
				1 => array("pipe", "w"),  // stdout is a pipe that the child will write to
				2 => array("pipe", "w") // stderr is a file to write to
			);

			$stderr = fopen('php://stderr', 'w');

			//echo "Keyid: $keyid\n";

			$cmd_keyid = escapeshellarg($keyid);
			$process = proc_open("/usr/bin/gpg --homedir $cwd --no-tty --command-fd 0 --status-fd 1 --logger-fd 2 --edit-key $cmd_keyid", $descriptorspec, $pipes);

			//echo "Process: $process\n";
			//fputs($stderr,"Process: $process\n");

			if (is_resource($process)) {
			//echo("it is a resource\n");
			// $pipes now looks like this:
			// 0 => writeable handle connected to child stdin
			// 1 => readable handle connected to child stdout
			// Any error output will be appended to /tmp/error-output.txt
				while (!feof($pipes[1]))
				{
					$buffer = fgets($pipes[1], 4096);
					//echo $buffer;

			if($buffer == "[GNUPG:] GET_BOOL keyedit.sign_all.okay\n")
			{
				fputs($pipes[0],"yes\n");
			}
			elseif($buffer == "[GNUPG:] GOT_IT\n")
			{
			}
			elseif(ereg("^\[GNUPG:\] GET_BOOL keyedit\.remove\.uid\.okay\s*",$buffer))
			{
				fputs($pipes[0],"yes\n");
			}
			elseif(ereg("^\[GNUPG:\] GET_LINE keyedit\.prompt\s*",$buffer))
			{
				if(count($ToBeDeleted)>0)
				{
					$delthisuid=array_pop($ToBeDeleted);
					//echo "Deleting an UID $delthisuid\n";
					fputs($pipes[0],"uid ".$delthisuid."\n");
				}
				else
				{
					//echo "Saving\n";
					fputs($pipes[0],$state?"save\n":"deluid\n");
					$state++;
				}
			}
			elseif($buffer == "[GNUPG:] GOOD_PASSPHRASE\n")
			{
			}
			elseif(ereg("^\[GNUPG:\] KEYEXPIRED ",$buffer))
			{
				echo "Key expired!\n";
				exit;
			}
			elseif($buffer == "")
			{
				//echo "Empty!\n";
			}
			else
			{
				echo "ERROR: UNKNOWN $buffer\n";
			}


			}
			//echo "Fertig\n";
			fclose($pipes[0]);

			//echo stream_get_contents($pipes[1]);
			fclose($pipes[1]);

			// It is important that you close any pipes before calling
			// proc_close in order to avoid a deadlock
			$return_value = proc_close($process);

			//echo "command returned $return_value\n";
		}
		else
		{
			echo "Keine ressource!\n";
		}


		}


		$csrname=generatecertpath("csr","gpg",$insert_id);
		$cmd_keyid = escapeshellarg($keyid);
		$do=shell_exec("gpg --homedir $cwd --batch --export-options export-minimal --export $cmd_keyid >$csrname");

		mysql_query("update `gpg` set `csr`='$csrname' where `id`='$insert_id'");
		waitForResult('gpg', $insert_id);

		showheader(_("Welcome to CAcert.org"));
		echo $resulttable;
		$query = "select * from `gpg` where `id`='$insert_id' and `crt`!=''";
		$res = mysql_query($query);
		if(mysql_num_rows($res) <= 0)
		{
			echo _("Your certificate request has failed to be processed correctly, please try submitting it again.")."<br>\n";
			echo _("If this is a re-occuring problem, please send a copy of the key you are trying to signed to support@cacert.org. Thank you.");
		} else {
			echo "<pre>";
			readfile(generatecertpath("crt","gpg",$insert_id));
			echo "</pre>";
		}

		showfooter();
		exit;
	}

	if($oldid == 2 && array_key_exists('change',$_REQUEST) && $_REQUEST['change'] != "")
	{
		showheader(_("My CAcert.org Account!"));
		foreach($_REQUEST as $id => $val)
		{
			if(substr($id,0,14)=="check_comment_")
			{
				$cid = intval(substr($id,14));
				$comment=trim(mysql_real_escape_string(stripslashes($_REQUEST['comment_'.$cid])));
				mysql_query("update `gpg` set `description`='$comment' where `id`='$cid' and `memid`='".$_SESSION['profile']['id']."'");
			}
		}
		echo(_("Certificate settings have been changed.")."<br/>\n");
		showfooter();
		exit;
	}

	$id = intval($id);

	showheader(_("Welcome to CAcert.org"));
	includeit($id, "gpg");
	showfooter();
?><|MERGE_RESOLUTION|>--- conflicted
+++ resolved
@@ -47,18 +47,6 @@
 	}
 
 	$keyid="";
-
-<<<<<<< HEAD
-if(0)
-{
-  if($_SESSION["profile"]["id"] != 5897)
-  {
-    showheader(_("Welcome to CAcert.org"));
-    echo "The OpenPGP signing system is currently shutdown due to a maintenance. We hope to get it fixed within the next few hours. We are very sorry for the inconvenience.";
-
-    exit(0);
-  }
-}
 
 function normalizeName($name) {
     // Based on http://stackoverflow.com/questions/11176752/converting-named-html-entities-to-numeric-html-entities
@@ -452,8 +440,6 @@
     return false;
 }
 
-=======
->>>>>>> 315ff4a4
 function verifyName($name)
 {
 	if($name == "") return 0;
