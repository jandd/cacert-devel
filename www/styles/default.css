--- conflicted
+++ resolved
@@ -653,7 +653,6 @@
 
 .robotic { display: none; }
 
-<<<<<<< HEAD
 /************  unicode fallbacks ***********/
 
 /* Some embedding of font */
@@ -686,7 +685,6 @@
 
 .accountdetail.suffix {
 }
-=======
 
 /********* div align ********/
 .blockcenter {
@@ -704,5 +702,4 @@
 	text-align:right;
 	margin: 0;
 	margin-left:auto;
-}
->>>>>>> aa297426
+}