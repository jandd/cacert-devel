--- conflicted
+++ resolved
@@ -21,11 +21,7 @@
 /******* hyperlink and anchor tag styles *******/
 
 a:link, a:visited {
-<<<<<<< HEAD
 	color: #a90000;
-=======
-	color: #005fa9;
->>>>>>> 64cce2a7
 	text-decoration: none;
 }
 
@@ -36,33 +32,18 @@
 
 /************** header tag styles **************/
 
-<<<<<<< HEAD
-h1{
- font: bold 120% Arial,sans-serif;
- color: #550000;
- margin: 0px;
- padding: 0px;
-}
-
-h2{
- font: bold 114% Arial,sans-serif;
- color: #990000;
- margin: 0px;
- padding: 0px;
-=======
 h1 {
 	font: bold 120% Arial ,sans-serif;
-	color: #334d55;
+	color: #550000;
 	margin: 0px;
 	padding: 0px;
 }
 
 h2 {
 	font: bold 114% Arial ,sans-serif;
-	color: #006699;
-	margin: 0px;
-	padding: 0px;
->>>>>>> 64cce2a7
+	color: #990000;
+	margin: 0px;
+	padding: 0px;
 }
 
 h3 {
@@ -271,11 +252,7 @@
 	font-weight: bold;
 	margin: 0px;
 	padding: 2px 5px 4px 5px;
-<<<<<<< HEAD
 	border-right: 1px solid #BC8F8F;
-=======
-	border-right: 1px solid #8fb8bc;
->>>>>>> 64cce2a7
 }
 
 a.glink:hover {
@@ -394,11 +371,7 @@
 }
 
 #breadCrumb a:hover {
-<<<<<<< HEAD
 	color: #A90000;
-=======
-	color: #005fa9;
->>>>>>> 64cce2a7
 	text-decoration: underline;
 }
 
@@ -447,13 +420,8 @@
 
 .story a.capsule {
 	font: bold 1em Arial,sans-serif;
-<<<<<<< HEAD
 	color: #A90000;
 	display:block;
-=======
-	color: #005FA9;
-	display: block;
->>>>>>> 64cce2a7
 	padding-bottom: 5px;
 }
 
@@ -627,19 +595,11 @@
 	background-color: #ffffff;
 	cursor: pointer;
 }
-<<<<<<< HEAD
-.ac_highlight
-{
-        background-color:#cc3333;
-	color:white;
-        cursor:pointer;
-=======
 
 .ac_highlight {
-	background-color: #3366cc;
+	background-color: #cc3333;
 	color: white;
 	cursor: pointer;
->>>>>>> 64cce2a7
 }
 
 .ac_normal .a {
