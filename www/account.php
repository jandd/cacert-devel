--- conflicted
+++ resolved
@@ -33,11 +33,7 @@
 
 		//check for spam via honeypot
 		if(!isset($_REQUEST['robotest']) || !empty($_REQUEST['robotest'])){ 
-<<<<<<< HEAD
-			echo _("Form could not be send.");
-=======
 			echo _("Form could not be sent.");
->>>>>>> 499922c0
 			showfooter();
 			exit;
 		}
