<? /*
    LibreSSL - CAcert web application
    Copyright (C) 2004-2008  CAcert Inc.

    This program is free software; you can redistribute it and/or modify
    it under the terms of the GNU General Public License as published by
    the Free Software Foundation; version 2 of the License.

    This program is distributed in the hope that it will be useful,
    but WITHOUT ANY WARRANTY; without even the implied warranty of
    MERCHANTABILITY or FITNESS FOR A PARTICULAR PURPOSE.  See the
    GNU General Public License for more details.

    You should have received a copy of the GNU General Public License
    along with this program; if not, write to the Free Software
    Foundation, Inc., 51 Franklin Street, Fifth Floor, Boston, MA  02110-1301  USA
*/ ?>
<?
require_once("../includes/loggedin.php");
require_once("../includes/lib/l10n.php");
require_once("../includes/notary.inc.php");


function show_page($target,$message,$error)
{
	showheader(_("My CAcert.org Account!"));
	if ($error != "")
		$message=_("ERROR").": ".$error;
	if ($message != "")
		echo "<p><font color='orange' size='+1'>".$message."</font></p>";

	switch ($target)
	{
		case '0':
		case 'InfoPage':	includeit(0, "wot");
					break;
		case '1':
		case 'ListByCity':	includeit(1, "wot");
					break;
		case '2':
		case 'BecomeAssurer':	includeit(2, "wot");
					break;
		case '3':
		case 'TrustRules':	includeit(3, "wot");
					break;
		case '4':
		case 'ShowTTPInfo':	includeit(4, "wot");
					break;
		case '5';
		case 'EnterEmail':	includeit(5, "wot");
					break;
		case '6':
		case 'VerifyData':	includeit(6, "wot");
					break;
//		case '7':
//		case '???':		includeit(7, "wot");
//					break;
		case '8':
		case 'EnterMyInfo':	includeit(8, "wot");
					break;
		case '9':
		case 'ContactAssurer':	includeit(9, "wot");
					break;
		case '10':
		case 'MyPointsOld':	includeit(10, "wot");
					break;
//		case '11':
//		case 'OAInfo':		includeit(11, "wot");
//					break;
		case '12':
		case 'SearchAssurer':	includeit(12, "wot");
					break;
		case '13':
		case 'EnterMyCity':	includeit(13, "wot");
					break;
//		case '14':
//		case 'EnterEmail':	includeit(14, "wot");
//					break;
		case '15':
		case 'MyPointsNew':	includeit(15, "wot");
					break;
		case '16':
		case 'TTPForm':	includeit(16, "wot");
			break;
	}

	showfooter();
}

function send_reminder()
{
	$body = "";
	$my_translation = L10n::get_translation();

	$_SESSION['_config']['reminder-lang'] = $_POST['reminder-lang'];

	$reminder_translations[] = $_POST['reminder-lang'];
	if ( !in_array("en", $reminder_translations, $strict=true) ) {
		$reminder_translations[] = "en";
	}

	foreach ($reminder_translations as $translation) {
		L10n::set_translation($translation);

		$body .= L10n::$translations[$translation].":\n\n";
		$body .= sprintf(_("This is a short reminder that you filled out forms to become trusted with CAcert.org, and %s has attempted to issue you points. Please create your account at %s as soon as possible and then notify %s so that the points can be issued."), $_SESSION['profile']['fname']." (".$_SESSION['profile']['email'].")", "http://www.cacert.org", $_SESSION['profile']['fname'])."\n\n";
		$body .= _("Best regards")."\n";
		$body .= _("CAcert Support Team")."\n\n";
	}

	L10n::set_translation($reminder_translations[0]); // for the subject
	sendmail($_POST['email'], "[CAcert.org] "._("Reminder Notice"), $body, $_SESSION['profile']['email'], "", "", $_SESSION['profile']['fname']);

	L10n::set_translation($my_translation);

	$_SESSION['_config']['remindersent'] = 1;
	$_SESSION['_config']['error'] = _("A reminder notice has been sent.");
}

	loadem("account");
	if(array_key_exists('date',$_POST) && $_POST['date'] != "")
		$_SESSION['_config']['date'] = $_POST['date'];

	if(array_key_exists('location',$_POST) && $_POST['location'] != "")
		$_SESSION['_config']['location'] = $_POST['location'];

	$oldid=array_key_exists('oldid',$_REQUEST)?intval($_REQUEST['oldid']):0;

	if($oldid == 12)
		$id = $oldid;

	if($oldid == 4)
	{
		if ($_POST['ttp']!='') {
			//This mail does not need to be translated
			$body = "Hi TTP adminstrators,\n\n";
			$body .= "User ".$_SESSION['profile']['fname']." ".
			$_SESSION['profile']['lname']." with email address '".
			$_SESSION['profile']['email']."' is requesting a TTP assurances for ".
			mysql_escape_string(stripslashes($_POST['country'])).".\n\n";
			if ($_POST['ttptopup']=='1') {
				$body .= "The user is also requesting TTP TOPUP.\n\n";
			}else{
				$body .= "The user is NOT requesting TTP TOPUP.\n\n";
			}
			$body .= "The user received ".intval($_SESSION['profile']['points'])." assurance points up to today.\n\n";
			$body .= "Please start the TTP assurance process.";
			sendmail("support@cacert.org", "[CAcert.org] TTP request.", $body, "support@cacert.org", "", "", "CAcert Website");

			//This mail needs to be translated
			$body  =_("You are receiving this email because you asked for TTP assurance.")."\n\n";
			if ($_POST['ttptopup']=='1') {
				$body .=_("You are requesting TTP TOPUP.")."\n\n";
			}else{
				$body .=_("You are NOT requesting TTP TOPUP.")."\n\n";
			}
			$body .= _("Best regards")."\n";
			$body .= _("CAcert Support Team");

			sendmail($_SESSION['profile']['email'], "[CAcert.org] "._("You requested TTP assurances"), $body, "support@cacert.org", "", "", "CAcert Support");

		}

	}

	if(($id == 5 || $oldid == 5 || $id == 6 || $oldid == 6))
		if (!is_assurer($_SESSION['profile']['id']))
			{
				show_page ("Exit","",get_assurer_reason($_SESSION['profile']['id']));
				exit;
			}

	if($oldid == 6 && intval($_SESSION['_config']['notarise']['id']) <= 0)
	{
		show_page ("EnterEmail","",_("Something went wrong. Please enter the email address again"));
		exit;
	}
	if($oldid == 5 && array_key_exists('reminder',$_POST) && $_POST['reminder'] != "")
	{
		send_reminder();
		show_page ("EnterEmail",_("A reminder notice has been sent."),"");
		exit;
	}

	if($oldid == 5)
	{
		$query = "select * from `users` where `email`='".mysql_real_escape_string(stripslashes($_POST['email']))."' and `deleted`=0";
		$res = mysql_query($query);
		if(mysql_num_rows($res) != 1)
		{
			$_SESSION['_config']['noemailfound'] = 1;
			show_page("EnterEmail","",_("I'm sorry, there was no email matching what you entered in the system. Please double check your information."));
			exit;
		} else
		{
			$_SESSION['_config']['noemailfound'] = 0;
			$_SESSION['_config']['notarise'] = mysql_fetch_assoc($res);
			if ($_SESSION['_config']['notarise']['verified'] == 0)
			{
				show_page("EnterEmail","",_("User is not yet verified. Please try again in 24 hours!"));
				exit;
			}
			if ($_SESSION['profile']['ttpadmin'] != 1) {
				$_SESSION['assuresomeone']['year'] = mysql_real_escape_string(stripslashes($_POST['year']));
				$_SESSION['assuresomeone']['month'] = mysql_real_escape_string(stripslashes($_POST['month']));
				$_SESSION['assuresomeone']['day'] = mysql_real_escape_string(stripslashes($_POST['day']));
				$dob = $_SESSION['assuresomeone']['year'] . '-' . sprintf('%02d',$_SESSION['assuresomeone']['month']) . '-' . sprintf('%02d', $_SESSION['assuresomeone']['day']);

				if (	$_SESSION['_config']['notarise']['dob'] != $dob) {
					show_page("EnterEmail","",_("The data entered is not matching with an account."));
					exit;
				}
			}
		}
		$query = "select * from `users` where `email`='".mysql_real_escape_string(stripslashes($_POST['email']))."' and `locked`=1";
		$res = mysql_query($query);
		if(mysql_num_rows($res) >= 1)
		{
			$_SESSION['_config']['noemailfound'] = 0;
			show_page("EnterEmail","",_("This account is locked and can not be assured. For more information ask support@cacert.org."));
			exit;
		}
	}

	if($oldid == 5 || $oldid == 6)
	{
		$id=6;
//		$oldid=0;
		if(array_key_exists('cancel',$_REQUEST) && $_REQUEST['cancel'] != "")
		{
			show_page("EnterEmail","","");
			exit;
		}
		if($_SESSION['_config']['notarise']['id'] == $_SESSION['profile']['id'])
		{
			show_page("EnterEmail","",_("You are never allowed to Assure yourself!"));
			exit;
		}

		$query = "select * from `notary` where `from`='".$_SESSION['profile']['id']."' and
			`to`='".$_SESSION['_config']['notarise']['id']."' and `deleted` = 0";
		$res = mysql_query($query);
		if(mysql_num_rows($res) > 0)
		{
			show_page("EnterEmail","",_("You are only allowed to Assure someone once!"));
			exit;
		}
	}

	if($oldid == 6)
	{
		$iecho= "c";
		//date checks
		if(trim($_REQUEST['date']) == '')
		{
			show_page("VerifyData","",_("You must enter the date when you met the assuree."));
			exit;
		}

		if(!check_date_format(trim($_REQUEST['date'])))
		{
			show_page("VerifyData","",_("You must enter the date in this format: YYYY-MM-DD."));
			exit;
		}

		if(!check_date_difference(trim($_REQUEST['date'])))
		{
			show_page("VerifyData","",_("You must not enter a date in the future."));
			exit;
		}

		//proof of identity check and accept arbitration, implements CCA
		if(!array_key_exists('assertion',$_POST) || $_POST['assertion'] != 1)
		{
			show_page("VerifyData","",_("You failed to check all boxes to validate your adherence to the rules and policies of CAcert"));
			exit;
		}

		//proof of CCA agreement by assuree after 2010-01-01
		if((!array_key_exists('CCAAgreed',$_POST) || $_POST['CCAAgreed'] != 1) and (check_date_format(trim($_REQUEST['date']),2010)))
		{
			show_page("VerifyData","",_("You failed to check all boxes to validate your adherence to the rules and policies of CAcert"));
			exit;
		}

		//assurance done according to rules
		if(!array_key_exists('rules',$_POST) || $_POST['rules'] != 1)
		{
			show_page("VerifyData","",_("You failed to check all boxes to validate your adherence to the rules and policies of CAcert"));
			exit;
		}

		//met assuree in person, not appliciable for TTP / TTP Topup assurances
		if((!array_key_exists('certify',$_POST) || $_POST['certify'] != 1 )  && $_REQUEST['method'] != "Trusted 3rd Parties")
		{
			show_page("VerifyData","",_("You failed to check all boxes to validate your adherence to the rules and policies of CAcert"));
			exit;
		}

		//check location, min 3 characters
		if(!array_key_exists('location',$_POST) || trim($_POST['location']) == "")
		{
			show_page("VerifyData","",_("You failed to enter a location of your meeting."));
			exit;
		}

		if(strlen(trim($_REQUEST['location']))<=2)
		{
			show_page("VerifyData","",_("You must enter a location with at least 3 characters eg town and country."));
			exit;
		}

		//check for points in range 0-35, for nucleus 35 + 15 temporary
		if($_REQUEST['points'] == "" || !is_numeric($_REQUEST['points']))
		{
			show_page("VerifyData","",_("You must enter the number of points you wish to allocate to this person."));
			exit;
		}

		if($_REQUEST['points'] <0 || ($_REQUEST['points']>35))
		{
			show_page("VerifyData","",_("The number of points you entered are out of the range given by policy."));
			exit;
		}

		$query = "select * from `users` where `id`='".$_SESSION['_config']['notarise']['id']."'";
		$res = mysql_query($query);
		$row = mysql_fetch_assoc($res);
		$name = $row['fname']." ".$row['mname']." ".$row['lname']." ".$row['suffix'];
		if($_SESSION['_config']['wothash'] != md5($name."-".$row['dob']) || $_SESSION['_config']['wothash'] != $_REQUEST['pagehash'])
		{
			show_page("VerifyData","",_("Race condition discovered, user altered details during assurance procedure. PLEASE MAKE SURE THE NEW DETAILS BELOW MATCH THE ID DOCUMENTS."));
			exit;
		}
	}


	if($oldid == 6)
	{
		$max =  maxpoints();

		$awarded = $newpoints = intval($_POST['points']);
		if($newpoints > $max)
			$newpoints = $awarded = $max;
		if($newpoints < 0)
			$newpoints = $awarded = 0;

		$query = "select sum(`points`) as `total` from `notary` where `to`='".$_SESSION['_config']['notarise']['id']."' and `deleted` = 0 group by `to`";
		$res = mysql_query($query);
		$drow = mysql_fetch_assoc($res);
		$oldpoints = intval($drow['total']);

		$_POST['expire'] = 0;

		if(($oldpoints + $newpoints) > 100 && $max < 100)
			$newpoints = 100 - $oldpoints;
		if(($oldpoints + $newpoints) > $max && $max >= 100)
			$newpoints = $max - $oldpoints;
		if($newpoints < 0)
			$newpoints = 0;

		if(mysql_real_escape_string(stripslashes($_POST['date'])) == "")
			$_POST['date'] = date("Y-m-d H:i:s");

		$query = "select * from `notary` where `from`='".$_SESSION['profile']['id']."' AND
						`to`='".$_SESSION['_config']['notarise']['id']."' AND
						`awarded`='$awarded' AND
						`location`='".mysql_real_escape_string(stripslashes($_POST['location']))."' AND
						`date`='".mysql_real_escape_string(stripslashes($_POST['date']))."' and `deleted` = 0";
		$res = mysql_query($query);
		if(mysql_num_rows($res) > 0)
		{
			show_page("VerifyEmail","",_("Identical Assurance attempted, will not continue."));
			exit;
		}
	}

	if($oldid == 6)
	{
		$query = "insert into `notary` set `from`='".$_SESSION['profile']['id']."',
						`to`='".$_SESSION['_config']['notarise']['id']."',
						`points`='$newpoints', `awarded`='$awarded',
						`location`='".mysql_real_escape_string(stripslashes($_POST['location']))."',
						`date`='".mysql_real_escape_string(stripslashes($_POST['date']))."',
						`when`=NOW()";
		//record active acceptance by Assurer
		if (check_date_format(trim($_REQUEST['date']),2010)) {
			write_user_agreement($_SESSION['profile']['id'], "CCA", "assurance", "Assuring", 1, $_SESSION['_config']['notarise']['id']);
			write_user_agreement($_SESSION['_config']['notarise']['id'], "CCA", "assurance", "Being assured", 0, $_SESSION['profile']['id']);
		}
		if($_SESSION['profile']['ttpadmin'] >= 1 && $_POST['method'] == 'TTP-Assisted') {
			$query .= ",\n`method`='TTP-Assisted'";
		}
		if($_SESSION['profile']['ttpadmin'] == 2 && $_POST['method'] == 'TTP-TOPUP') {
			$query .= ",\n`method`='TTP-TOPUP'";
		}
		mysql_query($query);
		fix_assurer_flag($_SESSION['_config']['notarise']['id']);
		include_once("../includes/notary.inc.php");

		if($_SESSION['profile']['points'] < 150)
		{
			$addpoints = 0;
			if($_SESSION['profile']['points'] < 149 && $_SESSION['profile']['points'] >= 100)
				$addpoints = 2;
			else if($_SESSION['profile']['points'] == 149 && $_SESSION['profile']['points'] >= 100)
				$addpoints = 1;
			$query = "insert into `notary` set `from`='".$_SESSION['profile']['id']."',
							`to`='".$_SESSION['profile']['id']."',
							`points`='$addpoints', `awarded`='$addpoints',
							`location`='".mysql_real_escape_string(stripslashes($_POST['location']))."',
							`date`='".mysql_real_escape_string(stripslashes($_POST['date']))."',
							`method`='Administrative Increase',
							`when`=NOW()";
			mysql_query($query);

			// No need to fix_assurer_flag here, this should only happen for assurers...
			$_SESSION['profile']['points'] += $addpoints;
		}

		$my_translation = L10n::get_translation();
		L10n::set_translation($_SESSION['_config']['notarise']['language']);

		$assurer =  $_SESSION['profile']['fname'].' '.$_SESSION['profile']['lname'];
		$body  = sprintf(_("You are receiving this email because you have been assured by %s (%s)."), $assurer, $_SESSION['profile']['email'])."\n\n";
		if(($oldpoints + $newpoints) >= 100)
			$body .= sprintf(_("You were issued %s points. However the system only counts up to 100 assurance points."), $awarded)."\n\n";
		else
			$body .= sprintf(_("You were issued %s points and you now have %s points in total."), $awarded, ($newpoints + $oldpoints))."\n\n";

		if(($oldpoints + $newpoints) < 100 && ($oldpoints + $newpoints) >= 50)
		{
			$body .= _("You now have over 50 points, and can now have your name added to client certificates, and issue server certificates for up to 2 years.")."\n\n";
		}

		if(($oldpoints + $newpoints) >= 100 && $newpoints > 0)
		{
			$body .= _("You have at least 100 Assurance Points, if you want to become an assurer try the Assurer Challenge")." ( https://cats.cacert.org )\n\n";
			$body .= _("To make it easier for others in your area to find you, it's helpful to list yourself as an assurer (this is voluntary), as well as a physical location where you live or work the most. You can flag your account to be listed, and add a comment to the display by going to:")."\n";
			$body .= "https://www.cacert.org/wot.php?id=8\n\n";
			$body .= _("You can list your location by going to:")."\n";
			$body .= "https://www.cacert.org/wot.php?id=13\n\n";
		}

		$body .= _("Best regards")."\n";
		$body .= _("CAcert Support Team");

		sendmail($_SESSION['_config']['notarise']['email'], "[CAcert.org] "._("You've been Assured."), $body, "support@cacert.org", "", "", "CAcert Website");

		L10n::set_translation($my_translation);

		$assuree = $_SESSION['_config']['notarise']['fname'].' '.$_SESSION['_config']['notarise']['lname'];
		$body  = sprintf(_("You are receiving this email because you have assured %s (%s)."), $assuree, $_SESSION['_config']['notarise']['email'])."\n\n";
		$body .= sprintf(_("You issued %s points."), $awarded)."\n\n";

		$body .= _("Best regards")."\n";
		$body .= _("CAcert Support Team");

		sendmail($_SESSION['profile']['email'], "[CAcert.org] "._("You've Assured Another Member."), $body, "support@cacert.org", "", "", "CAcert Support");

		showheader(_("My CAcert.org Account!"));
		echo "<p>"._("Shortly you and the person you were assuring will receive an email confirmation. There is no action on your behalf required to complete this.")."</p>";
?><form method="post" action="wot.php">
<table align="center" valign="middle" border="0" cellspacing="0" cellpadding="0" class="wrapper">
<<<<<<< HEAD
  <tr>
    <td colspan="2" class="title"><?=_("Assure Someone")?></td>
  </tr>
  <tr>
    <td class="DataTD"><?=_("Email")?>:</td>
    <td class="DataTD"><input type="text" name="email" id="email" value=""></td>
  </tr>
  <tr>
    <td class="DataTD" colspan="2"><input type="submit" name="process" value="<?=_("Next")?>"></td>
  </tr>
=======
	<tr>
		<td colspan="2" class="title"><?=_("Assure Someone")?></td>
	</tr>
	<tr>
		<td class="DataTD"><?=_("Email")?>:</td>
		<td class="DataTD"><input type="text" name="email" id="email" value=""></td>
	</tr>
	<tr>
	<td class="DataTD">
		<?=_("Date of Birth")?><br/>
		(<?=_("yyyy/mm/dd")?>)</td>
	<td class="DataTD">
		<input type="text" name="year" value="<?=array_key_exists('year',$_SESSION['assuresomeone']) ? sanitizeHTML($_SESSION['assuresomeone']['year']):""?>" size="4" autocomplete="off"></nobr>
		<select name="month">
			<?
for($i = 1; $i <= 12; $i++)
{
	echo "<option value='$i'";
	if(array_key_exists('month',$_SESSION['assuresomeone']) && $_SESSION['assuresomeone']['month'] == $i)
		echo " selected=\"selected\"";
	echo ">".ucwords(strftime("%B", mktime(0,0,0,$i,1,date("Y"))))." ($i)</option>\n";
}
			?>
		</select>
		<select name="day">
			<?
for($i = 1; $i <= 31; $i++)
{
	echo "<option";
	if(array_key_exists('day',$_SESSION['assuresomeone']) && $_SESSION['assuresomeone']['day'] == $i)
		echo " selected=\"selected\"";
	echo ">$i</option>";
}
			?>
		</select>
	</td>
  </tr>

	<tr>
		<td class="DataTD" colspan="2"><input type="submit" name="process" value="<?=_("Next")?>"></td>
	</tr>
>>>>>>> a723dd33
</table>
<input type="hidden" name="oldid" value="5">
</form>
<SCRIPT LANGUAGE="JavaScript">
//<![CDATA[
	function my_init()
	{
		document.getElementById("email").focus();
	}

	window.onload = my_init();
//]]>
</script>
<?
		showfooter();
		exit;
	}

	if($oldid == 8)
	{
		csrf_check("chgcontact");

		$info = mysql_real_escape_string(strip_tags(stripslashes($_POST['contactinfo'])));
		$listme = intval($_POST['listme']);
		if($listme < 0 || $listme > 1)
			$listme = 0;

		$_SESSION['profile']['listme'] = $listme;
		$_SESSION['profile']['contactinfo'] = $info;

		$query = "update `users` set `listme`='$listme',`contactinfo`='$info' where `id`='".$_SESSION['profile']['id']."'";
		mysql_query($query);

		showheader(_("My CAcert.org Account!"));
		echo "<p>"._("Your account information has been updated.")."</p>";
		showfooter();
		exit;
	}

	if($oldid == 9 && $_REQUEST['userid'] > 0 && $_SESSION['profile']['id'] > 0)
	{
		if($_SESSION['_config']['pagehash'] != $_REQUEST['pageid'])
		{
			$oldid=0;
			$id = 9;
			show_page("ContactAssurer","",_("It looks like you were trying to contact multiple people, this isn't allowed due to data security reasons."));
			exit;
		} else {
			$body = $_REQUEST['message'];
			$subject = $_REQUEST['subject'];
			$userid = intval($_REQUEST['userid']);
			$user = mysql_fetch_assoc(mysql_query("select * from `users` where `id`='$userid' and `listme`=1"));
			$points = mysql_num_rows(mysql_query("select sum(`points`) as `total` from `notary`
						where `to`='".$user['id']."' and `deleted` = 0 group by `to` HAVING SUM(`points`) > 0"));
			if($points > 0)
			{
				$my_translation = L10n::get_translation();
				L10n::set_translation($user['language']);

				$subject = "[CAcert.org] ".sprintf(_("Message from %s"),
						$_SESSION['profile']['fname']);

				$body  = sprintf(_("Hi %s,"), $user['fname'])."\n\n";
				$body .= sprintf(_("%s %s has sent you a message via the ".
						"contact an Assurer form on CAcert.org."),
						$_SESSION['profile']['fname'],
						$_SESSION['profile']['lname'])."\n\n";
				$body .= sprintf(_("Subject: %s"), $_REQUEST['subject'])."\n";
				$body .= _("Message:")."\n";
				$body .= $_REQUEST['message']."\n\n";
				$body .= "------------------------------------------------\n\n";
				$body .= _("Please note, that this is NOT a message on behalf ".
						"of CAcert but another CAcert community member. If ".
						"you suspect that the contact form might have been ".
						"abused, please write to support@cacert.org")."\n\n";
				$body .= _("Best regards")."\n";
				$body .= _("Your CAcert Community");

				sendmail($user['email'], $subject, $body,
						$_SESSION['profile']['email'], //from
						"", //replyto
						"", //toname
						$_SESSION['profile']['fname']." ".
							$_SESSION['profile']['lname']); //fromname

				L10n::set_translation($my_translation);

				showheader(_("My CAcert.org Account!"));?>
				<p>
					<? printf(_("Your email has been sent to %s."), $user['fname']); ?>
				</p>
				<p>[ <a href='javascript:history.go(-2)'><?= _("Go Back") ?></a> ]</p>
				<?
				showfooter();
				exit;
			} else {
				show_page(0,"",_("Sorry, I was unable to locate that user."));
				exit;
			}

		}
	}
	if($oldid == 9)
	{
		$oldid=0;
		$id = 9;
		show_page("ContactAssurer","",_("There was an error and I couldn't proceed"));
		exit;
	}

//	showheader(_("My CAcert.org Account!"));
//	echo "ID now = ".$id."/".$oldid.">>".$iecho;
//	includeit($id, "wot");
//	showfooter();
show_page ($id,"","");
?><|MERGE_RESOLUTION|>--- conflicted
+++ resolved
@@ -462,7 +462,6 @@
 		echo "<p>"._("Shortly you and the person you were assuring will receive an email confirmation. There is no action on your behalf required to complete this.")."</p>";
 ?><form method="post" action="wot.php">
 <table align="center" valign="middle" border="0" cellspacing="0" cellpadding="0" class="wrapper">
-<<<<<<< HEAD
   <tr>
     <td colspan="2" class="title"><?=_("Assure Someone")?></td>
   </tr>
@@ -471,17 +470,6 @@
     <td class="DataTD"><input type="text" name="email" id="email" value=""></td>
   </tr>
   <tr>
-    <td class="DataTD" colspan="2"><input type="submit" name="process" value="<?=_("Next")?>"></td>
-  </tr>
-=======
-	<tr>
-		<td colspan="2" class="title"><?=_("Assure Someone")?></td>
-	</tr>
-	<tr>
-		<td class="DataTD"><?=_("Email")?>:</td>
-		<td class="DataTD"><input type="text" name="email" id="email" value=""></td>
-	</tr>
-	<tr>
 	<td class="DataTD">
 		<?=_("Date of Birth")?><br/>
 		(<?=_("yyyy/mm/dd")?>)</td>
@@ -513,9 +501,8 @@
   </tr>
 
 	<tr>
-		<td class="DataTD" colspan="2"><input type="submit" name="process" value="<?=_("Next")?>"></td>
-	</tr>
->>>>>>> a723dd33
+    <td class="DataTD" colspan="2"><input type="submit" name="process" value="<?=_("Next")?>"></td>
+  </tr>
 </table>
 <input type="hidden" name="oldid" value="5">
 </form>
