<? /*
    LibreSSL - CAcert web application
    Copyright (C) 2004-2008  CAcert Inc.

    This program is free software; you can redistribute it and/or modify
    it under the terms of the GNU General Public License as published by
    the Free Software Foundation; version 2 of the License.

    This program is distributed in the hope that it will be useful,
    but WITHOUT ANY WARRANTY; without even the implied warranty of
    MERCHANTABILITY or FITNESS FOR A PARTICULAR PURPOSE.  See the
    GNU General Public License for more details.

    You should have received a copy of the GNU General Public License
    along with this program; if not, write to the Free Software
    Foundation, Inc., 51 Franklin Street, Fifth Floor, Boston, MA  02110-1301  USA
*/ ?>
<?
require_once("../includes/loggedin.php");
require_once("../includes/lib/l10n.php");
require_once("../includes/notary.inc.php");


function show_page($target,$message,$error)
{
	showheader(_("My CAcert.org Account!"));
	if ($error != "")
		$message=_("ERROR").": ".$error;
	if ($message != "")
		echo "<p><font color='orange' size='+1'>".$message."</font></p>";

	switch ($target)
	{
		case '0':
		case 'InfoPage':	includeit(0, "wot");
					break;
		case '1':
		case 'ListByCity':	includeit(1, "wot");
					break;
		case '2':
		case 'BecomeAssurer':	includeit(2, "wot");
					break;
		case '3':
		case 'TrustRules':	includeit(3, "wot");
					break;
		case '4':
		case 'ShowTTPInfo':	includeit(4, "wot");
					break;
		case '5';
		case 'EnterEmail':	includeit(5, "wot");
					break;
		case '6':
		case 'VerifyData':	includeit(6, "wot");
					break;
//		case '7':
//		case '???':		includeit(7, "wot");
//					break;
		case '8':
		case 'EnterMyInfo':	includeit(8, "wot");
					break;
		case '9':
		case 'ContactAssurer':	includeit(9, "wot");
					break;
		case '10':
		case 'MyPointsOld':	includeit(10, "wot");
					break;
//		case '11':
//		case 'OAInfo':		includeit(11, "wot");
//					break;
		case '12':
		case 'SearchAssurer':	includeit(12, "wot");
					break;
		case '13':
		case 'EnterMyCity':	includeit(13, "wot");
					break;
//		case '14':
//		case 'EnterEmail':	includeit(14, "wot");
//					break;
		case '15':
		case 'MyPointsNew':	includeit(15, "wot");
					break;
	}

	showfooter();
}

function send_reminder()
{
	$body = "";
	$my_translation = L10n::get_translation();

	$_SESSION['_config']['reminder-lang'] = $_POST['reminder-lang'];

	$reminder_translations[] = $_POST['reminder-lang'];
	if ( !in_array("en", $reminder_translations, $strict=true) ) {
		$reminder_translations[] = "en";
	}

	foreach ($reminder_translations as $translation) {
		L10n::set_translation($translation);

		$body .= L10n::$translations[$translation].":\n\n";
		$body .= sprintf(_("This is a short reminder that you filled out forms to become trusted with CAcert.org, and %s has attempted to issue you points. Please create your account at %s as soon as possible and then notify %s so that the points can be issued."), $_SESSION['profile']['fname']." (".$_SESSION['profile']['email'].")", "http://www.cacert.org", $_SESSION['profile']['fname'])."\n\n";
		$body .= _("Best regards")."\n";
		$body .= _("CAcert Support Team")."\n\n";
	}

	L10n::set_translation($reminder_translations[0]); // for the subject
	sendmail($_POST['email'], "[CAcert.org] "._("Reminder Notice"), $body, $_SESSION['profile']['email'], "", "", $_SESSION['profile']['fname']);

	L10n::set_translation($my_translation);

	$_SESSION['_config']['remindersent'] = 1;
	$_SESSION['_config']['error'] = _("A reminder notice has been sent.");
}

	loadem("account");
	if(array_key_exists('date',$_POST) && $_POST['date'] != "")
		$_SESSION['_config']['date'] = $_POST['date'];

	if(array_key_exists('location',$_POST) && $_POST['location'] != "")
		$_SESSION['_config']['location'] = $_POST['location'];

	$oldid=array_key_exists('oldid',$_REQUEST)?intval($_REQUEST['oldid']):0;

	if($oldid == 12)
		$id = $oldid;

	if($oldid == 4)
	{
		if ($_POST['ttp']!='') {
			//This mail does not need to be translated
			$body = "Hi TTP adminstrators,\n\n";
			$body .= "User ".$_SESSION['profile']['fname']." ".
				$_SESSION['profile']['lname']." with email address '".
				$_SESSION['profile']['email']."' is requesting a TTP assurances for ".
				mysql_escape_string(stripslashes($_POST['country'])).".\n\n";
			if ($_POST['ttptopup']=='1') {
				$body .= "The user is also requesting TTP TOPUP.\n\n";
			}else{
				$body .= "The user is NOT requesting TTP TOPUP.\n\n";
			}
			$body .= "The user received ".intval($_SESSION['profile']['points'])." assurance points up to today.\n\n";
			$body .= "Please start the TTP assurance process.";
			sendmail("support@cacert.org", "[CAcert.org] TTP request.", $body, "support@cacert.org", "", "", "CAcert Website");

			//This mail needs to be translated
			$body  =_("You are receiving this email because you asked for TTP assurance.")."\n\n";
			if ($_POST['ttptopup']=='1') {
				$body .=_("You are requesting TTP TOPUP.")."\n\n";
			}else{
				$body .=_("You are NOT requesting TTP TOPUP.")."\n\n";
			}
			$body .= _("Best regards")."\n";
			$body .= _("CAcert Support Team");

			sendmail($_SESSION['profile']['email'], "[CAcert.org] "._("You requested TTP assurances"), $body, "support@cacert.org", "", "", "CAcert Support");

		}

	}

	if(($id == 5 || $oldid == 5 || $id == 6 || $oldid == 6))
		if (!is_assurer($_SESSION['profile']['id']))
			{
				show_page ("Exit","",get_assurer_reason($_SESSION['profile']['id']));
				exit;
			}

	if($oldid == 6 && intval($_SESSION['_config']['notarise']['id']) <= 0)
	{
		show_page ("EnterEmail","",_("Something went wrong. Please enter the email address again"));
		exit;
	}
	if($oldid == 5 && array_key_exists('reminder',$_POST) && $_POST['reminder'] != "")
	{
		send_reminder();
		show_page ("EnterEmail",_("A reminder notice has been sent."),"");
		exit;
	}

	if($oldid == 5)
	{
		$query = "select * from `users` where `email`='".mysql_escape_string(stripslashes($_POST['email']))."' and `deleted`=0";
		$res = mysql_query($query);
		if(mysql_num_rows($res) != 1)
		{
			$_SESSION['_config']['noemailfound'] = 1;
			show_page("EnterEmail","",_("I'm sorry, there was no email matching what you entered in the system. Please double check your information."));
			exit;
		} else
		{
			$_SESSION['_config']['noemailfound'] = 0;
			$_SESSION['_config']['notarise'] = mysql_fetch_assoc($res);
			if ($_SESSION['_config']['notarise']['verified'] == 0)
			{
				show_page("EnterEmail","",_("User is not yet verified. Please try again in 24 hours!"));
				exit;
			}
			if ($_SESSION['profile']['ttpadmin'] != 1) {
				$_SESSION['assuresomeone']['year'] = intval($_POST['year']);
				$_SESSION['assuresomeone']['month'] = intval($_POST['month']);
				$_SESSION['assuresomeone']['day'] = intval($_POST['day']);
				$dob = sprintf('%04d-%02d-%02d', $_SESSION['assuresomeone']['year'], $_SESSION['assuresomeone']['month'], $_SESSION['assuresomeone']['day']);

				if (	$_SESSION['_config']['notarise']['dob'] != $dob) {
					show_page("EnterEmail","",_("The data entered is not matching with an account."));
					exit;
				}
			}
		}
		$query = "select * from `users` where `email`='".mysql_escape_string(stripslashes($_POST['email']))."' and `locked`=1";
		$res = mysql_query($query);
		if(mysql_num_rows($res) >= 1)
		{
			$_SESSION['_config']['noemailfound'] = 0;
			show_page("EnterEmail","",_("This account is locked and can not be assured. For more information ask support@cacert.org."));
			exit;
		}
	}

	if($oldid == 5 || $oldid == 6)
	{
		$id=6;
//		$oldid=0;
		if(array_key_exists('cancel',$_REQUEST) && $_REQUEST['cancel'] != "")
		{
			show_page("EnterEmail","","");
			exit;
		}
		if($_SESSION['_config']['notarise']['id'] == $_SESSION['profile']['id'])
		{
			show_page("EnterEmail","",_("You are never allowed to Assure yourself!"));
			exit;
		}

		$query = "select * from `notary` where `from`='".intval($_SESSION['profile']['id'])."' and
			`to`='".intval($_SESSION['_config']['notarise']['id'])."' and `deleted` = 0";
		$res = mysql_query($query);
		if(mysql_num_rows($res) > 0)
		{
			show_page("EnterEmail","",_("You are only allowed to Assure someone once!"));
			exit;
		}
	}

	if($oldid == 6)
	{
		$iecho= "c";
		//date checks
		if(trim($_REQUEST['date']) == '')
		{
			show_page("VerifyData","",_("You must enter the date when you met the assuree."));
			exit;
		}

		if(!check_date_format(trim($_REQUEST['date'])))
		{
			show_page("VerifyData","",_("You must enter the date in this format: YYYY-MM-DD."));
			exit;
		}

		if(!check_date_difference(trim($_REQUEST['date'])))
		{
			show_page("VerifyData","",_("You must not enter a date in the future."));
			exit;
		}

		//proof of identity check and accept arbitration, implements CCA
		if(!array_key_exists('assertion',$_POST) || $_POST['assertion'] != 1)
		{
			show_page("VerifyData","",_("You failed to check all boxes to validate your adherence to the rules and policies of CAcert"));
			exit;
		}

		//proof of CCA agreement by assuree after 2010-01-01
		if((!array_key_exists('CCAAgreed',$_POST) || $_POST['CCAAgreed'] != 1) and (check_date_format(trim($_REQUEST['date']),2010)))
		{
			show_page("VerifyData","",_("You failed to check all boxes to validate your adherence to the rules and policies of CAcert"));
			exit;
		}

		//assurance done according to rules
		if(!array_key_exists('rules',$_POST) || $_POST['rules'] != 1)
		{
			show_page("VerifyData","",_("You failed to check all boxes to validate your adherence to the rules and policies of CAcert"));
			exit;
		}

		//met assuree in person, not appliciable for TTP / TTP Topup assurances
		if((!array_key_exists('certify',$_POST) || $_POST['certify'] != 1 )  && $_REQUEST['method'] != "Trusted 3rd Parties")
		{
			show_page("VerifyData","",_("You failed to check all boxes to validate your adherence to the rules and policies of CAcert"));
			exit;
		}

		//check location, min 3 characters
		if(!array_key_exists('location',$_POST) || trim($_POST['location']) == "")
		{
			show_page("VerifyData","",_("You failed to enter a location of your meeting."));
			exit;
		}

		if(strlen(trim($_REQUEST['location']))<=2)
		{
			show_page("VerifyData","",_("You must enter a location with at least 3 characters eg town and country."));
			exit;
		}

		//check for points in range 0-35, for nucleus 35 + 15 temporary
		if($_REQUEST['points'] == "" || !is_numeric($_REQUEST['points']))
		{
			show_page("VerifyData","",_("You must enter the number of points you wish to allocate to this person."));
			exit;
		}

		if($_REQUEST['points'] <0 || ($_REQUEST['points']>35))
		{
			show_page("VerifyData","",_("The number of points you entered are out of the range given by policy."));
			exit;
		}

		$query = "select * from `users` where `id`='".intval($_SESSION['_config']['notarise']['id'])."'";
		$res = mysql_query($query);
		$row = mysql_fetch_assoc($res);
		$name = sanitizeHTML($row['fname'])." ".sanitizeHTML($row['mname'])." ".sanitizeHTML($row['lname'])." ".sanitizeHTML($row['suffix']);
		if($_SESSION['_config']['wothash'] != md5($name."-".$row['dob']) || $_SESSION['_config']['wothash'] != $_REQUEST['pagehash'])
		{
			show_page("VerifyData","",_("Race condition discovered, user altered details during assurance procedure. PLEASE MAKE SURE THE NEW DETAILS BELOW MATCH THE ID DOCUMENTS."));
			exit;
		}
	}


	if($oldid == 6)
	{
		$max =  maxpoints();

		$awarded = $newpoints = intval($_POST['points']);
		if($newpoints > $max)
			$newpoints = $awarded = $max;
		if($newpoints < 0)
			$newpoints = $awarded = 0;

		$query = "select sum(`points`) as `total` from `notary` where `to`='".intval($_SESSION['_config']['notarise']['id'])."' and `deleted` = 0 group by `to`";
		$res = mysql_query($query);
		$drow = mysql_fetch_assoc($res);

		$_POST['expire'] = 0;

		if(($drow['total'] + $newpoints) > 100 && $max < 100)
			$newpoints = 100 - $drow['total'];
		if(($drow['total'] + $newpoints) > $max && $max >= 100)
			$newpoints = $max - $drow['total'];
		if($newpoints < 0)
			$newpoints = 0;

		if(mysql_real_escape_string(stripslashes($_POST['date'])) == "")
			$_POST['date'] = date("Y-m-d H:i:s");

		$query = "select * from `notary` where `from`='".intval($_SESSION['profile']['id'])."' AND
						`to`='".intval($_SESSION['_config']['notarise']['id'])."' AND
						`awarded`='".intval($awarded)."' AND
						`location`='".mysql_real_escape_string(stripslashes($_POST['location']))."' AND
						`date`='".mysql_real_escape_string(stripslashes($_POST['date']))."' AND
						`deleted`=0";
		$res = mysql_query($query);
		if(mysql_num_rows($res) > 0)
		{
			show_page("VerifyEmail","",_("Identical Assurance attempted, will not continue."));
			exit;
		}
	}

	if($oldid == 6)
	{
		$query = "insert into `notary` set `from`='".intval($_SESSION['profile']['id'])."',
						`to`='".intval($_SESSION['_config']['notarise']['id'])."',
						`points`='".intval($newpoints)."', `awarded`='".intval($awarded)."',
						`location`='".mysql_real_escape_string(stripslashes($_POST['location']))."',
						`date`='".mysql_real_escape_string(stripslashes($_POST['date']))."',
						`when`=NOW()";
		//record active acceptance by Assurer
		if (check_date_format(trim($_REQUEST['date']),2010)) {
			write_user_agreement($_SESSION['profile']['id'], "CCA", "assurance", "Assuring", 1, $_SESSION['_config']['notarise']['id']);
			write_user_agreement($_SESSION['_config']['notarise']['id'], "CCA", "assurance", "Being assured", 0, $_SESSION['profile']['id']);
		}
		if($_SESSION['profile']['ttpadmin'] == 1 && ($_POST['method'] == 'Trusted 3rd Parties' || $_POST['method'] == 'Trusted Third Parties')) {
			$query .= ",\n`method`='TTP-Assisted'";
		}
		mysql_query($query);
		fix_assurer_flag($_SESSION['_config']['notarise']['id']);
		include_once("../includes/notary.inc.php");

		if($_SESSION['profile']['points'] < 150)
		{
			$addpoints = 0;
			if($_SESSION['profile']['points'] < 149 && $_SESSION['profile']['points'] >= 100)
				$addpoints = 2;
			else if($_SESSION['profile']['points'] == 149 && $_SESSION['profile']['points'] >= 100)
				$addpoints = 1;
			$query = "insert into `notary` set `from`='".intval($_SESSION['profile']['id'])."',
							`to`='".intval($_SESSION['profile']['id'])."',
							`points`='".intval($addpoints)."', `awarded`='".intval($addpoints)."',
							`location`='".mysql_real_escape_string(stripslashes($_POST['location']))."',
							`date`='".mysql_real_escape_string(stripslashes($_POST['date']))."',
							`method`='Administrative Increase',
							`when`=NOW()";
			mysql_query($query);

			// No need to fix_assurer_flag here, this should only happen for assurers...
			$_SESSION['profile']['points'] += $addpoints;
		}

		$my_translation = L10n::get_translation();
		L10n::set_translation($_SESSION['_config']['notarise']['language']);

		$body  = sprintf(_("You are receiving this email because you have been assured by %s %s (%s)."), $_SESSION['profile']['fname'], $_SESSION['profile']['lname'], $_SESSION['profile']['email'])."\n\n";
		if($_POST['points'] != $newpoints)
			$body .= sprintf(_("You were issued %s points however the system has rounded this down to %s and you now have %s points in total."), $_POST['points'], $newpoints, ($newpoints + $drow['total']))."\n\n";
		else
			$body .= sprintf(_("You were issued %s points and you now have %s points in total."), $newpoints, ($newpoints + $drow['total']))."\n\n";

		if(($drow['total'] + $newpoints) < 100 && ($drow['total'] + $newpoints) >= 50)
		{
			$body .= _("You now have over 50 points, and can now have your name added to client certificates, and issue server certificates for up to 2 years.")."\n\n";
		}

		if(($drow['total'] + $newpoints) >= 100 && $newpoints > 0)
		{
			$body .= _("You have at least 100 Assurance Points, if you want to become an assurer try the Assurer Challenge")." ( https://cats.cacert.org )\n\n";
			$body .= _("To make it easier for others in your area to find you, it's helpful to list yourself as an assurer (this is voluntary), as well as a physical location where you live or work the most. You can flag your account to be listed, and add a comment to the display by going to:")."\n";
			$body .= "https://www.cacert.org/wot.php?id=8\n\n";
			$body .= _("You can list your location by going to:")."\n";
			$body .= "https://www.cacert.org/wot.php?id=13\n\n";
		}

		$body .= _("Best regards")."\n";
		$body .= _("CAcert Support Team");

		sendmail($_SESSION['_config']['notarise']['email'], "[CAcert.org] "._("You've been Assured."), $body, "support@cacert.org", "", "", "CAcert Website");

		L10n::set_translation($my_translation);

		$body  = sprintf(_("You are receiving this email because you have assured %s %s (%s)."), $_SESSION['_config']['notarise']['fname'], $_SESSION['_config']['notarise']['lname'], $_SESSION['_config']['notarise']['email'])."\n\n";
		if($_POST['points'] != $newpoints)
			$body .= sprintf(_("You issued %s points however the system has rounded this down to %s and they now have %s points in total."), $_POST['points'], $newpoints, ($newpoints + $drow['total']))."\n\n";
		else
			$body .= sprintf(_("You issued %s points and they now have %s points in total."), $newpoints, ($newpoints + $drow['total']))."\n\n";

		$body .= _("Best regards")."\n";
		$body .= _("CAcert Support Team");

		sendmail($_SESSION['profile']['email'], "[CAcert.org] "._("You've Assured Another Member."), $body, "support@cacert.org", "", "", "CAcert Support");

<<<<<<< HEAD
		show_page('EnterEmail', _("Shortly you and the person you were assuring will receive an email confirmation. There is no action on your behalf required to complete this."));
=======
		if($_SESSION['profile']['board'] == 1 && intval($_POST['expire']) > 0)
		{
			$my_translation = L10n::get_translation();
			L10n::set_translation('en_AU');
			$body  = sprintf("%s %s (%s) has issued a temporary increase to 200 points for %s %s (%s) for %s days. This action was sponsored by %s %s (%s).", $_SESSION['profile']['fname'], $_SESSION['profile']['lname'], $_SESSION['profile']['email'], $_SESSION['_config']['notarise']['fname'], $_SESSION['_config']['notarise']['lname'], $_SESSION['_config']['notarise']['email'], intval($_POST['expire']), $sponsor['fname'], $sponsor['lname'], $sponsor['email'])."\n\n";
			sendmail("cacert-board@lists.cacert.org", "[CAcert.org] Temporary Increase Issued.", $body, "website@cacert.org", "", "", "CAcert Website");
			L10n::set_translation($my_translation);
		}

		showheader(_("My CAcert.org Account!"));
		echo "<p>"._("Shortly you and the person you were assuring will receive an email confirmation. There is no action on your behalf required to complete this.")."</p>";
?><form method="post" action="wot.php">
<table align="center" valign="middle" border="0" cellspacing="0" cellpadding="0" class="wrapper">
  <tr>
    <td colspan="2" class="title"><?=_("Assure Someone")?></td>
  </tr>
  <tr>
    <td class="DataTD"><?=_("Email")?>:</td>
    <td class="DataTD"><input type="text" name="email" id="email" value=""></td>
  </tr>
  <tr>
    <td class="DataTD" colspan="2"><input type="submit" name="process" value="<?=_("Next")?>"></td>
  </tr>
</table>
<input type="hidden" name="oldid" value="5">
</form>
<SCRIPT LANGUAGE="JavaScript">
//<![CDATA[
	function my_init()
	{
		document.getElementById("email").focus();
	}

	window.onload = my_init();
//]]>
</script>
<?
		showfooter();
>>>>>>> 0950de56
		exit;
	}

	if($oldid == 8)
	{
		csrf_check("chgcontact");

		$info = mysql_real_escape_string(strip_tags(stripslashes($_POST['contactinfo'])));
		$listme = intval($_POST['listme']);
		if($listme < 0 || $listme > 1)
			$listme = 0;

		$_SESSION['profile']['listme'] = $listme;
		$_SESSION['profile']['contactinfo'] = $info;

		$query = "update `users` set `listme`='$listme',`contactinfo`='$info' where `id`='".intval($_SESSION['profile']['id'])."'";
		mysql_query($query);

		showheader(_("My CAcert.org Account!"));
		echo "<p>"._("Your account information has been updated.")."</p>";
		showfooter();
		exit;
	}

	if($oldid == 9 && $_REQUEST['userid'] > 0 && $_SESSION['profile']['id'] > 0)
	{
		if($_SESSION['_config']['pagehash'] != $_REQUEST['pageid'])
		{
			$oldid=0;
			$id = 9;
			show_page("ContactAssurer","",_("It looks like you were trying to contact multiple people, this isn't allowed due to data security reasons."));
			exit;
		} else {
			$body = $_REQUEST['message'];
			$subject = $_REQUEST['subject'];
			$userid = intval($_REQUEST['userid']);
			$user = mysql_fetch_assoc(mysql_query("select * from `users` where `id`='".intval($userid)."' and `listme`=1"));
			$points = mysql_num_rows(mysql_query("select sum(`points`) as `total` from `notary`
						where `to`='".intval($user['id'])."' and `deleted` = 0 group by `to` HAVING SUM(`points`) > 0"));
			if($points > 0)
			{
				$my_translation = L10n::get_translation();
				L10n::set_translation($user['language']);

				$subject = "[CAcert.org] ".sprintf(_("Message from %s"),
						$_SESSION['profile']['fname']);

				$body  = sprintf(_("Hi %s,"), $user['fname'])."\n\n";
				$body .= sprintf(_("%s %s has sent you a message via the ".
						"contact an Assurer form on CAcert.org."),
						$_SESSION['profile']['fname'],
						$_SESSION['profile']['lname'])."\n\n";
				$body .= sprintf(_("Subject: %s"), $_REQUEST['subject'])."\n";
				$body .= _("Message:")."\n";
				$body .= $_REQUEST['message']."\n\n";
				$body .= "------------------------------------------------\n\n";
				$body .= _("Please note, that this is NOT a message on behalf ".
						"of CAcert but another CAcert community member. If ".
						"you suspect that the contact form might have been ".
						"abused, please write to support@cacert.org")."\n\n";
				$body .= _("Best regards")."\n";
				$body .= _("Your CAcert Community");

				sendmail($user['email'], $subject, $body,
						$_SESSION['profile']['email'], //from
						"", //replyto
						"", //toname
						$_SESSION['profile']['fname']." ".
							$_SESSION['profile']['lname']); //fromname

				L10n::set_translation($my_translation);

				showheader(_("My CAcert.org Account!"));?>
				<p>
					<? printf(_("Your email has been sent to %s."), sanitizeHTML($user['fname'])); ?>
				</p>
				<p>[ <a href='javascript:history.go(-2)'><?= _("Go Back") ?></a> ]</p>
				<?
				showfooter();
				exit;
			} else {
				show_page(0,"",_("Sorry, I was unable to locate that user."));
				exit;
			}

		}
	}
	if($oldid == 9)
	{
		$oldid=0;
		$id = 9;
		show_page("ContactAssurer","",_("There was an error and I couldn't proceed"));
		exit;
	}

//	showheader(_("My CAcert.org Account!"));
//	echo "ID now = ".$id."/".$oldid.">>".$iecho;
//	includeit($id, "wot");
//	showfooter();
show_page ($id,"","");
?><|MERGE_RESOLUTION|>--- conflicted
+++ resolved
@@ -453,48 +453,7 @@
 
 		sendmail($_SESSION['profile']['email'], "[CAcert.org] "._("You've Assured Another Member."), $body, "support@cacert.org", "", "", "CAcert Support");
 
-<<<<<<< HEAD
 		show_page('EnterEmail', _("Shortly you and the person you were assuring will receive an email confirmation. There is no action on your behalf required to complete this."));
-=======
-		if($_SESSION['profile']['board'] == 1 && intval($_POST['expire']) > 0)
-		{
-			$my_translation = L10n::get_translation();
-			L10n::set_translation('en_AU');
-			$body  = sprintf("%s %s (%s) has issued a temporary increase to 200 points for %s %s (%s) for %s days. This action was sponsored by %s %s (%s).", $_SESSION['profile']['fname'], $_SESSION['profile']['lname'], $_SESSION['profile']['email'], $_SESSION['_config']['notarise']['fname'], $_SESSION['_config']['notarise']['lname'], $_SESSION['_config']['notarise']['email'], intval($_POST['expire']), $sponsor['fname'], $sponsor['lname'], $sponsor['email'])."\n\n";
-			sendmail("cacert-board@lists.cacert.org", "[CAcert.org] Temporary Increase Issued.", $body, "website@cacert.org", "", "", "CAcert Website");
-			L10n::set_translation($my_translation);
-		}
-
-		showheader(_("My CAcert.org Account!"));
-		echo "<p>"._("Shortly you and the person you were assuring will receive an email confirmation. There is no action on your behalf required to complete this.")."</p>";
-?><form method="post" action="wot.php">
-<table align="center" valign="middle" border="0" cellspacing="0" cellpadding="0" class="wrapper">
-  <tr>
-    <td colspan="2" class="title"><?=_("Assure Someone")?></td>
-  </tr>
-  <tr>
-    <td class="DataTD"><?=_("Email")?>:</td>
-    <td class="DataTD"><input type="text" name="email" id="email" value=""></td>
-  </tr>
-  <tr>
-    <td class="DataTD" colspan="2"><input type="submit" name="process" value="<?=_("Next")?>"></td>
-  </tr>
-</table>
-<input type="hidden" name="oldid" value="5">
-</form>
-<SCRIPT LANGUAGE="JavaScript">
-//<![CDATA[
-	function my_init()
-	{
-		document.getElementById("email").focus();
-	}
-
-	window.onload = my_init();
-//]]>
-</script>
-<?
-		showfooter();
->>>>>>> 0950de56
 		exit;
 	}
 
