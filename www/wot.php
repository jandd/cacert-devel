<? /*
    LibreSSL - CAcert web application
    Copyright (C) 2004-2008  CAcert Inc.

    This program is free software; you can redistribute it and/or modify
    it under the terms of the GNU General Public License as published by
    the Free Software Foundation; version 2 of the License.

    This program is distributed in the hope that it will be useful,
    but WITHOUT ANY WARRANTY; without even the implied warranty of
    MERCHANTABILITY or FITNESS FOR A PARTICULAR PURPOSE.  See the
    GNU General Public License for more details.

    You should have received a copy of the GNU General Public License
    along with this program; if not, write to the Free Software
    Foundation, Inc., 51 Franklin Street, Fifth Floor, Boston, MA  02110-1301  USA
*/ ?>
<?
require_once("../includes/loggedin.php");
require_once("../includes/lib/l10n.php");
require_once("../includes/notary.inc.php");


function show_page($target,$message,$error)
{
	showheader(_("My CAcert.org Account!"));
	if ($error != "")
		$message=_("ERROR").": ".$error;
	if ($message != "")
		echo "<p class=\"error_warning\">".$message."</p>";

	switch ($target)
	{
		case '0':
		case 'InfoPage':	includeit(0, "wot");
					break;
		case '1':
		case 'ListByCity':	includeit(1, "wot");
					break;
		case '2':
		case 'BecomeAssurer':	includeit(2, "wot");
					break;
		case '3':
		case 'TrustRules':	includeit(3, "wot");
					break;
		case '4':
		case 'ShowTTPInfo':	includeit(4, "wot");
					break;
		case '5';
		case 'EnterEmail':	includeit(5, "wot");
					break;
		case '6':
		case 'VerifyData':	includeit(6, "wot");
					break;
//		case '7':
//		case '???':		includeit(7, "wot");
//					break;
		case '8':
		case 'EnterMyInfo':	includeit(8, "wot");
					break;
		case '9':
		case 'ContactAssurer':	includeit(9, "wot");
					break;
		case '10':
		case 'MyPointsOld':	includeit(10, "wot");
					break;
//		case '11':
//		case 'OAInfo':		includeit(11, "wot");
//					break;
		case '12':
		case 'SearchAssurer':	includeit(12, "wot");
					break;
		case '13':
		case 'EnterMyCity':	includeit(13, "wot");
					break;
//		case '14':
//		case 'EnterEmail':	includeit(14, "wot");
//					break;
		case '15':
		case 'MyPointsNew':	includeit(15, "wot");
					break;
		case '16':
		case 'TTPForm':		includeit(16, "wot");
					break;
		case '17':
		case 'AssurerCheck':	includeit(17, "wot");
					break;
	}

	showfooter();
}

function send_reminder()
{
	$body = "";
	$my_translation = L10n::get_translation();

	$_SESSION['_config']['reminder-lang'] = $_POST['reminder-lang'];

	$reminder_translations[] = $_POST['reminder-lang'];
	if ( !in_array("en", $reminder_translations, $strict=true) ) {
		$reminder_translations[] = "en";
	}

	foreach ($reminder_translations as $translation) {
		L10n::set_translation($translation);

		$body .= L10n::$translations[$translation].":\n\n";
		$body .= sprintf(_("This is a short reminder that you filled out forms to become trusted with CAcert.org, and %s has attempted to issue you points. Please create your account at %s as soon as possible and then notify %s so that the points can be issued."), $_SESSION['profile']['fname']." (".$_SESSION['profile']['email'].")", "http://www.cacert.org", $_SESSION['profile']['fname'])."\n\n";
		$body .= _("Best regards")."\n";
		$body .= _("CAcert Support Team")."\n\n";
	}

	L10n::set_translation($reminder_translations[0]); // for the subject
	sendmail($_POST['email'], "[CAcert.org] "._("Reminder Notice"), $body, $_SESSION['profile']['email'], "", "", $_SESSION['profile']['fname']);

	L10n::set_translation($my_translation);

	$_SESSION['_config']['remindersent'] = 1;
	$_SESSION['_config']['error'] = _("A reminder notice has been sent.");
}

	loadem("account");
	if(array_key_exists('date',$_POST) && $_POST['date'] != "")
		$_SESSION['_config']['date'] = $_POST['date'];

	if(array_key_exists('location',$_POST) && $_POST['location'] != "")
		$_SESSION['_config']['location'] = $_POST['location'];

	$id=array_key_exists('id',$_REQUEST)?intval($_REQUEST['id']):0;
	$oldid=array_key_exists('oldid',$_REQUEST)?intval($_REQUEST['oldid']):0;

	if($oldid == 12)
		$id = $oldid;

	if($oldid == 4)
	{
		if ($_POST['ttp']!='') {
			//This mail does not need to be translated
			$body = "Hi TTP adminstrators,\n\n";
			$body .= "User ".$_SESSION['profile']['fname']." ".
				$_SESSION['profile']['lname']." with email address '".
				$_SESSION['profile']['email']."' is requesting a TTP assurances for ".
				mysql_escape_string(stripslashes($_POST['country'])).".\n\n";
			if ($_POST['ttptopup']=='1') {
				$body .= "The user is also requesting TTP TOPUP.\n\n";
			}else{
				$body .= "The user is NOT requesting TTP TOPUP.\n\n";
			}
			$body .= "The user received ".intval($_SESSION['profile']['points'])." assurance points up to today.\n\n";
			$body .= "Please start the TTP assurance process.";
			sendmail("support@cacert.org", "[CAcert.org] TTP request.", $body, "support@cacert.org", "", "", "CAcert Website");

			//This mail needs to be translated
			$body  =_("You are receiving this email because you asked for TTP assurance.")."\n\n";
			if ($_POST['ttptopup']=='1') {
				$body .=_("You are requesting TTP TOPUP.")."\n\n";
			}else{
				$body .=_("You are NOT requesting TTP TOPUP.")."\n\n";
			}
			$body .= _("Best regards")."\n";
			$body .= _("CAcert Support Team");

			sendmail($_SESSION['profile']['email'], "[CAcert.org] "._("You requested TTP assurances"), $body, "support@cacert.org", "", "", "CAcert Support");

		}

	}

	if(($id == 5 || $oldid == 5 || $id == 6 || $oldid == 6))
		if (!is_assurer($_SESSION['profile']['id']))
			{
				show_page ("Exit","",get_assurer_reason($_SESSION['profile']['id']));
				exit;
			}

	if($oldid == 6 && intval($_SESSION['_config']['notarise']['id']) <= 0)
	{
		show_page ("EnterEmail","",_("Something went wrong. Please enter the email address again"));
		exit;
	}
	if($oldid == 5 && array_key_exists('reminder',$_POST) && $_POST['reminder'] != "")
	{
		send_reminder();
		show_page ("EnterEmail",_("A reminder notice has been sent."),"");
		exit;
	}

	if($oldid == 5)
	{
		$query = "select * from `users` where `email`='".mysql_real_escape_string(stripslashes($_POST['email']))."' and `deleted`=0";
		$res = mysql_query($query);
		if(mysql_num_rows($res) != 1)
		{
			$_SESSION['_config']['noemailfound'] = 1;
			show_page("EnterEmail","",_("I'm sorry, there was no email matching what you entered in the system. Please double check your information."));
			exit;
		} else
		{
			$_SESSION['_config']['noemailfound'] = 0;
			$_SESSION['_config']['notarise'] = mysql_fetch_assoc($res);
			if ($_SESSION['_config']['notarise']['verified'] == 0)
			{
				show_page("EnterEmail","",_("User is not yet verified. Please try again in 24 hours!"));
				exit;
			}
			if ($_SESSION['profile']['ttpadmin'] != 1) {
				$_SESSION['assuresomeone']['year'] = intval($_POST['year']);
				$_SESSION['assuresomeone']['month'] = intval($_POST['month']);
				$_SESSION['assuresomeone']['day'] = intval($_POST['day']);
				$dob = sprintf('%04d-%02d-%02d', $_SESSION['assuresomeone']['year'], $_SESSION['assuresomeone']['month'], $_SESSION['assuresomeone']['day']);

				if (	$_SESSION['_config']['notarise']['dob'] != $dob) {
					show_page("EnterEmail","",_("The data entered is not matching with an account."));
					exit;
				}
			}
		}
		$query = "select * from `users` where `email`='".mysql_real_escape_string(stripslashes($_POST['email']))."' and `locked`=1";
		$res = mysql_query($query);
		if(mysql_num_rows($res) >= 1)
		{
			$_SESSION['_config']['noemailfound'] = 0;
			show_page("EnterEmail","",_("This account is locked and can not be assured. For more information ask support@cacert.org."));
			exit;
		}
	}

	if($oldid == 5 || $oldid == 6)
	{
		$id=6;
//		$oldid=0;
		if(array_key_exists('cancel',$_REQUEST) && $_REQUEST['cancel'] != "")
		{
			show_page("EnterEmail","","");
			exit;
		}
		if($_SESSION['_config']['notarise']['id'] == $_SESSION['profile']['id'])
		{
			show_page("EnterEmail","",_("You are never allowed to Assure yourself!"));
			exit;
		}

		$query = "select * from `notary` where `from`='".intval($_SESSION['profile']['id'])."' and
			`to`='".intval($_SESSION['_config']['notarise']['id'])."' and `deleted` = 0";
		$res = mysql_query($query);
		if(mysql_num_rows($res) > 0)
		{
			show_page("EnterEmail","",_("You are only allowed to Assure someone once!"));
			exit;
		}
	}

	if($oldid == 6)
	{
		$iecho= "c";
		//date checks
		if(trim($_REQUEST['date']) == '')
		{
			show_page("VerifyData","",_("You must enter the date when you met the assuree."));
			exit;
		}

		if(!check_date_format(trim($_REQUEST['date'])))
		{
			show_page("VerifyData","",_("You must enter the date in this format: YYYY-MM-DD."));
			exit;
		}

		if(!check_date_difference(trim($_REQUEST['date'])))
		{
			show_page("VerifyData","",_("You must not enter a date in the future."));
			exit;
		}

		//proof of identity check and accept arbitration, implements CCA
		if(!array_key_exists('assertion',$_POST) || $_POST['assertion'] != 1)
		{
			show_page("VerifyData","",_("You failed to check all boxes to validate your adherence to the rules and policies of CAcert"));
			exit;
		}

		//proof of CCA agreement by assuree after 2010-01-01
		if((!array_key_exists('CCAAgreed',$_POST) || $_POST['CCAAgreed'] != 1) and (check_date_format(trim($_REQUEST['date']),2010)))
		{
			show_page("VerifyData","",_("You failed to check all boxes to validate your adherence to the rules and policies of CAcert"));
			exit;
		}

		//assurance done according to rules
		if(!array_key_exists('rules',$_POST) || $_POST['rules'] != 1)
		{
			show_page("VerifyData","",_("You failed to check all boxes to validate your adherence to the rules and policies of CAcert"));
			exit;
		}

		//met assuree in person, not appliciable for TTP / TTP Topup assurances
		if((!array_key_exists('certify',$_POST) || $_POST['certify'] != 1 )  && $_REQUEST['method'] != "Trusted 3rd Parties")
		{
			show_page("VerifyData","",_("You failed to check all boxes to validate your adherence to the rules and policies of CAcert"));
			exit;
		}

		//check location, min 3 characters
		if(!array_key_exists('location',$_POST) || trim($_POST['location']) == "")
		{
			show_page("VerifyData","",_("You failed to enter a location of your meeting."));
			exit;
		}

		if(strlen(trim($_REQUEST['location']))<=2)
		{
			show_page("VerifyData","",_("You must enter a location with at least 3 characters eg town and country."));
			exit;
		}

		//check for points in range 0-35, for nucleus 35 + 15 temporary
		if($_REQUEST['points'] == "" || !is_numeric($_REQUEST['points']))
		{
			show_page("VerifyData","",_("You must enter the number of points you wish to allocate to this person."));
			exit;
		}

		if($_REQUEST['points'] <0 || ($_REQUEST['points']>35))
		{
			show_page("VerifyData","",_("The number of points you entered are out of the range given by policy."));
			exit;
		}

		$query = "select * from `users` where `id`='".intval($_SESSION['_config']['notarise']['id'])."'";
		$res = mysql_query($query);
		$row = mysql_fetch_assoc($res);
		$name = sanitizeHTML($row['fname'])." ".sanitizeHTML($row['mname'])." ".sanitizeHTML($row['lname'])." ".sanitizeHTML($row['suffix']);
		if($_SESSION['_config']['wothash'] != md5($name."-".$row['dob']) || $_SESSION['_config']['wothash'] != $_REQUEST['pagehash'])
		{
			show_page("VerifyData","",_("Race condition discovered, user altered details during assurance procedure. PLEASE MAKE SURE THE NEW DETAILS BELOW MATCH THE ID DOCUMENTS."));
			exit;
		}
	}


	if($oldid == 6)
	{
		$max =  maxpoints();

		$awarded = intval($_POST['points']);
		if($awarded > $max)
			$awarded = $max;
		if($awarded < 0)
			$awarded = 0;

<<<<<<< HEAD
		$query = "select sum(`points`) as `total` from `notary` where `to`='".intval($_SESSION['_config']['notarise']['id'])."' and `deleted` = 0 group by `to`";
		$res = mysql_query($query);
		$drow = mysql_fetch_assoc($res);
		$oldpoints = intval($drow['total']);

		$_POST['expire'] = 0;

		if(($oldpoints + $newpoints) > 100 && $max < 100)
			$newpoints = 100 - $oldpoints;
		if(($oldpoints + $newpoints) > $max && $max >= 100)
			$newpoints = $max - $oldpoints;
		if($newpoints < 0)
			$newpoints = 0;
=======
		$drow_points = get_received_total_points(intval($_SESSION['_config']['notarise']['id']));
>>>>>>> 77ed5c5b

		if(mysql_real_escape_string(stripslashes($_POST['date'])) == "")
			$_POST['date'] = date("Y-m-d H:i:s");

		$query = "select * from `notary` where `from`='".intval($_SESSION['profile']['id'])."' AND
						`to`='".intval($_SESSION['_config']['notarise']['id'])."' AND
						`awarded`='".intval($awarded)."' AND
						`location`='".mysql_real_escape_string(stripslashes($_POST['location']))."' AND
						`date`='".mysql_real_escape_string(stripslashes($_POST['date']))."' AND
						`deleted`=0";
		$res = mysql_query($query);
		if(mysql_num_rows($res) > 0)
		{
			show_page("VerifyEmail","",_("Identical Assurance attempted, will not continue."));
			exit;
		}
	}

	if($oldid == 6)
	{
		$query = "insert into `notary` set `from`='".intval($_SESSION['profile']['id'])."',
						`to`='".intval($_SESSION['_config']['notarise']['id'])."',
						`points`='0', `awarded`='".intval($awarded)."',
						`location`='".mysql_real_escape_string(stripslashes($_POST['location']))."',
						`date`='".mysql_real_escape_string(stripslashes($_POST['date']))."',
						`when`=NOW()";
		//record active acceptance by Assurer
		if (check_date_format(trim($_REQUEST['date']),2010)) {
			write_user_agreement($_SESSION['profile']['id'], "CCA", "assurance", "Assuring", 1, $_SESSION['_config']['notarise']['id']);
			write_user_agreement($_SESSION['_config']['notarise']['id'], "CCA", "assurance", "Being assured", 0, $_SESSION['profile']['id']);
		}
		if($_SESSION['profile']['ttpadmin'] >= 1 && $_POST['method'] == 'TTP-Assisted') {
			$query .= ",\n`method`='TTP-Assisted'";
		}
		if($_SESSION['profile']['ttpadmin'] == 2 && $_POST['method'] == 'TTP-TOPUP') {
			$query .= ",\n`method`='TTP-TOPUP'";
		}
		mysql_query($query);
		fix_assurer_flag($_SESSION['_config']['notarise']['id']);
		include_once("../includes/notary.inc.php");

		if($_SESSION['profile']['points'] < 150)
		{
			$addpoints = 0;
			if($_SESSION['profile']['points'] < 149 && $_SESSION['profile']['points'] >= 100)
				$addpoints = 2;
			else if($_SESSION['profile']['points'] == 149 && $_SESSION['profile']['points'] >= 100)
				$addpoints = 1;
			$query = "insert into `notary` set `from`='".intval($_SESSION['profile']['id'])."',
							`to`='".intval($_SESSION['profile']['id'])."',
							`points`='".intval($addpoints)."', `awarded`='".intval($addpoints)."',
							`location`='".mysql_real_escape_string(stripslashes($_POST['location']))."',
							`date`='".mysql_real_escape_string(stripslashes($_POST['date']))."',
							`method`='Administrative Increase',
							`when`=NOW()";
			mysql_query($query);

			// No need to fix_assurer_flag here, this should only happen for assurers...
			$_SESSION['profile']['points'] += $addpoints;
		}

		$my_translation = L10n::get_translation();
		L10n::set_translation($_SESSION['_config']['notarise']['language']);

<<<<<<< HEAD
		$assurer =  $_SESSION['profile']['fname'].' '.$_SESSION['profile']['lname'];
		$body  = sprintf(_("You are receiving this email because you have been assured by %s (%s)."), $assurer, $_SESSION['profile']['email'])."\n\n";
		if(($oldpoints + $newpoints) >= 100)
			$body .= sprintf(_("You were issued %s points. However the system only counts up to 100 assurance points."), $awarded)."\n\n";
		else
			$body .= sprintf(_("You were issued %s points and you now have %s points in total."), $awarded, ($newpoints + $oldpoints))."\n\n";

		if(($oldpoints + $newpoints) < 100 && ($oldpoints + $newpoints) >= 50)
=======
		$body  = sprintf(_("You are receiving this email because you have been assured by %s %s (%s)."), $_SESSION['profile']['fname'], $_SESSION['profile']['lname'], $_SESSION['profile']['email'])."\n\n";

		$body .= sprintf(_("You were issued %s assurance points and you now have %s assurance points in total."), $awarded, ($awarded + $drow_total))."\n\n";

		if(($drow_total + $awarded) < 100 && ($drow_total + $awarded) >= 50)
>>>>>>> 77ed5c5b
		{
			$body .= _("You now have over 50 points, and can now have your name added to client certificates, and issue server certificates for up to 2 years.")."\n\n";
		}

<<<<<<< HEAD
		if(($oldpoints + $newpoints) >= 100 && $newpoints > 0)
=======
		if(($drow_total + $awarded) >= 100 && $drow_total < 0 && !is_assurer(intval($_SESSION['_config']['notarise']['id'])) )
>>>>>>> 77ed5c5b
		{
			$body .= _("You have at least 100 Assurance Points, if you want to become an assurer try the Assurer Challenge")." ( https://cats.cacert.org )\n\n";
			$body .= _("To make it easier for others in your area to find you, it's helpful to list yourself as an assurer (this is voluntary), as well as a physical location where you live or work the most. You can flag your account to be listed, and add a comment to the display by going to:")."\n";
			$body .= "https://www.cacert.org/wot.php?id=8\n\n";
			$body .= _("You can list your location by going to:")."\n";
			$body .= "https://www.cacert.org/wot.php?id=13\n\n";
		}

		$body .= _("Best regards")."\n";
		$body .= _("CAcert Support Team");

		sendmail($_SESSION['_config']['notarise']['email'], "[CAcert.org] "._("You've been Assured."), $body, "support@cacert.org", "", "", "CAcert Website");

		L10n::set_translation($my_translation);

<<<<<<< HEAD
		$assuree = $_SESSION['_config']['notarise']['fname'].' '.$_SESSION['_config']['notarise']['lname'];
		$body  = sprintf(_("You are receiving this email because you have assured %s (%s)."), $assuree, $_SESSION['_config']['notarise']['email'])."\n\n";
		$body .= sprintf(_("You issued %s points."), $awarded)."\n\n";
=======
		$body  = sprintf(_("You are receiving this email because you have assured %s %s (%s)."), $_SESSION['_config']['notarise']['fname'], $_SESSION['_config']['notarise']['lname'], $_SESSION['_config']['notarise']['email'])."\n\n";
		$body .= sprintf(_("You issued %s assurance points and they now have %s assurance points in total."), $awarded, ($awarded + $drow['total']))."\n\n";
>>>>>>> 77ed5c5b

		$body .= _("Best regards")."\n";
		$body .= _("CAcert Support Team");

		sendmail($_SESSION['profile']['email'], "[CAcert.org] "._("You've Assured Another Member."), $body, "support@cacert.org", "", "", "CAcert Support");

		show_page('EnterEmail', _("Shortly you and the person you were assuring will receive an email confirmation. There is no action on your behalf required to complete this."));
		exit;
	}

	if($oldid == 8)
	{
		csrf_check("chgcontact");

		$info = mysql_real_escape_string(strip_tags(stripslashes($_POST['contactinfo'])));
		$listme = intval($_POST['listme']);
		if($listme < 0 || $listme > 1)
			$listme = 0;

		$_SESSION['profile']['listme'] = $listme;
		$_SESSION['profile']['contactinfo'] = $info;

		$query = "update `users` set `listme`='$listme',`contactinfo`='$info' where `id`='".intval($_SESSION['profile']['id'])."'";
		mysql_query($query);

		showheader(_("My CAcert.org Account!"));
		echo "<p>"._("Your account information has been updated.")."</p>";
		showfooter();
		exit;
	}

	if($oldid == 9 && $_REQUEST['userid'] > 0 && $_SESSION['profile']['id'] > 0)
	{
		if($_SESSION['_config']['pagehash'] != $_REQUEST['pageid'])
		{
			$oldid=0;
			$id = 9;
			show_page("ContactAssurer","",_("It looks like you were trying to contact multiple people, this isn't allowed due to data security reasons."));
			exit;
		} else {
			$body = $_REQUEST['message'];
			$subject = $_REQUEST['subject'];
			$userid = intval($_REQUEST['userid']);
			$user = mysql_fetch_assoc(mysql_query("select * from `users` where `id`='".intval($userid)."' and `listme`=1"));
			if(is_assurer($userid) > 0)
			{
				$my_translation = L10n::get_translation();
				L10n::set_translation($user['language']);

				$subject = "[CAcert.org] ".sprintf(_("Message from %s"),
						$_SESSION['profile']['fname']);

				$body  = sprintf(_("Hi %s,"), $user['fname'])."\n\n";
				$body .= sprintf(_("%s %s has sent you a message via the ".
						"contact an Assurer form on CAcert.org."),
						$_SESSION['profile']['fname'],
						$_SESSION['profile']['lname'])."\n\n";
				$body .= sprintf(_("Subject: %s"), $_REQUEST['subject'])."\n";
				$body .= _("Message:")."\n";
				$body .= $_REQUEST['message']."\n\n";
				$body .= "------------------------------------------------\n\n";
				$body .= _("Please note, that this is NOT a message on behalf ".
						"of CAcert but another CAcert community member. If ".
						"you suspect that the contact form might have been ".
						"abused, please write to support@cacert.org")."\n\n";
				$body .= _("Best regards")."\n";
				$body .= _("Your CAcert Community");

				sendmail($user['email'], $subject, $body,
						$_SESSION['profile']['email'], //from
						"", //replyto
						"", //toname
						$_SESSION['profile']['fname']." ".
							$_SESSION['profile']['lname']); //fromname

				L10n::set_translation($my_translation);

				showheader(_("My CAcert.org Account!"));?>
				<p>
					<? printf(_("Your email has been sent to %s."), sanitizeHTML($user['fname'])); ?>
				</p>
				<p>[ <a href='javascript:history.go(-2)'><?= _("Go Back") ?></a> ]</p>
				<?
				showfooter();
				exit;
			} else {
				show_page(0,"",_("Sorry, I was unable to locate that user."));
				exit;
			}

		}
	}
	if($oldid == 9)
	{
		$oldid=0;
		$id = 9;
		show_page("ContactAssurer","",_("There was an error and I couldn't proceed"));
		exit;
	}

	// Assurer Check
	if($oldid == 17 )
	{
		$oldid = 0;
		$id = 17;
		$number = 5;
		$email = mysql_real_escape_string(trim($_REQUEST['email']));
		$reason = mysql_real_escape_string(trim($_REQUEST['reason']));
		$uid = get_user_id_from_email($email);

		if ($uid == 0) {
			show_page("AssurerCheck", "", _("I'm sorry, there was no email matching what you entered in the system. Please double check your information."));
			exit;
		}

		if ($reason == "--") {
			show_page("AssurerCheck", "" ,_("I'm sorry, there was no reason given why you need to check the assurer status."));
			exit;
		}

		if (get_number_of_adminlog_entries($_SESSION['profile']['id'],1000,1) > $number) {
			show_page("AssurerCheck", "", sprintf(_("I'm sorry, you reached the maximum requests of %s per hour. Please wait until you try it again."),$number));
			exit;
		}

		if (is_assurer($uid)) {
			$status = _('Is assurer');
		} else {
			 $status = _('Is no assurer');
		}

		write_se_log($uid, $_SESSION['profile']['id'], 'User Assurer status check', '', 1000);

		$assurer = get_user($uid);

		//mail to member
		$my_translation = L10n::get_translation();
		L10n::set_translation($assurer['language']);

		$subject = "[CAcert.org] ". _("Assurer status report for you");

		$body  = sprintf(_("Hi %s,"), $assurer['fname'])."\n\n";
		$body .= sprintf(_("%s %s (%s) has requested your assurer status for %s."),
			$_SESSION['profile']['fname'],
			$_SESSION['profile']['lname'],
			$_SESSION['profile']['email'],
			$reason)."\n\n";
		$body .= sprintf(_("The transmitted result: %s"), $status)."\n";
		$body .= _("Best regards")."\n";
		$body .= _("CAcert Support Team");

		sendmail($assurer['email'], "[CAcert.org] ". $subject, $body,
			"support@cacert.org", //from
			"", //replyto
			"", //toname
			"CAcert Support"); //fromname

		L10n::set_translation($my_translation);

		showheader(_("My CAcert.org Account!"));?>
		<p>
			<?=sprintf(_('The assurer status for %s %s (%s) is: %s'),
				$assurer['fname'],
				$assurer['lname'],
				$assurer['email'],
				$status) . '<br/>'. _('The mail with the status request has been sent to the email address above.'); ?>
		</p>
		<?
		showfooter();
		exit;
	}

show_page ($id,"","");<|MERGE_RESOLUTION|>--- conflicted
+++ resolved
@@ -349,23 +349,7 @@
 		if($awarded < 0)
 			$awarded = 0;
 
-<<<<<<< HEAD
-		$query = "select sum(`points`) as `total` from `notary` where `to`='".intval($_SESSION['_config']['notarise']['id'])."' and `deleted` = 0 group by `to`";
-		$res = mysql_query($query);
-		$drow = mysql_fetch_assoc($res);
-		$oldpoints = intval($drow['total']);
-
-		$_POST['expire'] = 0;
-
-		if(($oldpoints + $newpoints) > 100 && $max < 100)
-			$newpoints = 100 - $oldpoints;
-		if(($oldpoints + $newpoints) > $max && $max >= 100)
-			$newpoints = $max - $oldpoints;
-		if($newpoints < 0)
-			$newpoints = 0;
-=======
 		$drow_points = get_received_total_points(intval($_SESSION['_config']['notarise']['id']));
->>>>>>> 77ed5c5b
 
 		if(mysql_real_escape_string(stripslashes($_POST['date'])) == "")
 			$_POST['date'] = date("Y-m-d H:i:s");
@@ -430,31 +414,16 @@
 		$my_translation = L10n::get_translation();
 		L10n::set_translation($_SESSION['_config']['notarise']['language']);
 
-<<<<<<< HEAD
-		$assurer =  $_SESSION['profile']['fname'].' '.$_SESSION['profile']['lname'];
-		$body  = sprintf(_("You are receiving this email because you have been assured by %s (%s)."), $assurer, $_SESSION['profile']['email'])."\n\n";
-		if(($oldpoints + $newpoints) >= 100)
-			$body .= sprintf(_("You were issued %s points. However the system only counts up to 100 assurance points."), $awarded)."\n\n";
-		else
-			$body .= sprintf(_("You were issued %s points and you now have %s points in total."), $awarded, ($newpoints + $oldpoints))."\n\n";
-
-		if(($oldpoints + $newpoints) < 100 && ($oldpoints + $newpoints) >= 50)
-=======
 		$body  = sprintf(_("You are receiving this email because you have been assured by %s %s (%s)."), $_SESSION['profile']['fname'], $_SESSION['profile']['lname'], $_SESSION['profile']['email'])."\n\n";
 
 		$body .= sprintf(_("You were issued %s assurance points and you now have %s assurance points in total."), $awarded, ($awarded + $drow_total))."\n\n";
 
 		if(($drow_total + $awarded) < 100 && ($drow_total + $awarded) >= 50)
->>>>>>> 77ed5c5b
 		{
 			$body .= _("You now have over 50 points, and can now have your name added to client certificates, and issue server certificates for up to 2 years.")."\n\n";
 		}
 
-<<<<<<< HEAD
-		if(($oldpoints + $newpoints) >= 100 && $newpoints > 0)
-=======
 		if(($drow_total + $awarded) >= 100 && $drow_total < 0 && !is_assurer(intval($_SESSION['_config']['notarise']['id'])) )
->>>>>>> 77ed5c5b
 		{
 			$body .= _("You have at least 100 Assurance Points, if you want to become an assurer try the Assurer Challenge")." ( https://cats.cacert.org )\n\n";
 			$body .= _("To make it easier for others in your area to find you, it's helpful to list yourself as an assurer (this is voluntary), as well as a physical location where you live or work the most. You can flag your account to be listed, and add a comment to the display by going to:")."\n";
@@ -470,14 +439,8 @@
 
 		L10n::set_translation($my_translation);
 
-<<<<<<< HEAD
-		$assuree = $_SESSION['_config']['notarise']['fname'].' '.$_SESSION['_config']['notarise']['lname'];
-		$body  = sprintf(_("You are receiving this email because you have assured %s (%s)."), $assuree, $_SESSION['_config']['notarise']['email'])."\n\n";
-		$body .= sprintf(_("You issued %s points."), $awarded)."\n\n";
-=======
 		$body  = sprintf(_("You are receiving this email because you have assured %s %s (%s)."), $_SESSION['_config']['notarise']['fname'], $_SESSION['_config']['notarise']['lname'], $_SESSION['_config']['notarise']['email'])."\n\n";
 		$body .= sprintf(_("You issued %s assurance points and they now have %s assurance points in total."), $awarded, ($awarded + $drow['total']))."\n\n";
->>>>>>> 77ed5c5b
 
 		$body .= _("Best regards")."\n";
 		$body .= _("CAcert Support Team");
