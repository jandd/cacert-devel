--- conflicted
+++ resolved
@@ -79,15 +79,12 @@
 		case '15':
 		case 'MyPointsNew':	includeit(15, "wot");
 					break;
-<<<<<<< HEAD
 		case '16':
-		case 'TTPForm':	includeit(16, "wot");
-			break;
-=======
+		case 'TTPForm':		includeit(16, "wot");
+					break;
 		case '17':
 		case 'AssurerCheck':	includeit(17, "wot");
 					break;
->>>>>>> 8e9357bb
 	}
 
 	showfooter();
