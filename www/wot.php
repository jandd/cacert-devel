--- conflicted
+++ resolved
@@ -115,11 +115,6 @@
 }
 
 
-<<<<<<< HEAD
-
-
-=======
->>>>>>> a11db8f4
 	loadem("account");
 	if(array_key_exists('date',$_POST) && $_POST['date'] != "")
 		$_SESSION['_config']['date'] = $_POST['date'];
@@ -375,24 +370,9 @@
 						`date`='".mysql_escape_string(stripslashes($_POST['date']))."',
 						`when`=NOW()";
 		//record active acceptance by Assurer
-<<<<<<< HEAD
 		write_user_agreement($_SESSION['profile']['id'], "CCA", "Assurance", "Assurer", 1, $_SESSION['_config']['notarise']['id']);
 		if($_SESSION['profile']['ttpadmin'] == 1 && ($_POST['method'] == 'Trusted 3rd Parties' || $_POST['method'] == 'Trusted Third Parties')) {
 			$query .= ",\n`method`='TTP-Assisted'";
-=======
-		if (check_date_format(trim($_REQUEST['date']),2010)) {
-			write_user_agreement($_SESSION['profile']['id'], "CCA", "Assurance", "Assurer", 1, $_SESSION['_config']['notarise']['id']);
-		}
-		if($_SESSION['profile']['board'] == 1 && intval($_POST['expire']) > 0)
-		{
-			$query .= ",\n`method`='Temporary Increase'";
-			$query .= ",\n`expire`=DATE_ADD(NOW(), INTERVAL '".intval($_POST['expire'])."' DAY)";
-			$query .= ",\n`sponsor`='".intval($_POST['sponsor'])."'";
-		} else if($_SESSION['profile']['board'] == 1) {
-			$query .= ",\n`method`='".mysql_escape_string(stripslashes($_POST['method']))."'";
-		} else if($_SESSION['profile']['ttpadmin'] == 1 && ($_POST['method'] == 'Trusted 3rd Parties' || $_POST['method'] == 'Trusted Third Parties')) {
-			$query .= ",\n`method`='Trusted Third Parties'";
->>>>>>> a11db8f4
 		}
 		mysql_query($query);
 		fix_assurer_flag($_SESSION['_config']['notarise']['id']);
