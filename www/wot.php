--- conflicted
+++ resolved
@@ -225,11 +225,7 @@
 		}
 
 		$query = "select * from `notary` where `from`='".$_SESSION['profile']['id']."' and
-<<<<<<< HEAD
-							`deleted`=0 and `to`='".$_SESSION['_config']['notarise']['id']."'";
-=======
 			`to`='".$_SESSION['_config']['notarise']['id']."' and `deleted` = 0";
->>>>>>> 1a119ab8
 		$res = mysql_query($query);
 		if(mysql_num_rows($res) > 0)
 		{
