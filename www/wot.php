--- conflicted
+++ resolved
@@ -20,9 +20,6 @@
 require_once("../includes/lib/l10n.php");
 
 
-require_once("../includes/loggedin.php");
-require_once("../includes/lib/l10n.php");
-
 function show_page($target,$message,$error)
 {
 	showheader(_("My CAcert.org Account!"));
@@ -89,10 +86,6 @@
 function send_reminder()
 {
 	$body = "";
-<<<<<<< HEAD
-	
-=======
->>>>>>> 923efbdb
 	$my_translation = L10n::get_translation();
 	
 	$_SESSION['_config']['reminder-lang'] = $_POST['reminder-lang'];
@@ -122,11 +115,6 @@
 
 
 
-<<<<<<< HEAD
-
-
-=======
->>>>>>> 923efbdb
 	loadem("account");
 	if(array_key_exists('date',$_POST) && $_POST['date'] != "")
 		$_SESSION['_config']['date'] = $_POST['date'];
