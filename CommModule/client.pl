--- conflicted
+++ resolved
@@ -832,11 +832,7 @@
       SysLog "SAN: --$SAN--\n" if($debug);
       SysLog "memid: $row{'memid'}\n" if($debug);
 
-<<<<<<< HEAD
-      my $days=$org?($server?(30):7):calculateDays($row{"memid"});
-=======
-      my $days=$org?730:calculateDays($row{"memid"});
->>>>>>> 546f6208
+      my $days=$org?30:calculateDays($row{"memid"});
 
       my $md_id = 0;
       $md_id = 1 if( $row{'md'} eq "md5");
