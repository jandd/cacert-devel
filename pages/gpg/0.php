<? /*
    LibreSSL - CAcert web application
    Copyright (C) 2004-2008  CAcert Inc.

    This program is free software; you can redistribute it and/or modify
    it under the terms of the GNU General Public License as published by
    the Free Software Foundation; version 2 of the License.

    This program is distributed in the hope that it will be useful,
    but WITHOUT ANY WARRANTY; without even the implied warranty of
    MERCHANTABILITY or FITNESS FOR A PARTICULAR PURPOSE.  See the
    GNU General Public License for more details.

    You should have received a copy of the GNU General Public License
    along with this program; if not, write to the Free Software
    Foundation, Inc., 51 Franklin Street, Fifth Floor, Boston, MA  02110-1301  USA
*/
	include_once("../includes/shutdown.php");
?>
<p><?=_("Paste your own public OpenPGP key below. It should not contain a picture. CAcert will sign your key after submission.")?></p>
<form method="post" action="gpg.php">
<<<<<<< HEAD
<textarea name="CSR" cols="80" rows="15"><?=array_key_exists('CSR',$_POST)?strip_tags($_POST['CSR']):""?></textarea><br />
<p><input type="checkbox" name="CCA" /> <strong><?=sprintf(_("I accept the CAcert Community Agreement (%s)."),"<a href='/policy/CAcertCommunityAgreement.html'>CCA</a>")?></strong><br />
  <?=_("Please Note: You need to accept the CCA to proceed.")?></p>
=======
<p><?=_("Optional comment, only used in the certifictate overview")?><br />
       <input type="text" name="description" maxlength="80" size=80 /></p>
<textarea name="CSR" cols="80" rows="15"><?=array_key_exists('CSR',$_POST)?strip_tags($_POST['CSR']):""?></textarea><br />
>>>>>>> a82f5073
<input type="submit" name="process" value="<?=_("Submit")?>" />
<input type="hidden" name="oldid" value="<?=$id?>" />
</form><|MERGE_RESOLUTION|>--- conflicted
+++ resolved
@@ -19,15 +19,11 @@
 ?>
 <p><?=_("Paste your own public OpenPGP key below. It should not contain a picture. CAcert will sign your key after submission.")?></p>
 <form method="post" action="gpg.php">
-<<<<<<< HEAD
+<p><?=_("Optional comment, only used in the certifictate overview")?><br />
+       <input type="text" name="description" maxlength="80" size=80 /></p>
 <textarea name="CSR" cols="80" rows="15"><?=array_key_exists('CSR',$_POST)?strip_tags($_POST['CSR']):""?></textarea><br />
 <p><input type="checkbox" name="CCA" /> <strong><?=sprintf(_("I accept the CAcert Community Agreement (%s)."),"<a href='/policy/CAcertCommunityAgreement.html'>CCA</a>")?></strong><br />
   <?=_("Please Note: You need to accept the CCA to proceed.")?></p>
-=======
-<p><?=_("Optional comment, only used in the certifictate overview")?><br />
-       <input type="text" name="description" maxlength="80" size=80 /></p>
-<textarea name="CSR" cols="80" rows="15"><?=array_key_exists('CSR',$_POST)?strip_tags($_POST['CSR']):""?></textarea><br />
->>>>>>> a82f5073
 <input type="submit" name="process" value="<?=_("Submit")?>" />
 <input type="hidden" name="oldid" value="<?=$id?>" />
 </form>