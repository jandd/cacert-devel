--- conflicted
+++ resolved
@@ -19,12 +19,8 @@
 
 $ticketno = ""; if(array_key_exists('ticketno', $_SESSION)) $ticketno = $_SESSION['ticketno'];
 if (!valid_ticket_number($ticketno)) {
-<<<<<<< HEAD
-    printf(_("I'm sorry, you did not enter a ticket number!%sYou cannot reset the password.%s"), '<br/>', '<br/><a href="account.php?id=43&amp;userid=' . intval($_REQUEST['userid']) .'">'. _('Back to previous page.').'</a>');
-=======
     printf(_("I'm sorry, you did not enter a ticket number!%sYou cannot reset the password."), '<br/>');
     echo '<br/><a href="account.php?id=43&amp;userid='.intval($_REQUEST['userid']).'">'._('Back to previous page.').'</a>';
->>>>>>> 9fac7480
     showfooter();
     exit;
  }
