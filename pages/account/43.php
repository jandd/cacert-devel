--- conflicted
+++ resolved
@@ -21,8 +21,17 @@
 $ticketno='';
 $ticketvalidation=FALSE;
 
-<<<<<<< HEAD
-=======
+if (isset($_SESSION['ticketno'])) {
+	$ticketno = $_SESSION['ticketno'];
+	$ticketvalidation = valid_ticket_number($ticketno);
+}
+if (isset($_SESSION['ticketmsg'])) {
+	$ticketmsg = $_SESSION['ticketmsg'];
+} else {
+	$ticketmsg = '';
+}
+
+
   if(array_key_exists('assurance',$_REQUEST) && $_REQUEST['assurance'] > 0)
   {
     $assurance = mysql_escape_string(intval($_REQUEST['assurance']));
@@ -36,17 +45,7 @@
       }
     }
   }
->>>>>>> afd9564a
-
-if (isset($_SESSION['ticketno'])) {
-    $ticketno = $_SESSION['ticketno'];
-    $ticketvalidation = valid_ticket_number($ticketno);
-}
-if (isset($_SESSION['ticketmsg'])) {
-    $ticketmsg = $_SESSION['ticketmsg'];
-} else {
-    $ticketmsg = '';
-}
+
 
 // search for an account by email search, if more than one is found display list to choose
 if(intval(array_key_exists('userid',$_REQUEST)?$_REQUEST['userid']:0) <= 0)
