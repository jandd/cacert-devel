<? /*
    LibreSSL - CAcert web application
    Copyright (C) 2004-2008  CAcert Inc.

    This program is free software; you can redistribute it and/or modify
    it under the terms of the GNU General Public License as published by
    the Free Software Foundation; version 2 of the License.

    This program is distributed in the hope that it will be useful,
    but WITHOUT ANY WARRANTY; without even the implied warranty of
    MERCHANTABILITY or FITNESS FOR A PARTICULAR PURPOSE.  See the
    GNU General Public License for more details.

    You should have received a copy of the GNU General Public License
    along with this program; if not, write to the Free Software
    Foundation, Inc., 51 Franklin Street, Fifth Floor, Boston, MA  02110-1301  USA
*/ ?>
<?
include_once($_SESSION['_config']['filepath']."/includes/notary.inc.php");


  if(array_key_exists('assurance',$_REQUEST) && $_REQUEST['assurance'] > 0)
  {
    $assurance = mysql_real_escape_string(intval($_REQUEST['assurance']));
    $row = 0;
    $res = mysql_query("select `to` from `notary` where `id`='$assurance'");
    if ($res) {
      $row = mysql_fetch_assoc($res);
    }
    mysql_query("delete from `notary` where `id`='$assurance'");
    if ($row) {
      fix_assurer_flag($row['to']);
    }
  }

  if(intval(array_key_exists('userid',$_REQUEST)?$_REQUEST['userid']:0) <= 0)
  {
<<<<<<< HEAD
    $emailsearch = $email = mysql_real_escape_string(stripslashes($_REQUEST['email']));
=======
    $_REQUEST['userid'] = 0;

    $emailsearch = $email = mysql_escape_string(stripslashes($_REQUEST['email']));
>>>>>>> 64eabd52

    //Disabled to speed up the queries
    //if(!strstr($email, "%"))
    //  $emailsearch = "%$email%";

    // bug-975 ted+uli changes --- begin
    if(preg_match("/^[0-9]+$/", $email)) {
      // $email consists of digits only ==> search for IDs
      // Be defensive here (outer join) if primary mail is not listed in email table
      $query = "select `users`.`id` as `id`, `email`.`email` as `email`
          from `users` left outer join `email` on (`users`.`id`=`email`.`memid`)
          where (`email`.`id`='$email' or `users`.`id`='$email')
            and `users`.`deleted`=0
          group by `users`.`id` limit 100";
    } else {
      // $email contains non-digits ==> search for mail addresses
      // Be defensive here (outer join) if primary mail is not listed in email table
      $query = "select `users`.`id` as `id`, `email`.`email` as `email`
          from `users` left outer join `email` on (`users`.`id`=`email`.`memid`)
          where (`email`.`email` like '$emailsearch'
                 or `users`.`email` like '$emailsearch')
            and `users`.`deleted`=0
          group by `users`.`id` limit 100";
    }
    // bug-975 ted+uli changes --- end
    $res = mysql_query($query);
    if(mysql_num_rows($res) > 1) { ?>
<table align="center" valign="middle" border="0" cellspacing="0" cellpadding="0" class="wrapper">
  <tr>
    <td colspan="5" class="title"><?=_("Select Specific Account Details")?></td>
  </tr>
  <tr>
    <td class="DataTD"><?=_("User ID")?></td>
    <td class="DataTD"><?=_("Email")?></td>
  </tr>
<?
  while($row = mysql_fetch_assoc($res))
  { ?>
  <tr>
    <td class="DataTD"><a href="account.php?id=43&amp;userid=<?=intval($row['id'])?>"><?=intval($row['id'])?></a></td>
    <td class="DataTD"><a href="account.php?id=43&amp;userid=<?=intval($row['id'])?>"><?=sanitizeHTML($row['email'])?></a></td>
  </tr>
<? } if(mysql_num_rows($res) >= 100) { ?>
  <tr>
    <td class="DataTD" colspan="2"><?=_("Only the first 100 rows are displayed.")?></td>
  </tr>
<? } else { ?>
  <tr>
    <td class="DataTD" colspan="2"><? printf(_("%s rows displayed."), mysql_num_rows($res)); ?></td>
  </tr>
<? } ?>
</table><br><br>
<?    } elseif(mysql_num_rows($res) == 1) {
      $row = mysql_fetch_assoc($res);
      $_REQUEST['userid'] = $row['id'];
    } else {
      printf(_("No users found matching %s"), sanitizeHTML($email));
    }
  }

  if(intval($_REQUEST['userid']) > 0)
  {
    $userid = intval($_REQUEST['userid']);
    $query = "select * from `users` where `users`.`id`='$userid' and `users`.`deleted`=0";
    $res = mysql_query($query);
    if(mysql_num_rows($res) <= 0)
    {
      echo _("I'm sorry, the user you were looking for seems to have disappeared! Bad things are a foot!");
    } else {
      $row = mysql_fetch_assoc($res);
      $query = "select sum(`points`) as `points` from `notary` where `to`='".intval($row['id'])."'";
      $dres = mysql_query($query);
      $drow = mysql_fetch_assoc($dres);
      $alerts = mysql_fetch_assoc(mysql_query("select * from `alerts` where `memid`='".intval($row['id'])."'"));
?>
<table align="center" valign="middle" border="0" cellspacing="0" cellpadding="0" class="wrapper">
  <tr>
    <td colspan="5" class="title"><? printf(_("%s's Account Details"), sanitizeHTML($row['email'])); ?></td>
  </tr>
  <tr>
    <td class="DataTD"><?=_("Email")?>:</td>
    <td class="DataTD"><?=sanitizeHTML($row['email'])?></td>
  </tr>
  <tr>
    <td class="DataTD"><?=_("First Name")?>:</td>
    <td class="DataTD"><form method="post" action="account.php" onSubmit="if(!confirm('<?=_("Are you sure you want to modify this DOB and/or last name?")?>')) return false;">
  <input type="hidden" name="csrf" value="<?=make_csrf('admchangepers')?>" />
  <input type="text" name="fname" value="<?=sanitizeHTML($row['fname'])?>"></td>
  </tr>
  <tr>
    <td class="DataTD"><?=_("Middle Name")?>:</td>
    <td class="DataTD"><input type="text" name="mname" value="<?=sanitizeHTML($row['mname'])?>"></td>
  </tr>
  <tr>
    <td class="DataTD"><?=_("Last Name")?>:</td>
    <td class="DataTD">  <input type="hidden" name="oldid" value="43">
  <input type="hidden" name="action" value="updatedob">
  <input type="hidden" name="userid" value="<?=intval($userid)?>">
  <input type="text" name="lname" value="<?=sanitizeHTML($row['lname'])?>"></td>
  </tr>
  <tr>
    <td class="DataTD"><?=_("Suffix")?>:</td>
    <td class="DataTD"><input type="text" name="suffix" value="<?=sanitizeHTML($row['suffix'])?>"></td>
  </tr>
  <tr>
    <td class="DataTD"><?=_("Date of Birth")?>:</td>
    <td class="DataTD">
<?
  $year = intval(substr($row['dob'], 0, 4));
  $month = intval(substr($row['dob'], 5, 2));
  $day = intval(substr($row['dob'], 8, 2));
  ?><nobr><select name="day">
<?
        for($i = 1; $i <= 31; $i++)
        {
                echo "<option";
                if($day == $i)
                    echo " selected='selected'";
                echo ">$i</option>";
        }
?>
    </select>
    <select name="month">
<?
        for($i = 1; $i <= 12; $i++)
        {
                echo "<option value='$i'";
                if($month == $i)
                        echo " selected='selected'";
                echo ">".ucwords(strftime("%B", mktime(0,0,0,$i,1,date("Y"))))."</option>";
        }
?>
    </select>
    <input type="text" name="year" value="<?=$year?>" size="4">
    <input type="submit" value="Go"></form></nobr></td>
  </tr>
  <tr>
    <td class="DataTD"><?=_("CCA accepted")?>:</td>
    <td class="DataTD"><a href="account.php?id=57&amp;userid=<?=intval($row['id'])?>"><?=intval(get_user_agreement_status($row['id'])) ? _("Yes") : _("No") ?></a></td>
  </tr>
  <tr>
    <td class="DataTD"><?=_("Trainings")?>:</td>
    <td class="DataTD"><a href="account.php?id=55&amp;userid=<?=intval($row['id'])?>">show</a></td>
  </tr>
  <tr>
    <td class="DataTD"><?=_("Is Assurer")?>:</td>
    <td class="DataTD"><a href="account.php?id=43&amp;assurer=<?=intval($row['id'])?>&amp;csrf=<?=make_csrf('admsetassuret')?>"><?=$row['assurer']?></a></td>
  </tr>
  <tr>
    <td class="DataTD"><?=_("Blocked Assurer")?>:</td>
    <td class="DataTD"><a href="account.php?id=43&amp;assurer_blocked=<?=intval($row['id'])?>"><?=$row['assurer_blocked']?></a></td>
  </tr>
  <tr>
    <td class="DataTD"><?=_("Account Locking")?>:</td>
    <td class="DataTD"><a href="account.php?id=43&amp;locked=<?=$row['id']?>&amp;csrf=<?=make_csrf('admactlock')?>"><?=$row['locked']?></a></td>
  </tr>
  <tr>
    <td class="DataTD"><?=_("Code Signing")?>:</td>
    <td class="DataTD"><a href="account.php?id=43&amp;codesign=<?=$row['id']?>&amp;csrf=<?=make_csrf('admcodesign')?>"><?=$row['codesign']?></a></td>
  </tr>
  <tr>
    <td class="DataTD"><?=_("Org Assurer")?>:</td>
    <td class="DataTD"><a href="account.php?id=43&amp;orgadmin=<?=$row['id']?>&amp;csrf=<?=make_csrf('admorgadmin')?>"><?=$row['orgadmin']?></a></td>
  </tr>
  <tr>
    <td class="DataTD"><?=_("TTP Admin")?>:</td>
    <td class="DataTD"><a href="account.php?id=43&amp;ttpadmin=<?=$row['id']?>&amp;csrf=<?=make_csrf('admttpadmin')?>"><?=$row['ttpadmin']?></a></td>
  </tr>
  <tr>
    <td class="DataTD"><?=_("Location Admin")?>:</td>
    <td class="DataTD"><a href="account.php?id=43&amp;locadmin=<?=$row['id']?>"><?=$row['locadmin']?></a></td>
  </tr>
  <tr>
    <td class="DataTD"><?=_("Admin")?>:</td>
    <td class="DataTD"><a href="account.php?id=43&amp;admin=<?=$row['id']?>&amp;csrf=<?=make_csrf('admsetadmin')?>"><?=$row['admin']?></a></td>
  </tr>
  <tr>
    <td class="DataTD"><?=_("Ad Admin")?>:</td>
    <td class="DataTD"><a href="account.php?id=43&amp;adadmin=<?=$row['id']?>"><?=$row['adadmin']?></a> (0 = none, 1 = submit, 2 = approve)</td>
  </tr>
  <tr>
    <td class="DataTD"><?=_("Tverify Account")?>:</td>
    <td class="DataTD"><a href="account.php?id=43&amp;tverify=<?=$row['id']?>"><?=$row['tverify']?></a></td>
  </tr>
  <tr>
    <td class="DataTD"><?=_("General Announcements")?>:</td>
    <td class="DataTD"><a href="account.php?id=43&amp;general=<?=$row['id']?>"><?=$alerts['general']?></a></td>
  </tr>
  <tr>
    <td class="DataTD"><?=_("Country Announcements")?>:</td>
    <td class="DataTD"><a href="account.php?id=43&amp;country=<?=$row['id']?>"><?=$alerts['country']?></a></td>
  </tr>
  <tr>
    <td class="DataTD"><?=_("Regional Announcements")?>:</td>
    <td class="DataTD"><a href="account.php?id=43&amp;regional=<?=$row['id']?>"><?=$alerts['regional']?></a></td>
  </tr>
  <tr>
    <td class="DataTD"><?=_("Within 200km Announcements")?>:</td>
    <td class="DataTD"><a href="account.php?id=43&amp;radius=<?=$row['id']?>"><?=$alerts['radius']?></a></td>
  </tr>
  <tr>
    <td class="DataTD"><?=_("Change Password")?>:</td>
    <td class="DataTD"><a href="account.php?id=44&amp;userid=<?=$row['id']?>"><?=_("Change Password")?></a></td>
  </tr>
  <tr>
    <td class="DataTD"><?=_("Delete Account")?>:</td>
    <td class="DataTD"><a href="account.php?id=50&amp;userid=<?=$row['id']?>&amp;csrf=<?=make_csrf('admdelaccount')?>"><?=_("Delete Account")?></a></td>
  </tr>
<?
  // This is intensionally a $_GET for audit purposes. DO NOT CHANGE!!!
  if(array_key_exists('showlostpw',$_GET) && $_GET['showlostpw'] == "yes") {
?>
  <tr>
    <td class="DataTD"><?=_("Lost Password")?> - Q1:</td>
    <td class="DataTD"><?=sanitizeHTML($row['Q1'])?></td>
  </tr>
  <tr>
    <td class="DataTD"><?=_("Lost Password")?> - A1:</td>
    <td class="DataTD"><?=sanitizeHTML($row['A1'])?></td>
  </tr>
  <tr>
    <td class="DataTD"><?=_("Lost Password")?> - Q2:</td>
    <td class="DataTD"><?=sanitizeHTML($row['Q2'])?></td>
  </tr>
  <tr>
    <td class="DataTD"><?=_("Lost Password")?> - A2:</td>
    <td class="DataTD"><?=sanitizeHTML($row['A2'])?></td>
  </tr>
  <tr>
    <td class="DataTD"><?=_("Lost Password")?> - Q3:</td>
    <td class="DataTD"><?=sanitizeHTML($row['Q3'])?></td>
  </tr>
  <tr>
    <td class="DataTD"><?=_("Lost Password")?> - A3:</td>
    <td class="DataTD"><?=sanitizeHTML($row['A3'])?></td>
  </tr>
  <tr>
    <td class="DataTD"><?=_("Lost Password")?> - Q4:</td>
    <td class="DataTD"><?=sanitizeHTML($row['Q4'])?></td>
  </tr>
  <tr>
    <td class="DataTD"><?=_("Lost Password")?> - A4:</td>
    <td class="DataTD"><?=sanitizeHTML($row['A4'])?></td>
  </tr>
  <tr>
    <td class="DataTD"><?=_("Lost Password")?> - Q5:</td>
    <td class="DataTD"><?=sanitizeHTML($row['Q5'])?></td>
  </tr>
  <tr>
    <td class="DataTD"><?=_("Lost Password")?> - A5:</td>
    <td class="DataTD"><?=sanitizeHTML($row['A5'])?></td>
  </tr>
<? } else { ?>
  <tr>
    <td class="DataTD" colspan="2"><a href="account.php?id=43&amp;userid=<?=$row['id']?>&amp;showlostpw=yes"><?=_("Show Lost Password Details")?></a></td>
  </tr>
<? } ?>
  <tr>
    <td class="DataTD"><?=_("Assurance Points")?>:</td>
    <td class="DataTD"><?=intval($drow['points'])?></td>
  </tr>
</table>
<br><?
  $query = "select * from `email` where `memid`='".intval($row['id'])."' and `deleted`=0 and `hash`=''
      and `email`!='".mysql_real_escape_string($row['email'])."'";
  $dres = mysql_query($query);
  if(mysql_num_rows($dres) > 0) { ?>
<table align="center" valign="middle" border="0" cellspacing="0" cellpadding="0" class="wrapper">
  <tr>
    <td colspan="5" class="title"><?=_("Alternate Verified Email Addresses")?></td>
  </tr><?
  $rc = mysql_num_rows($dres);
  while($drow = mysql_fetch_assoc($dres))
  { ?>
  <tr>
    <td class="DataTD"><?=_("Secondary Emails")?>:</td>
    <td class="DataTD"><?=sanitizeHTML($drow['email'])?></td>
  </tr>
<? } ?>
</table>
<br><? } ?>
<?
  $query = "select * from `domains` where `memid`='".intval($row['id'])."' and `deleted`=0 and `hash`=''";
  $dres = mysql_query($query);
  if(mysql_num_rows($dres) > 0) { ?>
<table align="center" valign="middle" border="0" cellspacing="0" cellpadding="0" class="wrapper">
  <tr>
    <td colspan="5" class="title"><?=_("Verified Domains")?></td>
  </tr><?
  $rc = mysql_num_rows($dres);
  while($drow = mysql_fetch_assoc($dres))
  { ?>
  <tr>
    <td class="DataTD"><?=_("Domain")?>:</td>
    <td class="DataTD"><?=sanitizeHTML($drow['domain'])?></td>
  </tr>
<? } ?>
</table>
<br>
<? } ?>
<? //  Begin - Debug infos ?>
<table align="center" valign="middle" border="0" cellspacing="0" cellpadding="0" class="wrapper">
  <tr>
    <td colspan="2" class="title"><?=_("Account State")?></td>
  </tr>

<?
  // ---  bug-975 begin ---
  //  potential db inconsistency like in a20110804.1
  //    Admin console -> don't list user account
  //    User login -> impossible
  //    Assurer, assure someone -> user displayed
  /*  regular user account search with regular settings

    --- Admin Console find user query
    $query = "select `users`.`id` as `id`, `email`.`email` as `email` from `users`,`email`
        where `users`.`id`=`email`.`memid` and
        (`email`.`email` like '$emailsearch' or `email`.`id`='$email' or `users`.`id`='$email') and
        `email`.`hash`='' and `email`.`deleted`=0 and `users`.`deleted`=0
        group by `users`.`id` limit 100";
     => requirements
       1.  email.hash = ''
       2.  email.deleted = 0
       3.  users.deleted = 0
       4.  email.email = primary-email       (???) or'd
      not covered by admin console find user routine, but may block users login
       5.  users.verified = 0|1
      further "special settings"
       6.  users.locked  (setting displayed in display form)
       7.  users.assurer_blocked   (setting displayed in display form)

    --- User login user query
    select * from `users` where `email`='$email' and (`password`=old_password('$pword') or `password`=sha1('$pword') or
						`password`=password('$pword')) and `verified`=1 and `deleted`=0 and `locked`=0
		=> requirements
       1. users.verified = 1
       2. users.deleted = 0
       3. users.locked = 0
       4. users.email = primary-email

    --- Assurer, assure someone find user query
    select * from `users` where `email`='".mysql_real_escape_string(stripslashes($_POST['email']))."'
           and `deleted`=0
		=> requirements
       1. users.deleted = 0
       2. users.email = primary-email
                                     Admin      User        Assurer
      bit                            Console    Login       assure someone

       1.  email.hash = ''            Yes        No           No
       2.  email.deleted = 0          Yes        No           No
       3.  users.deleted = 0          Yes        Yes          Yes
       4.  users.verified = 1         No         Yes          No
       5.  users.locked = 0           No         Yes          No
       6.  users.email = prim-email   No         Yes          Yes
       7.  email.email = prim-email   Yes        No           No

    full usable account needs all 7 requirements fulfilled
    so if one setting isn't set/cleared there is an inconsistency either way
    if eg email.email is not avail, admin console cannot open user info
    but user can login and assurer can display user info
    if user verified is not set to 1, admin console displays user record
    but user cannot login, but assurer can search for the user and the data displays

    consistency check:
    1. search primary-email in users.email
    2. search primary-email in email.email
    3. userid = email.memid
    4. check settings from table 1. - 5.

   */

  $inconsistency = 0;
  $inconsistencydisp = "";
  $inccause = "";
   // current userid  intval($row['id'])
  $query = "select `email` as `uemail`, `deleted` as `udeleted`, `verified`, `locked`
      from `users` where `id`='".intval($row['id'])."' ";
  $dres = mysql_query($query);
  $drow = mysql_fetch_assoc($dres);
  $uemail    = $drow['uemail'];
  $udeleted  = $drow['udeleted'];
  $uverified = $drow['verified'];
  $ulocked   = $drow['locked'];

  $query = "select `hash`, `email` as `eemail` from `email`
      where `memid`='".intval($row['id'])."' and
      `email` ='".$uemail."' and
      `deleted` = 0";
  $dres = mysql_query($query);
  if ($drow = mysql_fetch_assoc($dres)) {
    $drow['edeleted'] = 0;
  } else {
  	// try if there are deleted entries
    $query = "select `hash`, `deleted` as `edeleted`, `email` as `eemail` from `email`
        where `memid`='".intval($row['id'])."' and
        `email` ='".$uemail."'";
    $dres = mysql_query($query);
    $drow = mysql_fetch_assoc($dres);
  }

  if ($drow) {
    $eemail    = $drow['eemail'];
    $edeleted  = $drow['edeleted'];
    $ehash     = $drow['hash'];
    if ($udeleted!=0) {
      $inconsistency += 1;
      $inccause .= (empty($inccause)?"":"<br>")._("Users record set to deleted");
    }
    if ($uverified!=1) {
      $inconsistency += 2;
      $inccause .= (empty($inccause)?"":"<br>")._("Users record verified not set");
    }
    if ($ulocked!=0) {
      $inconsistency += 4;
      $inccause .= (empty($inccause)?"":"<br>")._("Users record locked set");
    }
    if ($edeleted!=0) {
      $inconsistency += 8;
      $inccause .= (empty($inccause)?"":"<br>")._("Email record set deleted");
    }
    if ($ehash!='') {
      $inconsistency += 16;
      $inccause .= (empty($inccause)?"":"<br>")._("Email record hash not unset");
    }
  } else {
    $inconsistency = 32;
    $inccause = _("Prim. email, Email record doesn't exist");
  }
  if ($inconsistency>0) {
     // $inconsistencydisp = _("Yes");
?>
  <tr>
    <td class="DataTD"><?=_("Account inconsistency")?>:</td>
    <td class="DataTD"><?=$inccause?><br>code: <?=$inconsistency?></td>
  </tr>
  <tr>
    <td colspan="2" class="DataTD" style="max-width: 75ex">
      <?=_("Account inconsistency can cause problems in daily account ".
      "operations and needs to be fixed manually through arbitration/critical ".
      "team.")?>
     </td>
  </tr>
<? }

  // ---  bug-975 end ---
?>
</table>
<br>
<?
 //  End - Debug infos
?>

<table align="center" valign="middle" border="0" cellspacing="0" cellpadding="0" class="wrapper">
	<tr>
		<td colspan="6" class="title"><?=_("Certificates")?></td>
	</tr>

	<tr>
		<td class="DataTD"><?=_("Cert Type")?>:</td>
		<td class="DataTD"><?=_("Total")?></td>
		<td class="DataTD"><?=_("Valid")?></td>
		<td class="DataTD"><?=_("Expired")?></td>
		<td class="DataTD"><?=_("Revoked")?></td>
		<td class="DataTD"><?=_("Latest Expire")?></td>
	</tr>

	<tr>
		<td class="DataTD"><?=_("Server")?>:</td>
	<?
	$query = "select COUNT(*) as `total`,
	                 MAX(`domaincerts`.`expire`) as `maxexpire`
	          from `domains` inner join `domaincerts`
	               on `domains`.`id` = `domaincerts`.`domid`
	          where `domains`.`memid` = '".intval($row['id'])."' ";
	$dres = mysql_query($query);
	$drow = mysql_fetch_assoc($dres);
	$total = $drow['total'];

	$maxexpire = "0000-00-00 00:00:00";
	if ($drow['maxexpire']) {
		$maxexpire = $drow['maxexpire'];
	}

	if($total > 0) {
		$query = "select COUNT(*) as `valid`
		          from `domains` inner join `domaincerts`
		               on `domains`.`id` = `domaincerts`.`domid`
		          where `domains`.`memid` = '".intval($row['id'])."'
		                and `revoked` = '0000-00-00 00:00:00'
		                and `expire` > NOW()";
		$dres = mysql_query($query);
		$drow = mysql_fetch_assoc($dres);
		$valid = $drow['valid'];

		$query = "select COUNT(*) as `expired`
		          from `domains` inner join `domaincerts`
		               on `domains`.`id` = `domaincerts`.`domid`
		          where `domains`.`memid` = '".intval($row['id'])."'
		                and `expire` <= NOW()";
		$dres = mysql_query($query);
		$drow = mysql_fetch_assoc($dres);
		$expired = $drow['expired'];

		$query = "select COUNT(*) as `revoked`
		          from `domains` inner join `domaincerts`
		               on `domains`.`id` = `domaincerts`.`domid`
		          where `domains`.`memid` = '".intval($row['id'])."'
		                and `revoked` != '0000-00-00 00:00:00'";
		$dres = mysql_query($query);
		$drow = mysql_fetch_assoc($dres);
		$revoked = $drow['revoked'];
		?>
		<td class="DataTD"><?=intval($total)?></td>
		<td class="DataTD"><?=intval($valid)?></td>
		<td class="DataTD"><?=intval($expired)?></td>
		<td class="DataTD"><?=intval($revoked)?></td>
		<td class="DataTD"><?=($maxexpire != "0000-00-00 00:00:00")?
			substr($maxexpire, 0, 10) : _("Pending")?></td>
		<?
	} else { // $total > 0
		?>
		<td colspan="5" class="DataTD"><?=_("None")?></td>
		<?
	} ?>
	</tr>

	<tr>
		<td class="DataTD"><?=_("Client")?>:</td>
	<?
	$query = "select COUNT(*) as `total`, MAX(`expire`) as `maxexpire`
	          from `emailcerts`
	          where `memid` = '".intval($row['id'])."' ";
	$dres = mysql_query($query);
	$drow = mysql_fetch_assoc($dres);
	$total = $drow['total'];

	$maxexpire = "0000-00-00 00:00:00";
	if ($drow['maxexpire']) {
		$maxexpire = $drow['maxexpire'];
	}

	if($total > 0) {
		$query = "select COUNT(*) as `valid`
		          from `emailcerts`
		          where `memid` = '".intval($row['id'])."'
		                and `revoked` = '0000-00-00 00:00:00'
		                and `expire` > NOW()";
		$dres = mysql_query($query);
		$drow = mysql_fetch_assoc($dres);
		$valid = $drow['valid'];

		$query = "select COUNT(*) as `expired`
		          from `emailcerts`
		          where `memid` = '".intval($row['id'])."'
		                and `expire` <= NOW()";
		$dres = mysql_query($query);
		$drow = mysql_fetch_assoc($dres);
		$expired = $drow['expired'];

		$query = "select COUNT(*) as `revoked`
		          from `emailcerts`
		          where `memid` = '".intval($row['id'])."'
		                and `revoked` != '0000-00-00 00:00:00'";
		$dres = mysql_query($query);
		$drow = mysql_fetch_assoc($dres);
		$revoked = $drow['revoked'];
		?>
		<td class="DataTD"><?=intval($total)?></td>
		<td class="DataTD"><?=intval($valid)?></td>
		<td class="DataTD"><?=intval($expired)?></td>
		<td class="DataTD"><?=intval($revoked)?></td>
		<td class="DataTD"><?=($maxexpire != "0000-00-00 00:00:00")?
			substr($maxexpire, 0, 10) : _("Pending")?></td>
		<?
	} else { // $total > 0
		?>
		<td colspan="5" class="DataTD"><?=_("None")?></td>
		<?
	} ?>
	</tr>

	<tr>
		<td class="DataTD"><?=_("GPG")?>:</td>
	<?
	$query = "select COUNT(*) as `total`, MAX(`expire`) as `maxexpire`
	          from `gpg`
	          where `memid` = '".intval($row['id'])."' ";
	$dres = mysql_query($query);
	$drow = mysql_fetch_assoc($dres);
	$total = $drow['total'];

	$maxexpire = "0000-00-00 00:00:00";
	if ($drow['maxexpire']) {
		$maxexpire = $drow['maxexpire'];
	}

	if($total > 0) {
		$query = "select COUNT(*) as `valid`
		          from `gpg`
		          where `memid` = '".intval($row['id'])."'
		                and `expire` > NOW()";
		$dres = mysql_query($query);
		$drow = mysql_fetch_assoc($dres);
		$valid = $drow['valid'];

		$query = "select COUNT(*) as `expired`
		          from `emailcerts`
		          where `memid` = '".intval($row['id'])."'
		                and `expire` <= NOW()";
		$dres = mysql_query($query);
		$drow = mysql_fetch_assoc($dres);
		$expired = $drow['expired'];

		?>
		<td class="DataTD"><?=intval($total)?></td>
		<td class="DataTD"><?=intval($valid)?></td>
		<td class="DataTD"><?=intval($expired)?></td>
		<td class="DataTD"></td>
		<td class="DataTD"><?=($maxexpire != "0000-00-00 00:00:00")?
			substr($maxexpire, 0, 10) : _("Pending")?></td>
		<?
	} else { // $total > 0
		?>
		<td colspan="5" class="DataTD"><?=_("None")?></td>
		<?
	} ?>
	</tr>

	<tr>
		<td class="DataTD"><a href="account.php?id=58&amp;userid=<?=intval($row['id'])?>"><?=_("Org Server")?></a>:</td>
	<?
	$query = "select COUNT(*) as `total`,
	                 MAX(`orgcerts`.`expire`) as `maxexpire`
	          from `orgdomaincerts` as `orgcerts` inner join `org`
	                   on `orgcerts`.`orgid` = `org`.`orgid`
	          where `org`.`memid` = '".intval($row['id'])."' ";
	$dres = mysql_query($query);
	$drow = mysql_fetch_assoc($dres);
	$total = $drow['total'];

	$maxexpire = "0000-00-00 00:00:00";
	if ($drow['maxexpire']) {
		$maxexpire = $drow['maxexpire'];
	}

	if($total > 0) {
		$query = "select COUNT(*) as `valid`
		          from `orgdomaincerts` as `orgcerts` inner join `org`
		                   on `orgcerts`.`orgid` = `org`.`orgid`
		          where `org`.`memid` = '".intval($row['id'])."'
		                and `orgcerts`.`revoked` = '0000-00-00 00:00:00'
		                and `orgcerts`.`expire` > NOW()";
		$dres = mysql_query($query);
		$drow = mysql_fetch_assoc($dres);
		$valid = $drow['valid'];

		$query = "select COUNT(*) as `expired`
		          from `orgdomaincerts` as `orgcerts` inner join `org`
		                   on `orgcerts`.`orgid` = `org`.`orgid`
		          where `org`.`memid` = '".intval($row['id'])."'
		                and `orgcerts`.`expire` <= NOW()";
		$dres = mysql_query($query);
		$drow = mysql_fetch_assoc($dres);
		$expired = $drow['expired'];

		$query = "select COUNT(*) as `revoked`
		          from `orgdomaincerts` as `orgcerts` inner join `org`
		                   on `orgcerts`.`orgid` = `org`.`orgid`
		          where `org`.`memid` = '".intval($row['id'])."'
		                and `orgcerts`.`revoked` != '0000-00-00 00:00:00'";
		$dres = mysql_query($query);
		$drow = mysql_fetch_assoc($dres);
		$revoked = $drow['revoked'];
		?>
		<td class="DataTD"><?=intval($total)?></td>
		<td class="DataTD"><?=intval($valid)?></td>
		<td class="DataTD"><?=intval($expired)?></td>
		<td class="DataTD"><?=intval($revoked)?></td>
		<td class="DataTD"><?=($maxexpire != "0000-00-00 00:00:00")?
			substr($maxexpire, 0, 10) : _("Pending")?></td>
		<?
	} else { // $total > 0
		?>
		<td colspan="5" class="DataTD"><?=_("None")?></td>
		<?
	} ?>
	</tr>

	<tr>
		<td class="DataTD"><?=_("Org Client")?>:</td>
	<?
	$query = "select COUNT(*) as `total`,
	                 MAX(`orgcerts`.`expire`) as `maxexpire`
	          from `orgemailcerts` as `orgcerts` inner join `org`
	                   on `orgcerts`.`orgid` = `org`.`orgid`
	          where `org`.`memid` = '".intval($row['id'])."' ";
	$dres = mysql_query($query);
	$drow = mysql_fetch_assoc($dres);
	$total = $drow['total'];

	$maxexpire = "0000-00-00 00:00:00";
	if ($drow['maxexpire']) {
		$maxexpire = $drow['maxexpire'];
	}

	if($total > 0) {
		$query = "select COUNT(*) as `valid`
		          from `orgemailcerts` as `orgcerts` inner join `org`
		                   on `orgcerts`.`orgid` = `org`.`orgid`
		          where `org`.`memid` = '".intval($row['id'])."'
		                and `orgcerts`.`revoked` = '0000-00-00 00:00:00'
		                and `orgcerts`.`expire` > NOW()";
		$dres = mysql_query($query);
		$drow = mysql_fetch_assoc($dres);
		$valid = $drow['valid'];

		$query = "select COUNT(*) as `expired`
		          from `orgemailcerts` as `orgcerts` inner join `org`
		                   on `orgcerts`.`orgid` = `org`.`orgid`
		          where `org`.`memid` = '".intval($row['id'])."'
		                and `orgcerts`.`expire` <= NOW()";
		$dres = mysql_query($query);
		$drow = mysql_fetch_assoc($dres);
		$expired = $drow['expired'];

		$query = "select COUNT(*) as `revoked`
		          from `orgemailcerts` as `orgcerts` inner join `org`
		                   on `orgcerts`.`orgid` = `org`.`orgid`
		          where `org`.`memid` = '".intval($row['id'])."'
		                and `orgcerts`.`revoked` != '0000-00-00 00:00:00'";
		$dres = mysql_query($query);
		$drow = mysql_fetch_assoc($dres);
		$revoked = $drow['revoked'];
		?>
		<td class="DataTD"><?=intval($total)?></td>
		<td class="DataTD"><?=intval($valid)?></td>
		<td class="DataTD"><?=intval($expired)?></td>
		<td class="DataTD"><?=intval($revoked)?></td>
		<td class="DataTD"><?=($maxexpire != "0000-00-00 00:00:00")?
			substr($maxexpire, 0, 10) : _("Pending")?></td>
		<?
	} else { // $total > 0
		?>
		<td colspan="5" class="DataTD"><?=_("None")?></td>
		<?
	} ?>
	</tr>
	<tr>
		<td colspan="6" class="title">
			<form method="post" action="account.php" onSubmit="if(!confirm('<?=_("Are you sure you want to revoke all private certificates?")?>')) return false;">
				<input type="hidden" name="action" value="revokecert">
				<input type="hidden" name="oldid" value="43">
				<input type="hidden" name="userid" value="<?=intval($userid)?>">
				<input type="submit" value="<?=_('revoke certificates')?>">
			</form>
		</td>
	</tr>
</table>
<br>


<a href="account.php?id=43&amp;userid=<?=$row['id']?>&amp;shownotary=assuredto"><?=_("Show Assurances the user got")?></a>
 (<a href="account.php?id=43&amp;userid=<?=$row['id']?>&amp;shownotary=assuredto15"><?=_("New calculation")?></a>)
<br />
<a href="account.php?id=43&amp;userid=<?=$row['id']?>&amp;shownotary=assuredby"><?=_("Show Assurances the user gave")?></a>
 (<a href="account.php?id=43&amp;userid=<?=$row['id']?>&amp;shownotary=assuredby15"><?=_("New calculation")?></a>)
<br />

<?
//  if(array_key_exists('assuredto',$_GET) && $_GET['assuredto'] == "yes") {

function showassuredto()
{
?>
<table align="center" valign="middle" border="0" cellspacing="0" cellpadding="0" class="wrapper">
  <tr>
    <td colspan="8" class="title"><?=_("Assurance Points")?></td>
  </tr>
  <tr>
    <td class="DataTD"><b><?=_("ID")?></b></td>
    <td class="DataTD"><b><?=_("Date")?></b></td>
    <td class="DataTD"><b><?=_("Who")?></b></td>
    <td class="DataTD"><b><?=_("Email")?></b></td>
    <td class="DataTD"><b><?=_("Points")?></b></td>
    <td class="DataTD"><b><?=_("Location")?></b></td>
    <td class="DataTD"><b><?=_("Method")?></b></td>
    <td class="DataTD"><b><?=_("Revoke")?></b></td>
  </tr>
<?
  $query = "select * from `notary` where `to`='".intval($_GET['userid'])."'";
  $dres = mysql_query($query);
  $points = 0;
  while($drow = mysql_fetch_assoc($dres))
  {
    $fromuser = mysql_fetch_assoc(mysql_query("select * from `users` where `id`='".intval($drow['from'])."'"));
    $points += $drow['points'];
?>
  <tr>
    <td class="DataTD"><?=$drow['id']?></td>
    <td class="DataTD"><?=sanitizeHTML($drow['date'])?></td>
    <td class="DataTD"><a href="wot.php?id=9&amp;userid=<?=intval($drow['from'])?>"><?=sanitizeHTML($fromuser['fname'])." ".sanitizeHTML($fromuser['lname'])?></td>
    <td class="DataTD"><a href="account.php?id=43&amp;userid=<?=intval($drow['from'])?>"><?=sanitizeHTML($fromuser['email'])?></a></td>
    <td class="DataTD"><?=intval($drow['points'])?></td>
    <td class="DataTD"><?=sanitizeHTML($drow['location'])?></td>
    <td class="DataTD"><?=sanitizeHTML($drow['method'])?></td>
    <td class="DataTD"><a href="account.php?id=43&amp;userid=<?=intval($drow['to'])?>&amp;assurance=<?=intval($drow['id'])?>&amp;csrf=<?=make_csrf('admdelassurance')?>" onclick="return confirm('<?=sprintf(_("Are you sure you want to revoke the assurance with ID &quot;%s&quot;?"),$drow['id'])?>');"><?=_("Revoke")?></a></td>
  </tr>
<? } ?>
  <tr>
    <td class="DataTD" colspan="2"><b><?=_("Total Points")?>:</b></td>
    <td class="DataTD"><?=$points?></td>
    <td class="DataTD" colspan="3">&nbsp;</td>
  </tr>
</table>
<? } ?>

<?
function showassuredby()
{
?>
<table align="center" valign="middle" border="0" cellspacing="0" cellpadding="0" class="wrapper">
  <tr>
    <td colspan="8" class="title"><?=_("Assurance Points The User Issued")?></td>
  </tr>
  <tr>
    <td class="DataTD"><b><?=_("ID")?></b></td>
    <td class="DataTD"><b><?=_("Date")?></b></td>
    <td class="DataTD"><b><?=_("Who")?></b></td>
    <td class="DataTD"><b><?=_("Email")?></b></td>
    <td class="DataTD"><b><?=_("Points")?></b></td>
    <td class="DataTD"><b><?=_("Location")?></b></td>
    <td class="DataTD"><b><?=_("Method")?></b></td>
    <td class="DataTD"><b><?=_("Revoke")?></b></td>
  </tr>
<?
  $query = "select * from `notary` where `from`='".intval($_GET['userid'])."'";
  $dres = mysql_query($query);
  $points = 0;
  while($drow = mysql_fetch_assoc($dres))
  {
    $fromuser = mysql_fetch_assoc(mysql_query("select * from `users` where `id`='".$drow['to']."'"));
    $points += $drow['points'];
?>
  <tr>
    <td class="DataTD"><?=$drow['id']?></td>
    <td class="DataTD"><?=$drow['date']?></td>
    <td class="DataTD"><a href="wot.php?id=9&userid=<?=$drow['to']?>"><?=$fromuser['fname']." ".$fromuser['lname']?></td>
    <td class="DataTD"><a href="account.php?id=43&amp;userid=<?=intval($drow['to'])?>"><?=sanitizeHTML($fromuser['email'])?></a></td>
    <td class="DataTD"><?=$drow['points']?></td>
    <td class="DataTD"><?=$drow['location']?></td>
    <td class="DataTD"><?=$drow['method']?></td>
    <td class="DataTD"><a href="account.php?id=43&userid=<?=$drow['from']?>&assurance=<?=$drow['id']?>&amp;csrf=<?=make_csrf('admdelassurance')?>" onclick="return confirm('<?=sprintf(_("Are you sure you want to revoke the assurance with ID &quot;%s&quot;?"),$drow['id'])?>');"><?=_("Revoke")?></a></td>
  </tr>
<? } ?>
  <tr>
    <td class="DataTD" colspan="2"><b><?=_("Total Points")?>:</b></td>
    <td class="DataTD"><?=$points?></td>
    <td class="DataTD" colspan="3">&nbsp;</td>
  </tr>
</table>
<? } ?>
<br><br>
<? } }

if(isset($_GET['shownotary'])) {
    switch($_GET['shownotary']) {
        case 'assuredto':
            showassuredto();
            break;
        case 'assuredby':
            showassuredby();
            break;
        case 'assuredto15':
            output_received_assurances(intval($_GET['userid']),1);
            break;
        case 'assuredby15':
            output_given_assurances(intval($_GET['userid']),1);
            break;
    }
}<|MERGE_RESOLUTION|>--- conflicted
+++ resolved
@@ -35,13 +35,9 @@
 
   if(intval(array_key_exists('userid',$_REQUEST)?$_REQUEST['userid']:0) <= 0)
   {
-<<<<<<< HEAD
+    $_REQUEST['userid'] = 0;
+
     $emailsearch = $email = mysql_real_escape_string(stripslashes($_REQUEST['email']));
-=======
-    $_REQUEST['userid'] = 0;
-
-    $emailsearch = $email = mysql_escape_string(stripslashes($_REQUEST['email']));
->>>>>>> 64eabd52
 
     //Disabled to speed up the queries
     //if(!strstr($email, "%"))
