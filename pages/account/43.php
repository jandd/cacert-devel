--- conflicted
+++ resolved
@@ -20,7 +20,6 @@
 
 $ticketno='';
 $ticketvalidation=FALSE;
-<<<<<<< HEAD
 
 if (isset($_SESSION['ticketno'])) {
 	$ticketno = $_SESSION['ticketno'];
@@ -47,19 +46,6 @@
     }
   }
 
-=======
-
-
-if (isset($_SESSION['ticketno'])) {
-    $ticketno = $_SESSION['ticketno'];
-    $ticketvalidation = valid_ticket_number($ticketno);
-}
-if (isset($_SESSION['ticketmsg'])) {
-    $ticketmsg = $_SESSION['ticketmsg'];
-} else {
-    $ticketmsg = '';
-}
->>>>>>> 9fac7480
 
 // search for an account by email search, if more than one is found display list to choose
 if(intval(array_key_exists('userid',$_REQUEST)?$_REQUEST['userid']:0) <= 0)
@@ -156,23 +142,6 @@
 //deletes an assurance
         if(array_key_exists('assurance',$_REQUEST) && $_REQUEST['assurance'] > 0 && $ticketvalidation == true)
         {
-<<<<<<< HEAD
-            $assurance = mysql_escape_string(intval($_REQUEST['assurance']));
-            $trow = 0;
-            $res = mysql_query("select `to` from `notary` where `id`='$assurance'");
-            if ($res) {
-                $trow = mysql_fetch_assoc($res);
-            }
-            mysql_query("update `notary` set `deleted`=NOW() where `id`='$assurance'");
-            if ($trow) {
-                fix_assurer_flag($trow['to']);
-                write_se_log($userid, $_SESSION['profile']['id'], 'SE assurance revoke', $ticketno);
-            }
-        } elseif(array_key_exists('assurance',$_REQUEST) && $_REQUEST['assurance'] > 0 && $ticketvalidation == FALSE) {
-            $ticketmsg=_('No assurance revoked. Ticket number is missing!');
-        }
-
-=======
             if (!write_se_log($userid, $_SESSION['profile']['id'], 'SE assurance revoke', $ticketno)) {
                 $ticketmsg=_("Writing to the admin log failed. Can't continue.");
             } else {
@@ -192,7 +161,6 @@
             $ticketmsg=_('No assurance revoked. Ticket number is missing!');
         }
 
->>>>>>> 9fac7480
 //Ticket number
 ?>
 
@@ -289,11 +257,7 @@
     <? // list of flags ?>
         <tr>
             <td class="DataTD"><?=_("CCA accepted")?>:</td>
-<<<<<<< HEAD
-            <td class="DataTD"><a href="account.php?id=57&amp;userid=<?=intval($row['id'])?>"><?=intval(get_user_agreement_status($row['id'])) ? _("Yes") : _("No") ?></a></td>
-=======
             <td class="DataTD"><a href="account.php?id=57&amp;userid=<?=intval($row['id'])?>"><?=intval(get_user_agreement_status($row['id'], 'CCA')) ? _("Yes") : _("No") ?></a></td>
->>>>>>> 9fac7480
         </tr>
         <tr>
             <td class="DataTD"><?=_("Trainings")?>:</td>
@@ -369,9 +333,6 @@
     <?
                 // This is intensionally a $_GET for audit purposes. DO NOT CHANGE!!!
                 if(array_key_exists('showlostpw',$_GET) && $_GET['showlostpw'] == "yes" && $ticketvalidation==true) {
-<<<<<<< HEAD
-                    write_se_log($userid, $_SESSION['profile']['id'], 'SE view lost password information', $ticketno);
-=======
                     if (!write_se_log($userid, $_SESSION['profile']['id'], 'SE view lost password information', $ticketno)) {
     ?>
         <tr>
@@ -382,7 +343,6 @@
         </tr>
     <?
                     } else {
->>>>>>> 9fac7480
     ?>
         <tr>
             <td class="DataTD"><?=_("Lost Password")?> - Q1:</td>
@@ -425,10 +385,7 @@
             <td class="DataTD"><?=sanitizeHTML($row['A5'])?></td>
         </tr>
     <?
-<<<<<<< HEAD
-=======
                     }
->>>>>>> 9fac7480
                 } elseif (array_key_exists('showlostpw',$_GET) && $_GET['showlostpw'] == "yes" && $ticketvalidation==false) {
     ?>
         <tr>
@@ -461,11 +418,7 @@
     <br/>
     <?
     //list secondary email addresses
-<<<<<<< HEAD
-                $dres = get_email_address(intval($row['id']),mysql_real_escape_string($row['email']));
-=======
                 $dres = get_email_addresses(intval($row['id']),mysql_real_escape_string($row['email']));
->>>>>>> 9fac7480
                 if(mysql_num_rows($dres) > 0) {
     ?>
     <table align="center" valign="middle" border="0" cellspacing="0" cellpadding="0" class="wrapper">
