--- conflicted
+++ resolved
@@ -43,138 +43,6 @@
 	} else {
 		$outform = '-outform PEM';
 		$extension = 'crt';
-<<<<<<< HEAD
-	}
-	
-	$crtname=escapeshellarg($row['crt_name']);
-	$cert = `/usr/bin/openssl x509 -in $crtname $outform`;
-	
-	header("Content-Type: application/pkix-cert");
-	header("Content-Length: ".strlen($cert));
-	
-	$fname = sanitizeFilename($row['CN']);
-	if ($fname=="") $fname="certificate";
-	header("Content-Disposition: attachment; filename=\"${fname}.${extension}\"");
-	
-	echo $cert;
-	exit;
-	
-} elseif (array_key_exists('install', $_REQUEST)) {
-	if (array_key_exists('HTTP_USER_AGENT',$_SERVER) &&
-			strstr($_SERVER['HTTP_USER_AGENT'], "MSIE")) {
-		
-		// Handle IE
-		
-		//TODO
-		
-	} else {
-		// All other browsers
-		$crtname=escapeshellarg($row['crt_name']);
-		$cert = `/usr/bin/openssl x509 -in $crtname -outform DER`;
-		
-		header("Content-Type: application/x-x509-user-cert");
-		header("Content-Length: ".strlen($cert));
-		
-		$fname = sanitizeFilename($row['CN']);
-		if ($fname=="") $fname="certificate";
-		header("Content-Disposition: inline; filename=\"${fname}.cer\"");
-		
-		echo $cert;
-		exit;
-	}
-} else {
-	
-	showheader(_("My CAcert.org Account!"));
-	echo "<h3>"._("Install your certificate")."</h3>\n";
-	
-	echo "<p><a href='account.php?id=6&amp;cert=$certid&amp;install'>".
-		_("Install the certificate into your browser").
-		"</a></p>\n";
-	
-	echo "<p><a href='account.php?id=6&amp;cert=$certid&amp;format=pem'>".
-		_("Download the certificate in PEM format")."</a></p>\n";
-	
-	echo "<p><a href='account.php?id=6&amp;cert=$certid&amp;format=der'>".
-		_("Download the certificate in DER format")."</a></p>\n";
-	
-	showfooter();
-	exit;
-}
-
-
-?>
-<!-- to be converted to JavaScript -->
-<h3><?=_("Installing your certificate")?></h3>
-
-<p><?=_("Hit the 'Install your Certificate' button below to install the certificate into MS IE 5.x and above.")?>
-
-<OBJECT classid="clsid:127698e4-e730-4e5c-a2b1-21490a70c8a1" codebase="/xenroll.cab#Version=5,131,3659,0" id="cec">
-<?=_("You must enable ActiveX for this to work.")?>
-</OBJECT>
-<FORM >
-<INPUT TYPE=BUTTON NAME="CertInst" VALUE="<?=_("Install Your Certificate")?>">
-</FORM>
-
-</P>
-
-<SCRIPT LANGUAGE=VBS>
-   Sub CertInst_OnClick
-      certchain  = _
-<?
-	$lines = explode("\n", $cert);
-	if(is_array($lines))
-	foreach($lines as $line)
-	{
-		$line = trim($line);
-		if($line != "-----END CERTIFICATE-----")
-			echo "\"$line\" & _\n";
-		else {
-			echo "\"$line\"\n";
-			break;
-		}
-	}
-?>
-
-      On Error Resume Next
-
-      Dim obj
-      Set obj=CreateObject("X509Enrollment.CX509Enrollment")
-      If IsObject(obj) Then
-        obj.Initialize(1)
-        obj.InstallResponse 0,certchain,0,""
-        if err.number<>0 then
-          msgbox err.Description
-	else
-	  msgbox "<?=_("Certificate installed successfully. Please don't forget to backup now")?>"
-	end if
-      else
-
-
-
-
-      cec.DeleteRequestCert = FALSE
-      err.clear
-
-      cec.WriteCertToCSP = TRUE
-      cec.acceptPKCS7(certchain)
-      if err.number <> 0 Then
-         cec.WriteCertToCSP = FALSE
-      end if
-      err.clear
-      cec.acceptPKCS7(certchain)
-      if err.number <> 0 then
-         errorMsg = "<?=_("Certificate installation failed!")?>" & chr(13) & chr(10) & _
-                        "(Error code " & err.number & ")"
-         msgRes   = MsgBox(errorMsg, 0, "<?=_("Certificate Installation Error")?>")
-      else
-         okMsg    = "<?=_("Personal Certificate Installed.")?>" & chr(13) & chr(10) & _
-                        "See Tools->Internet Options->Content->Certificates"
-         msgRes   = MsgBox(okMsg, 0, "<?=_("Certificate Installation Complete!")?>")
-      end if
-     End If
-   End Sub
-</SCRIPT>
-=======
 	}
 
 	$crtname=escapeshellarg($row['crt_name']);
@@ -234,5 +102,4 @@
 
 	showfooter();
 	exit;
-}
->>>>>>> eac9744c
+}