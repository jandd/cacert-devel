<? /*
    LibreSSL - CAcert web application
    Copyright (C) 2004-2008  CAcert Inc.

    This program is free software; you can redistribute it and/or modify
    it under the terms of the GNU General Public License as published by
    the Free Software Foundation; version 2 of the License.

    This program is distributed in the hope that it will be useful,
    but WITHOUT ANY WARRANTY; without even the implied warranty of
    MERCHANTABILITY or FITNESS FOR A PARTICULAR PURPOSE.  See the
    GNU General Public License for more details.

    You should have received a copy of the GNU General Public License
    along with this program; if not, write to the Free Software
    Foundation, Inc., 51 Franklin Street, Fifth Floor, Boston, MA  02110-1301  USA
<<<<<<< HEAD
*/

// Get certificate information
$certid = 0;
if(array_key_exists('cert',$_REQUEST)) {
	$certid = intval($_REQUEST['cert']);
}

$query = "select * from `emailcerts`
			where `id`='$certid'
			and `memid`='".intval($_SESSION['profile']['id'])."'";
$res = mysql_query($query);
if(mysql_num_rows($res) <= 0) {
	showheader(_("My CAcert.org Account!"));
	echo _("No such certificate attached to your account.");
	showfooter();
	exit;
}
$row = mysql_fetch_assoc($res);


if (array_key_exists('format', $_REQUEST)) {
	// Which output format?
	if ($_REQUEST['format'] === 'der') {
		$outform = '-outform DER';
		$extension = 'cer';
	} else {
		$outform = '-outform PEM';
		$extension = 'crt';
=======
*/ ?>
<?
	$certid = 0; if(array_key_exists('cert',$_REQUEST)) $certid=intval($_REQUEST['cert']);

//	$query = "select * from `emailcerts` where `id`='$certid' and `memid`='".intval($_SESSION['profile']['id'])."'";
	$query = "select UNIX_TIMESTAMP(`emailcerts`.`created`) as `created`,
			UNIX_TIMESTAMP(`emailcerts`.`expire`) - UNIX_TIMESTAMP() as `timeleft`,
			UNIX_TIMESTAMP(`emailcerts`.`expire`) as `expired`,
			`emailcerts`.`expire` as `expires`, 
			`emailcerts`.`revoked` as `revoke`,
			UNIX_TIMESTAMP(`emailcerts`.`revoked`) as `revoked`, 
			`emailcerts`.`id`,
			`emailcerts`.`CN`,
			`emailcerts`.`serial`,
			`emailcerts`.`disablelogin` as `disablelogin`,
			`emailcerts`.`crt_name`,
			`emailcerts`.`keytype`,
			`emailcerts`.`description`
			from `emailcerts`
			where `emailcerts`.`id`='$certid' and `emailcerts`.`memid`='".intval($_SESSION['profile']['id'])."'";


	$res = mysql_query($query);
	if(mysql_num_rows($res) <= 0)
	{
		showheader(_("My CAcert.org Account!"));
		echo _("No such certificate attached to your account.");
		showfooter();
		exit;
>>>>>>> 58c3707c
	}

	$crtname=escapeshellarg($row['crt_name']);
	$cert = `/usr/bin/openssl x509 -in $crtname $outform`;

	header("Content-Type: application/pkix-cert");
	header("Content-Length: ".strlen($cert));

	$fname = sanitizeFilename($row['CN']);
	if ($fname=="") $fname="certificate";
	header("Content-Disposition: attachment; filename=\"${fname}.${extension}\"");

	echo $cert;
	exit;

} elseif (array_key_exists('install', $_REQUEST)) {
	if (array_key_exists('HTTP_USER_AGENT',$_SERVER) &&
			strstr($_SERVER['HTTP_USER_AGENT'], "MSIE")) {

		// Handle IE
		//TODO

	} else {
		// All other browsers
		$crtname=escapeshellarg($row['crt_name']);
		$cert = `/usr/bin/openssl x509 -in $crtname -outform DER`;

		header("Content-Type: application/x-x509-user-cert");
		header("Content-Length: ".strlen($cert));

		$fname = sanitizeFilename($row['CN']);
		if ($fname=="") $fname="certificate";
		header("Content-Disposition: inline; filename=\"${fname}.cer\"");

		echo $cert;
		exit;
	}
<<<<<<< HEAD

} else {
	showheader(_("My CAcert.org Account!"), _("Install your certificate"));
	echo '<ul class="no_indent">';
	echo "<li><a href='account.php?id=$id&amp;cert=$certid&amp;install'>".
		_("Install the certificate into your browser").
		"</a></li>\n";

	echo "<li><a href='account.php?id=$id&amp;cert=$certid&amp;format=pem'>".
		_("Download the certificate in PEM format")."</a></li>\n";

	echo "<li><a href='account.php?id=$id&amp;cert=$certid&amp;format=der'>".
		_("Download the certificate in DER format")."</a></li>\n";
	echo '</ul>';

	// Allow to directly copy and paste the cert in PEM format
	$crtname=escapeshellarg($row['crt_name']);
	$cert = `/usr/bin/openssl x509 -in $crtname -outform PEM`;
	echo "<pre>$cert</pre>";

	showfooter();
	exit;
}
=======
?>

<form method="post" action="account.php">
<table align="center" valign="middle" border="0" cellspacing="0" cellpadding="0" class="wrapper">
  <tr>
    <td colspan="2" class="title"><?=_("Information about the certificte")?></td>
  </tr>
<?
	$res = mysql_query($query);
	if(mysql_num_rows($res) > 0)
	{
	while($row = mysql_fetch_assoc($res))
	{
		if($row['timeleft'] > 0)
			$verified = _("Valid");
		if($row['timeleft'] < 0)
			$verified = _("Expired");
		if($row['expired'] == 0)
			$verified = _("Pending");
		if($row['revoked'] > 0)
			$verified = _("Revoked");
		if($row['revoked'] == 0)
			$row['revoke'] = _("Not Revoked");
?>
  <tr>
    <td class="DataTD"><?=_("Renew/Revoke/Delete")?></td>
<? if($verified != _("Pending") && $verified != _("Revoked")) { ?>
    <td class="DataTD"><input type="checkbox" name="revokeid[<?=$row['id']?>]" ></td>
<? } else if($verified != _("Revoked")) { ?>
    <td class="DataTD"><input type="checkbox" name="delid[<?=$row['id']?>]"></td>
<? } else { ?>
    <td class="DataTD">&nbsp;</td>
<? } ?>    
  </tr>
  <tr>
    <td class="DataTD"><?=_("Status")?></td>
    <td class="DataTD"><?=$verified?></td>
  </tr>
  <tr>
    <td class="DataTD"><?=_("Email Address")?></td>
    <td class="DataTD"><?=(trim($row['CN'])=="" ? _("empty") : $row['CN'])?></td>
  </tr>
  <tr>
    <td class="DataTD"><?=_("SerialNumber")?></td>
    <td class="DataTD"><?=$row['serial']?></td>
  </tr>
  <tr>
    <td class="DataTD"><?=_("Revoked")?></td>
    <td class="DataTD"><?=$row['revoke']?></td>
  </tr>
  <tr>
    <td class="DataTD"><?=_("Expires")?></td>
    <td class="DataTD"><?=$row['revoke']?></td>
  </tr>
  <tr>
    <td class="DataTD"><?=_("Login")?></td>
    <td class="DataTD">
      <input type="checkbox" name="disablelogin" value="1" <?=$row['disablelogin']?"":"checked='checked'"?>/>
    </td>
  </tr>
  <tr>
    <td class="DataTD"><?=_("Comment")?></td>
    <td class="DataTD"><input type="text" name="description" maxlength="100" size=100 value="<?=htmlspecialchars($row['description'])?>"></td>
  </tr>
    <? } ?>
  <tr>
    <td class="DataTD" colspan="2"><input type="submit" name="change" value="<?=_("Change settings")?>"> </td>

  </tr>
<? } ?>
</table>
<input type="hidden" name="oldid" value="6">
<input type="hidden" name="certid" value="<?=$certid?>">
</form>
>>>>>>> 58c3707c
<|MERGE_RESOLUTION|>--- conflicted
+++ resolved
@@ -14,7 +14,6 @@
     You should have received a copy of the GNU General Public License
     along with this program; if not, write to the Free Software
     Foundation, Inc., 51 Franklin Street, Fifth Floor, Boston, MA  02110-1301  USA
-<<<<<<< HEAD
 */
 
 // Get certificate information
@@ -23,9 +22,22 @@
 	$certid = intval($_REQUEST['cert']);
 }
 
-$query = "select * from `emailcerts`
-			where `id`='$certid'
-			and `memid`='".intval($_SESSION['profile']['id'])."'";
+$query = "select UNIX_TIMESTAMP(`emailcerts`.`created`) as `created`,
+	UNIX_TIMESTAMP(`emailcerts`.`expire`) - UNIX_TIMESTAMP() as `timeleft`,
+	UNIX_TIMESTAMP(`emailcerts`.`expire`) as `expired`,
+	`emailcerts`.`expire` as `expires`,
+	`emailcerts`.`revoked` as `revoke`,
+	UNIX_TIMESTAMP(`emailcerts`.`revoked`) as `revoked`,
+	`emailcerts`.`id`,
+	`emailcerts`.`CN`,
+	`emailcerts`.`serial`,
+	`emailcerts`.`disablelogin` as `disablelogin`,
+	`emailcerts`.`crt_name`,
+	`emailcerts`.`keytype`,
+	`emailcerts`.`description`
+	from `emailcerts`
+	where `emailcerts`.`id`='$certid' and `emailcerts`.`memid`='".intval($_SESSION['profile']['id'])."'";
+
 $res = mysql_query($query);
 if(mysql_num_rows($res) <= 0) {
 	showheader(_("My CAcert.org Account!"));
@@ -44,37 +56,6 @@
 	} else {
 		$outform = '-outform PEM';
 		$extension = 'crt';
-=======
-*/ ?>
-<?
-	$certid = 0; if(array_key_exists('cert',$_REQUEST)) $certid=intval($_REQUEST['cert']);
-
-//	$query = "select * from `emailcerts` where `id`='$certid' and `memid`='".intval($_SESSION['profile']['id'])."'";
-	$query = "select UNIX_TIMESTAMP(`emailcerts`.`created`) as `created`,
-			UNIX_TIMESTAMP(`emailcerts`.`expire`) - UNIX_TIMESTAMP() as `timeleft`,
-			UNIX_TIMESTAMP(`emailcerts`.`expire`) as `expired`,
-			`emailcerts`.`expire` as `expires`, 
-			`emailcerts`.`revoked` as `revoke`,
-			UNIX_TIMESTAMP(`emailcerts`.`revoked`) as `revoked`, 
-			`emailcerts`.`id`,
-			`emailcerts`.`CN`,
-			`emailcerts`.`serial`,
-			`emailcerts`.`disablelogin` as `disablelogin`,
-			`emailcerts`.`crt_name`,
-			`emailcerts`.`keytype`,
-			`emailcerts`.`description`
-			from `emailcerts`
-			where `emailcerts`.`id`='$certid' and `emailcerts`.`memid`='".intval($_SESSION['profile']['id'])."'";
-
-
-	$res = mysql_query($query);
-	if(mysql_num_rows($res) <= 0)
-	{
-		showheader(_("My CAcert.org Account!"));
-		echo _("No such certificate attached to your account.");
-		showfooter();
-		exit;
->>>>>>> 58c3707c
 	}
 
 	$crtname=escapeshellarg($row['crt_name']);
@@ -112,7 +93,6 @@
 		echo $cert;
 		exit;
 	}
-<<<<<<< HEAD
 
 } else {
 	showheader(_("My CAcert.org Account!"), _("Install your certificate"));
@@ -136,9 +116,8 @@
 	showfooter();
 	exit;
 }
-=======
+
 ?>
-
 <form method="post" action="account.php">
 <table align="center" valign="middle" border="0" cellspacing="0" cellpadding="0" class="wrapper">
   <tr>
@@ -169,7 +148,7 @@
     <td class="DataTD"><input type="checkbox" name="delid[<?=$row['id']?>]"></td>
 <? } else { ?>
     <td class="DataTD">&nbsp;</td>
-<? } ?>    
+<? } ?>
   </tr>
   <tr>
     <td class="DataTD"><?=_("Status")?></td>
@@ -210,5 +189,4 @@
 </table>
 <input type="hidden" name="oldid" value="6">
 <input type="hidden" name="certid" value="<?=$certid?>">
-</form>
->>>>>>> 58c3707c
+</form>