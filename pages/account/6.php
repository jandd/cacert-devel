<? /*
    LibreSSL - CAcert web application
    Copyright (C) 2004-2008  CAcert Inc.

    This program is free software; you can redistribute it and/or modify
    it under the terms of the GNU General Public License as published by
    the Free Software Foundation; version 2 of the License.

    This program is distributed in the hope that it will be useful,
    but WITHOUT ANY WARRANTY; without even the implied warranty of
    MERCHANTABILITY or FITNESS FOR A PARTICULAR PURPOSE.  See the
    GNU General Public License for more details.

    You should have received a copy of the GNU General Public License
    along with this program; if not, write to the Free Software
    Foundation, Inc., 51 Franklin Street, Fifth Floor, Boston, MA  02110-1301  USA
*/

// Get certificate information
$certid = 0;
if(array_key_exists('cert',$_REQUEST)) {
	$certid = intval($_REQUEST['cert']);
}

$query = "select UNIX_TIMESTAMP(`emailcerts`.`created`) as `created`,
<<<<<<< HEAD
	UNIX_TIMESTAMP(`emailcerts`.`expire`) - UNIX_TIMESTAMP() as `timeleft`,
	UNIX_TIMESTAMP(`emailcerts`.`expire`) as `expired`,
	`emailcerts`.`expire` as `expires`,
	`emailcerts`.`revoked` as `revoke`,
	UNIX_TIMESTAMP(`emailcerts`.`revoked`) as `revoked`,
	`emailcerts`.`id`,
	`emailcerts`.`CN`,
	`emailcerts`.`serial`,
	`emailcerts`.`disablelogin` as `disablelogin`,
	`emailcerts`.`crt_name`,
	`emailcerts`.`keytype`,
	`emailcerts`.`description`
	from `emailcerts`
	where `emailcerts`.`id`='$certid' and `emailcerts`.`memid`='".intval($_SESSION['profile']['id'])."'";
=======
			UNIX_TIMESTAMP(`emailcerts`.`expire`) - UNIX_TIMESTAMP() as `timeleft`,
			UNIX_TIMESTAMP(`emailcerts`.`expire`) as `expired`,
			`emailcerts`.`expire` as `expires`,
			`emailcerts`.`revoked` as `revoke`,
			UNIX_TIMESTAMP(`emailcerts`.`revoked`) as `revoked`,
			`emailcerts`.`id`,
			`emailcerts`.`CN`,
			`emailcerts`.`serial`,
			`emailcerts`.`disablelogin` as `disablelogin`,
			`emailcerts`.`crt_name`,
			`emailcerts`.`keytype`,
			`emailcerts`.`description`
		from `emailcerts`
		where `emailcerts`.`id`='$certid' and
			`emailcerts`.`memid`='".intval($_SESSION['profile']['id'])."'";
>>>>>>> 18a9f220

$res = mysql_query($query);
if(mysql_num_rows($res) <= 0) {
	showheader(_("My CAcert.org Account!"));
	echo _("No such certificate attached to your account.");
	showfooter();
	exit;
}
$row = mysql_fetch_assoc($res);


if (array_key_exists('format', $_REQUEST)) {
	// Which output format?
	if ($_REQUEST['format'] === 'der') {
		$outform = '-outform DER';
		$extension = 'cer';
	} else {
		$outform = '-outform PEM';
		$extension = 'crt';
	}

	$crtname=escapeshellarg($row['crt_name']);
	$cert = `/usr/bin/openssl x509 -in $crtname $outform`;

	header("Content-Type: application/pkix-cert");
	header("Content-Length: ".strlen($cert));

	$fname = sanitizeFilename($row['CN']);
	if ($fname=="") $fname="certificate";
	header("Content-Disposition: attachment; filename=\"${fname}.${extension}\"");

	echo $cert;
	exit;

} elseif (array_key_exists('install', $_REQUEST)) {
	if (array_key_exists('HTTP_USER_AGENT',$_SERVER) &&
			strstr($_SERVER['HTTP_USER_AGENT'], "MSIE")) {

		// Handle IE
		//TODO

	} else {
		// All other browsers
		$crtname=escapeshellarg($row['crt_name']);
		$cert = `/usr/bin/openssl x509 -in $crtname -outform DER`;

		header("Content-Type: application/x-x509-user-cert");
		header("Content-Length: ".strlen($cert));

		$fname = sanitizeFilename($row['CN']);
		if ($fname=="") $fname="certificate";
		header("Content-Disposition: inline; filename=\"${fname}.cer\"");

		echo $cert;
		exit;
	}

} else {
	showheader(_("My CAcert.org Account!"), _("Install your certificate"));
	echo '<ul class="no_indent">';
	echo "<li><a href='account.php?id=$id&amp;cert=$certid&amp;install'>".
		_("Install the certificate into your browser").
		"</a></li>\n";

	echo "<li><a href='account.php?id=$id&amp;cert=$certid&amp;format=pem'>".
		_("Download the certificate in PEM format")."</a></li>\n";

	echo "<li><a href='account.php?id=$id&amp;cert=$certid&amp;format=der'>".
		_("Download the certificate in DER format")."</a></li>\n";
	echo '</ul>';
<<<<<<< HEAD

	// Allow to directly copy and paste the cert in PEM format
	$crtname=escapeshellarg($row['crt_name']);
	$cert = `/usr/bin/openssl x509 -in $crtname -outform PEM`;
	echo "<pre>$cert</pre>";

?>
=======

	// Allow to directly copy and paste the cert in PEM format
	$crtname=escapeshellarg($row['crt_name']);
	$cert = `/usr/bin/openssl x509 -in $crtname -outform PEM`;
	echo "<pre>$cert</pre>";

	?>
>>>>>>> 18a9f220
<form method="post" action="account.php">
<table align="center" valign="middle" border="0" cellspacing="0" cellpadding="0" class="wrapper">
	<tr>
		<td colspan="2" class="title"><?=_("Information about the certificate")?></td>
	</tr>
<?
	if($row['timeleft'] > 0)
		$verified = _("Valid");
	if($row['timeleft'] < 0)
		$verified = _("Expired");
	if($row['expired'] == 0)
		$verified = _("Pending");
	if($row['revoked'] > 0)
		$verified = _("Revoked");
	if($row['revoked'] == 0)
		$row['revoke'] = _("Not Revoked");
?>
	<tr>
		<td class="DataTD"><?=_("Renew/Revoke/Delete")?></td>
<? if($verified != _("Pending") && $verified != _("Revoked")) { ?>
		<td class="DataTD"><input type="checkbox" name="revokeid[<?=$row['id']?>]" ></td>
<? } else if($verified != _("Revoked")) { ?>
		<td class="DataTD"><input type="checkbox" name="delid[<?=$row['id']?>]"></td>
<? } else { ?>
		<td class="DataTD">&nbsp;</td>
<? } ?>
	</tr>
	<tr>
		<td class="DataTD"><?=_("Status")?></td>
		<td class="DataTD"><?=$verified?></td>
	</tr>
	<tr>
		<td class="DataTD"><?=_("Email Address")?></td>
		<td class="DataTD"><?=(trim($row['CN'])=="" ? _("empty") : $row['CN'])?></td>
	</tr>
	<tr>
		<td class="DataTD"><?=_("SerialNumber")?></td>
		<td class="DataTD"><?=$row['serial']?></td>
	</tr>
	<tr>
		<td class="DataTD"><?=_("Revoked")?></td>
		<td class="DataTD"><?=$row['revoke']?></td>
	</tr>
	<tr>
		<td class="DataTD"><?=_("Expires")?></td>
		<td class="DataTD"><?=$row['expires']?></td>
	</tr>
	<tr>
		<td class="DataTD"><?=_("Login")?></td>
		<td class="DataTD">
			<input type="checkbox" name="disablelogin" value="1" <?=$row['disablelogin']?"":"checked='checked'"?>/>
		</td>
	</tr>
	<tr>
		<td class="DataTD"><?=_("Comment")?></td>
		<td class="DataTD"><input type="text" name="description" maxlength="100" size=100 value="<?=htmlspecialchars($row['description'])?>"></td>
	</tr>
	<tr>
		<td class="DataTD" colspan="2"><input type="submit" name="change" value="<?=_("Change settings")?>"> </td>
	</tr>
</table>
<input type="hidden" name="oldid" value="6">
<input type="hidden" name="certid" value="<?=$certid?>">
</form>

<?
	showfooter();
	exit;
}<|MERGE_RESOLUTION|>--- conflicted
+++ resolved
@@ -23,22 +23,6 @@
 }
 
 $query = "select UNIX_TIMESTAMP(`emailcerts`.`created`) as `created`,
-<<<<<<< HEAD
-	UNIX_TIMESTAMP(`emailcerts`.`expire`) - UNIX_TIMESTAMP() as `timeleft`,
-	UNIX_TIMESTAMP(`emailcerts`.`expire`) as `expired`,
-	`emailcerts`.`expire` as `expires`,
-	`emailcerts`.`revoked` as `revoke`,
-	UNIX_TIMESTAMP(`emailcerts`.`revoked`) as `revoked`,
-	`emailcerts`.`id`,
-	`emailcerts`.`CN`,
-	`emailcerts`.`serial`,
-	`emailcerts`.`disablelogin` as `disablelogin`,
-	`emailcerts`.`crt_name`,
-	`emailcerts`.`keytype`,
-	`emailcerts`.`description`
-	from `emailcerts`
-	where `emailcerts`.`id`='$certid' and `emailcerts`.`memid`='".intval($_SESSION['profile']['id'])."'";
-=======
 			UNIX_TIMESTAMP(`emailcerts`.`expire`) - UNIX_TIMESTAMP() as `timeleft`,
 			UNIX_TIMESTAMP(`emailcerts`.`expire`) as `expired`,
 			`emailcerts`.`expire` as `expires`,
@@ -54,7 +38,6 @@
 		from `emailcerts`
 		where `emailcerts`.`id`='$certid' and
 			`emailcerts`.`memid`='".intval($_SESSION['profile']['id'])."'";
->>>>>>> 18a9f220
 
 $res = mysql_query($query);
 if(mysql_num_rows($res) <= 0) {
@@ -125,15 +108,6 @@
 	echo "<li><a href='account.php?id=$id&amp;cert=$certid&amp;format=der'>".
 		_("Download the certificate in DER format")."</a></li>\n";
 	echo '</ul>';
-<<<<<<< HEAD
-
-	// Allow to directly copy and paste the cert in PEM format
-	$crtname=escapeshellarg($row['crt_name']);
-	$cert = `/usr/bin/openssl x509 -in $crtname -outform PEM`;
-	echo "<pre>$cert</pre>";
-
-?>
-=======
 
 	// Allow to directly copy and paste the cert in PEM format
 	$crtname=escapeshellarg($row['crt_name']);
@@ -141,7 +115,6 @@
 	echo "<pre>$cert</pre>";
 
 	?>
->>>>>>> 18a9f220
 <form method="post" action="account.php">
 <table align="center" valign="middle" border="0" cellspacing="0" cellpadding="0" class="wrapper">
 	<tr>
