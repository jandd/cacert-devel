--- conflicted
+++ resolved
@@ -14,7 +14,6 @@
     You should have received a copy of the GNU General Public License
     along with this program; if not, write to the Free Software
     Foundation, Inc., 51 Franklin Street, Fifth Floor, Boston, MA  02110-1301  USA
-<<<<<<< HEAD
 */
 
 // Get certificate information
@@ -57,37 +56,6 @@
 	} else {
 		$outform = '-outform PEM';
 		$extension = 'crt';
-=======
-*/ ?>
-<?
-	$certid = 0; if(array_key_exists('cert',$_REQUEST)) $certid=intval($_REQUEST['cert']);
-
-//	$query = "select * from `emailcerts` where `id`='$certid' and `memid`='".intval($_SESSION['profile']['id'])."'";
-	$query = "select UNIX_TIMESTAMP(`emailcerts`.`created`) as `created`,
-			UNIX_TIMESTAMP(`emailcerts`.`expire`) - UNIX_TIMESTAMP() as `timeleft`,
-			UNIX_TIMESTAMP(`emailcerts`.`expire`) as `expired`,
-			`emailcerts`.`expire` as `expires`,
-			`emailcerts`.`revoked` as `revoke`,
-			UNIX_TIMESTAMP(`emailcerts`.`revoked`) as `revoked`,
-			`emailcerts`.`id`,
-			`emailcerts`.`CN`,
-			`emailcerts`.`serial`,
-			`emailcerts`.`disablelogin` as `disablelogin`,
-			`emailcerts`.`crt_name`,
-			`emailcerts`.`keytype`,
-			`emailcerts`.`description`
-			from `emailcerts`
-			where `emailcerts`.`id`='$certid' and `emailcerts`.`memid`='".intval($_SESSION['profile']['id'])."'";
-
-
-	$res = mysql_query($query);
-	if(mysql_num_rows($res) <= 0)
-	{
-		showheader(_("My CAcert.org Account!"));
-		echo _("No such certificate attached to your account.");
-		showfooter();
-		exit;
->>>>>>> a3dbfe74
 	}
 
 	$crtname=escapeshellarg($row['crt_name']);
@@ -110,7 +78,6 @@
 		// Handle IE
 		//TODO
 
-<<<<<<< HEAD
 	} else {
 		// All other browsers
 		$crtname=escapeshellarg($row['crt_name']);
@@ -126,50 +93,6 @@
 		echo $cert;
 		exit;
 	}
-=======
-      On Error Resume Next
-
-      Dim obj
-      Set obj=CreateObject("X509Enrollment.CX509Enrollment")
-      If IsObject(obj) Then
-        obj.Initialize(1)
-        obj.InstallResponse 0,certchain,0,""
-        if err.number<>0 then
-          msgbox err.Description
-	else
-	  msgbox "<?=_("Certificate installed successfully. Please don't forget to backup now")?>"
-	end if
-      else
-
-
-
-
-      cec.DeleteRequestCert = FALSE
-      err.clear
-
-      cec.WriteCertToCSP = TRUE
-      cec.acceptPKCS7(certchain)
-      if err.number <> 0 Then
-         cec.WriteCertToCSP = FALSE
-      end if
-      err.clear
-      cec.acceptPKCS7(certchain)
-      if err.number <> 0 then
-         errorMsg = "<?=_("Certificate installation failed!")?>" & chr(13) & chr(10) & _
-                        "(Error code " & err.number & ")"
-         msgRes   = MsgBox(errorMsg, 0, "<?=_("Certificate Installation Error")?>")
-      else
-         okMsg    = "<?=_("Personal Certificate Installed.")?>" & chr(13) & chr(10) & _
-                        "See Tools->Internet Options->Content->Certificates"
-         msgRes   = MsgBox(okMsg, 0, "<?=_("Certificate Installation Complete!")?>")
-      end if
-     End If
-   End Sub
-</SCRIPT>
-
-<p><?=_("Your certificate:")?></p>
-<pre><?=$cert?></pre>
->>>>>>> a3dbfe74
 
 } else {
 	showheader(_("My CAcert.org Account!"), _("Install your certificate"));
@@ -189,10 +112,6 @@
 	$crtname=escapeshellarg($row['crt_name']);
 	$cert = `/usr/bin/openssl x509 -in $crtname -outform PEM`;
 	echo "<pre>$cert</pre>";
-
-	showfooter();
-	exit;
-}
 
 ?>
 <form method="post" action="account.php">
@@ -219,48 +138,7 @@
 <? } else if($verified != _("Revoked")) { ?>
 		<td class="DataTD"><input type="checkbox" name="delid[<?=$row['id']?>]"></td>
 <? } else { ?>
-<<<<<<< HEAD
-    <td class="DataTD">&nbsp;</td>
-<? } ?>
-  </tr>
-  <tr>
-    <td class="DataTD"><?=_("Status")?></td>
-    <td class="DataTD"><?=$verified?></td>
-  </tr>
-  <tr>
-    <td class="DataTD"><?=_("Email Address")?></td>
-    <td class="DataTD"><?=(trim($row['CN'])=="" ? _("empty") : $row['CN'])?></td>
-  </tr>
-  <tr>
-    <td class="DataTD"><?=_("SerialNumber")?></td>
-    <td class="DataTD"><?=$row['serial']?></td>
-  </tr>
-  <tr>
-    <td class="DataTD"><?=_("Revoked")?></td>
-    <td class="DataTD"><?=$row['revoke']?></td>
-  </tr>
-  <tr>
-    <td class="DataTD"><?=_("Expires")?></td>
-    <td class="DataTD"><?=$row['revoke']?></td>
-  </tr>
-  <tr>
-    <td class="DataTD"><?=_("Login")?></td>
-    <td class="DataTD">
-      <input type="checkbox" name="disablelogin" value="1" <?=$row['disablelogin']?"":"checked='checked'"?>/>
-    </td>
-  </tr>
-  <tr>
-    <td class="DataTD"><?=_("Comment")?></td>
-    <td class="DataTD"><input type="text" name="description" maxlength="100" size=100 value="<?=htmlspecialchars($row['description'])?>"></td>
-  </tr>
-    <? } ?>
-  <tr>
-    <td class="DataTD" colspan="2"><input type="submit" name="change" value="<?=_("Change settings")?>"> </td>
-
-  </tr>
-=======
 		<td class="DataTD">&nbsp;</td>
->>>>>>> a3dbfe74
 <? } ?>
 	</tr>
 	<tr>
