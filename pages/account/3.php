--- conflicted
+++ resolved
@@ -82,11 +82,7 @@
 
   <tr>
     <td class="DataTD">
-<<<<<<< HEAD
-      <input type="checkbox" name="login" value="1" checked="checked">
-=======
       <input type="checkbox" name="login" value="1" checked="checked" />
->>>>>>> 18a9f220
     </td>
     <td class="DataTD"> <?=_("Enable certificate login with this certificate")?><br />
       <?=_("By allowing certificate login, this certificate can be used to login into this account at https://secure.cacert.org/ .")?><br/>
@@ -124,15 +120,6 @@
  <tr name="expert">
     <td class="DataTD" colspan="2"><textarea name="optionalCSR" cols="80" rows="5"></textarea></td>
  </tr>
-   <tr>
-    <td class="DataTD">
-      <input type="checkbox" name="CCA" />
-    </td>
-    <td class="DataTD" align="left">
-      <strong><?=sprintf(_("I accept the CAcert Community Agreement (%s)."),"<a href='/policy/CAcertCommunityAgreement.html'>CCA</a>")?></strong><br />
-        <?=_("Please Note: You need to accept the CCA to proceed.")?>
-    </td>
-  </tr>
  <tr>
     <td class="DataTD">
       <input type="checkbox" name="CCA" />
