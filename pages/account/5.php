<? /*
    LibreSSL - CAcert web application
    Copyright (C) 2004-2008  CAcert Inc.

    This program is free software; you can redistribute it and/or modify
    it under the terms of the GNU General Public License as published by
    the Free Software Foundation; version 2 of the License.

    This program is distributed in the hope that it will be useful,
    but WITHOUT ANY WARRANTY; without even the implied warranty of
    MERCHANTABILITY or FITNESS FOR A PARTICULAR PURPOSE.  See the
    GNU General Public License for more details.

    You should have received a copy of the GNU General Public License
    along with this program; if not, write to the Free Software
    Foundation, Inc., 51 Franklin Street, Fifth Floor, Boston, MA  02110-1301  USA
*/ ?>
<? $viewall=0; if(array_key_exists('viewall',$_REQUEST)) $viewall=intval($_REQUEST['viewall']); ?>
<form method="post" action="account.php">
<table align="center" valign="middle" border="0" cellspacing="0" cellpadding="0" class="wrapper">
  <tr>
    <td colspan="10" class="title"><?=_("Client Certificates")?> - <a href="account.php?id=5&amp;viewall=<?=intval(!$viewall)?>"><?=$viewall?_("Hide old certificates"):_("View all certificates")?></a></td>
  </tr>
  <tr>
    <td class="DataTD"><?=_("Renew/Revoke/Delete")?></td>
    <td class="DataTD"><?=_("Status")?></td>
    <td class="DataTD"><?=_("Email Address")?></td>
    <td class="DataTD"><?=_("SerialNumber")?></td>
    <td class="DataTD"><?=_("Revoked")?></td>
    <td class="DataTD"><?=_("Expires")?></td>
    <td class="DataTD"><?=_("Login")?></td>
    <td colspan="2" class="DataTD"><?=_("Comment *")?></td>
<?
	$query = "select UNIX_TIMESTAMP(`emailcerts`.`created`) as `created`,
			UNIX_TIMESTAMP(`emailcerts`.`expire`) - UNIX_TIMESTAMP() as `timeleft`,
			UNIX_TIMESTAMP(`emailcerts`.`expire`) as `expired`,
			`emailcerts`.`expire`,
			`emailcerts`.`revoked` as `revoke`,
			UNIX_TIMESTAMP(`emailcerts`.`revoked`) as `revoked`,
			if (`emailcerts`.`expire`=0,CURRENT_TIMESTAMP(),`emailcerts`.`modified`) as `modified` ,
			`emailcerts`.`id`,
			`emailcerts`.`CN`,
			`emailcerts`.`serial`,
			`emailcerts`.`disablelogin` as `disablelogin`,
			`emailcerts`.`description`
			from `emailcerts`
			where `emailcerts`.`memid`='".intval($_SESSION['profile']['id'])."'
			";
	if($viewall != 1)
		$query .= " AND `revoked`=0 AND `renewed`=0 ";
	$query .= " GROUP BY `emailcerts`.`id` ";
	if($viewall != 1)
		$query .= " HAVING `timeleft` > 0 or `expire` = 0 ";
	$query .= " ORDER BY `modified` desc";
// echo $query."<br>\n";
	$res = mysql_query($query);
	if(mysql_num_rows($res) <= 0)
	{
?>
  <tr>
    <td colspan="10" class="DataTD"><?=_("No client certificates are currently listed.")?></td>
  </tr>
<? } else {
	while($row = mysql_fetch_assoc($res))
	{
		if($row['timeleft'] > 0)
			$verified = _("Valid");
		if($row['timeleft'] < 0)
			$verified = _("Expired");
		if($row['expired'] == 0)
			$verified = _("Pending");
		if($row['revoked'] > 0)
			$verified = _("Revoked");
		if($row['revoked'] == 0)
			$row['revoke'] = _("Not Revoked");
?>
  <tr>
<? if($verified != _("Pending") && $verified != _("Revoked")) { ?>
    <td class="DataTD"><input type="checkbox" name="revokeid[]" value="<?=intval($row['id'])?>"></td>
    <td class="DataTD"><?=$verified?></td>
    <td class="DataTD"><a href="account.php?id=6&amp;cert=<?=intval($row['id'])?>"><?=(trim($row['CN'])=="" ? _("empty") : sanitizeHTML($row['CN']))?></a></td>
<? } else if($verified != _("Revoked")) { ?>
    <td class="DataTD"><input type="checkbox" name="delid[]" value="<?=intval($row['id'])?>"></td>
    <td class="DataTD"><?=$verified?></td>
    <td class="DataTD"><?=(trim($row['CN'])=="" ? _("empty") : sanitizeHTML($row['CN']))?></td>
<? } else { ?>
    <td class="DataTD">&nbsp;</td>
    <td class="DataTD"><?=$verified?></td>
    <td class="DataTD"><?=(trim($row['CN'])=="" ? _("empty") : sanitizeHTML($row['CN']))?></td>
<? } ?>
<<<<<<< HEAD
    <td class="DataTD"><?=sanitizeHTML($row['serial'])?></td>
    <td class="DataTD"><?=sanitizeHTML($row['revoke'])?></td>
    <td class="DataTD"><?=sanitizeHTML($row['expire'])?></td>
=======
    <td class="DataTD"><?=$row['serial']?></td>
    <td class="DataTD"><?=$row['revoke']?></td>
    <td class="DataTD"><?=$row['expire']?></td>
>>>>>>> 382f7713
    <td class="DataTD">
      <input type="checkbox" name="disablelogin_<?=intval($row['id'])?>" value="1" <?=$row['disablelogin']?"":'checked="checked"'?>/>
      <input type="hidden" name="cert_<?=intval($row['id'])?>" value="1" />
    </td>
    <td class="DataTD"><input name="comment_<?=intval($row['id'])?>" type="text" value="<?=htmlspecialchars($row['description'])?>" /></td>
    <td class="DataTD"><input type="checkbox" name="check_comment_<?=intval($row['id'])?>" /></td>
  </tr>
    <? } ?>
  <tr>
    <td class="DataTD" colspan="9">
      <a href="account.php?id=5&amp;viewall=<?=intval(!$viewall)?>"><b><?=$viewall?_("Hide old certificates"):_("View all certificates")?></b></a>
    </td>
  </tr>

  <tr>
    <td class="DataTD" colspan="9">
      <?=_('* Comment is NOT included in the certificate as it is intended for your personal reference only. To change the comment tick the checkbox and hit "Change Settings".')?>
    </td>
  </tr>

  <tr>
    <td class="DataTD" colspan="5"><input type="submit" name="renew" value="<?=_("Renew")?>" />&#160;&#160;&#160;&#160;
       <input type="submit" name="revoke" value="<?=_("Revoke/Delete")?>" /></td>

    <td class="DataTD" colspan="4"><input type="submit" name="change" value="<?=_("Change settings")?>" /> </td>

  </tr>
<? } ?>
</table>
<input type="hidden" name="oldid" value="<?=intval($id)?>" />
<input type="hidden" name="csrf" value="<?=make_csrf('clicerchange')?>" />
</form>
<p><?=_("From here you can delete pending requests, or revoke valid certificates.")?></p>
<p><?=_("Login").": "._("By allowing certificate login, this certificate can be used to login into your account at https://secure.cacert.org/ .")?></p><|MERGE_RESOLUTION|>--- conflicted
+++ resolved
@@ -88,15 +88,9 @@
     <td class="DataTD"><?=$verified?></td>
     <td class="DataTD"><?=(trim($row['CN'])=="" ? _("empty") : sanitizeHTML($row['CN']))?></td>
 <? } ?>
-<<<<<<< HEAD
     <td class="DataTD"><?=sanitizeHTML($row['serial'])?></td>
     <td class="DataTD"><?=sanitizeHTML($row['revoke'])?></td>
     <td class="DataTD"><?=sanitizeHTML($row['expire'])?></td>
-=======
-    <td class="DataTD"><?=$row['serial']?></td>
-    <td class="DataTD"><?=$row['revoke']?></td>
-    <td class="DataTD"><?=$row['expire']?></td>
->>>>>>> 382f7713
     <td class="DataTD">
       <input type="checkbox" name="disablelogin_<?=intval($row['id'])?>" value="1" <?=$row['disablelogin']?"":'checked="checked"'?>/>
       <input type="hidden" name="cert_<?=intval($row['id'])?>" value="1" />
