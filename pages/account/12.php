--- conflicted
+++ resolved
@@ -51,11 +51,7 @@
 	{
 ?>
   <tr>
-<<<<<<< HEAD
     <td colspan="6" class="DataTD"><?=_("No certificates are currently listed.")?></td>
-=======
-    <td colspan="8" class="DataTD"><?=_("No domains are currently listed.")?></td>
->>>>>>> 58c3707c
   </tr>
 <? } else {
 	while($row = mysql_fetch_assoc($res))
@@ -103,13 +99,6 @@
     <td class="DataTD" colspan="6"><?=_("From here you can delete pending requests, or revoke valid certificates.")?></td>
   </tr>
 </table>
-<<<<<<< HEAD
-<input type="hidden" name="oldid" value="<?=$id?>">
-<input type="hidden" name="csrf" value="<?=make_csrf('srvcerchange')?>" />
-</form>
-=======
 <input type="hidden" name="oldid" value="<?=$id?>"/>
 <input type="hidden" name="csrf" value="<?=make_csrf('srvcerchange')?>"/>
-</form>
-<p><?=_("From here you can delete pending requests, or revoke valid certificates.")?></p>
->>>>>>> 58c3707c
+</form>