--- conflicted
+++ resolved
@@ -35,11 +35,7 @@
 			UNIX_TIMESTAMP(`domaincerts`.`expire`) - UNIX_TIMESTAMP() as `timeleft`,
 			UNIX_TIMESTAMP(`domaincerts`.`expire`) as `expired`,
 			`domaincerts`.`expire`,
-<<<<<<< HEAD
 			`domaincerts`.`revoked` as `revoke`,
-=======
-			`revoked` as `revoke`,
->>>>>>> 382f7713
 			UNIX_TIMESTAMP(`revoked`) as `revoked`,
 			if (`domaincerts`.`expire`=0,CURRENT_TIMESTAMP(),`domaincerts`.`modified`) as `modified`,
 			`CN`, `domaincerts`.`serial`, `domaincerts`.`id` as `id`,
@@ -87,13 +83,8 @@
     <td class="DataTD"><?=$row['serial']?></td>
     <td class="DataTD"><?=$row['revoke']?></td>
     <td class="DataTD"><?=$row['expire']?></td>
-<<<<<<< HEAD
     <td class="DataTD"><input name="comment_<?=intval($row['id'])?>" type="text" value="<?=htmlspecialchars($row['description'])?>" /></td>
     <td class="DataTD"><input type="checkbox" name="check_comment_<?=intval($row['id'])?>" /></td>
-=======
-    <td class="DataTD"><input name="comment_<?=$row['id']?>" type="text" value="<?=htmlspecialchars($row['description'])?>" /></td>
-    <td class="DataTD"><input type="checkbox" name="check_comment_<?=$row['id']?>" /></td>
->>>>>>> 382f7713
   </tr>
 <? } ?>
   <tr>
