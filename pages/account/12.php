<? /*
    LibreSSL - CAcert web application
    Copyright (C) 2004-2008  CAcert Inc.

    This program is free software; you can redistribute it and/or modify
    it under the terms of the GNU General Public License as published by
    the Free Software Foundation; version 2 of the License.

    This program is distributed in the hope that it will be useful,
    but WITHOUT ANY WARRANTY; without even the implied warranty of
    MERCHANTABILITY or FITNESS FOR A PARTICULAR PURPOSE.  See the
    GNU General Public License for more details.

    You should have received a copy of the GNU General Public License
    along with this program; if not, write to the Free Software
    Foundation, Inc., 51 Franklin Street, Fifth Floor, Boston, MA  02110-1301  USA
*/ ?>
<? $viewall=0; if(array_key_exists('viewall',$_REQUEST)) $viewall=intval($_REQUEST['viewall']); ?>
<form method="post" action="account.php">
<table align="center" valign="middle" border="0" cellspacing="0" cellpadding="0" class="wrapper">
  <tr>
    <td colspan="8" class="title"><?=_("Domain Certificates")?> - <a href="account.php?id=12&amp;viewall=<?=!$viewall?>"><?=$viewall?_("Hide old certificates"):_("View all certificates")?></a></td>
  </tr>
  <tr>
    <td class="DataTD"><?=_("Renew/Revoke/Delete")?></td>
    <td class="DataTD"><?=_("Status")?></td>
    <td class="DataTD"><?=_("CommonName")?></td>
    <td class="DataTD"><?=_("SerialNumber")?></td>
    <td class="DataTD"><?=_("Revoked")?></td>
    <td class="DataTD"><?=_("Expires")?></td>
    <td colspan="2" class="DataTD"><?=_("Comment *")?></td>
  </tr>
<?
	$query = "select UNIX_TIMESTAMP(`domaincerts`.`created`) as `created`,
			UNIX_TIMESTAMP(`domaincerts`.`expire`) - UNIX_TIMESTAMP() as `timeleft`,
			UNIX_TIMESTAMP(`domaincerts`.`expire`) as `expired`,
<<<<<<< HEAD
			`domaincerts`.`expire`,
			`domaincerts`.`revoked` as `revoke`,
			UNIX_TIMESTAMP(`revoked`) as `revoked`, `CN`, `domaincerts`.`serial`, `domaincerts`.`id` as `id`,
=======
			`domaincerts`.`expire` as `expires`, `revoked` as `revoke`,
			UNIX_TIMESTAMP(`revoked`) as `revoked`,
			if (`domaincerts`.`expire`=0,CURRENT_TIMESTAMP(),`domaincerts`.`modified`) as `modified`,
			`CN`, `domaincerts`.`serial`, `domaincerts`.`id` as `id`,
>>>>>>> 71489928
			`domaincerts`.`description`
			from `domaincerts`,`domains`
			where `memid`='".intval($_SESSION['profile']['id'])."' and `domaincerts`.`domid`=`domains`.`id` ";
	if($viewall != 1)
	{
		$query .= "AND `revoked`=0 AND `renewed`=0 ";
		$query .= "HAVING `timeleft` > 0 or `expires` = 0 ";
	}
	$query .= "ORDER BY `modified` desc";
//echo $query."<br>\n";
	$res = mysql_query($query);
	if(mysql_num_rows($res) <= 0)
	{
?>
  <tr>
    <td colspan="8" class="DataTD"><?=_("No certificates are currently listed.")?></td>
  </tr>
<? } else {
	while($row = mysql_fetch_assoc($res))
	{
		if($row['timeleft'] > 0)
			$verified = _("Valid");
		if($row['timeleft'] < 0)
			$verified = _("Expired");
		if($row['expired'] == 0)
			$verified = _("Pending");
		if($row['revoked'] > 0)
			$verified = _("Revoked");
		if($row['revoked'] == 0)
			$row['revoke'] = _("Not Revoked");
?>
  <tr>
<? if($verified != _("Pending") && $verified != _("Revoked")) { ?>
    <td class="DataTD"><input type="checkbox" name="revokeid[]" value="<?=$row['id']?>"/></td>
<? } else if($verified != _("Revoked")) { ?>
    <td class="DataTD"><input type="checkbox" name="delid[]" value="<?=$row['id']?>"/></td>
<? } else { ?>
    <td class="DataTD">&nbsp;</td>
<? } ?>
    <td class="DataTD"><?=$verified?></td>
    <td class="DataTD"><a href="account.php?id=15&amp;cert=<?=$row['id']?>"><?=$row['CN']?></a></td>
    <td class="DataTD"><?=$row['serial']?></td>
    <td class="DataTD"><?=$row['revoke']?></td>
    <td class="DataTD"><?=$row['expire']?></td>
    <td class="DataTD"><input name="comment_<?=$row['id']?>" type="text" value="<?=htmlspecialchars($row['description'])?>" /></td>
    <td class="DataTD"><input type="checkbox" name="check_comment_<?=$row['id']?>" /></td>
  </tr>
<? } ?>
  <tr>
    <td class="DataTD" colspan="8">
      <a href="account.php?id=12&amp;viewall=<?=!$viewall?>"><b><?=$viewall?_("Hide old certificates"):_("View all certificates")?></b></a>
    </td>
  </tr>
  <tr>
    <td class="DataTD" colspan="8">
      <?=_('* Comment is NOT included in the certificate as it is intended for your personal reference only. To change the comment tick the checkbox and hit "Change Settings".')?>
    </td>
  </tr>
  <tr>
    <td class="DataTD" colspan="6"><input type="submit" name="renew" value="<?=_("Renew")?>"/>&#160;&#160;&#160;&#160;
	    <input type="submit" name="revoke" value="<?=_("Revoke/Delete")?>"></td>
	<td class="DataTD" colspan="2"><input type="submit" name="change" value="<?=_("Change settings")?>"/> </td>
  </tr>
<? } ?>
  <tr>
    <td class="DataTD" colspan="8"><?=_("From here you can delete pending requests, or revoke valid certificates.")?></td>
  </tr>
</table>
<input type="hidden" name="oldid" value="<?=$id?>"/>
<input type="hidden" name="csrf" value="<?=make_csrf('srvcerchange')?>"/>
</form><|MERGE_RESOLUTION|>--- conflicted
+++ resolved
@@ -34,16 +34,11 @@
 	$query = "select UNIX_TIMESTAMP(`domaincerts`.`created`) as `created`,
 			UNIX_TIMESTAMP(`domaincerts`.`expire`) - UNIX_TIMESTAMP() as `timeleft`,
 			UNIX_TIMESTAMP(`domaincerts`.`expire`) as `expired`,
-<<<<<<< HEAD
-			`domaincerts`.`expire`,
+			`domaincerts`.`expire` as `expires`,
 			`domaincerts`.`revoked` as `revoke`,
-			UNIX_TIMESTAMP(`revoked`) as `revoked`, `CN`, `domaincerts`.`serial`, `domaincerts`.`id` as `id`,
-=======
-			`domaincerts`.`expire` as `expires`, `revoked` as `revoke`,
 			UNIX_TIMESTAMP(`revoked`) as `revoked`,
 			if (`domaincerts`.`expire`=0,CURRENT_TIMESTAMP(),`domaincerts`.`modified`) as `modified`,
 			`CN`, `domaincerts`.`serial`, `domaincerts`.`id` as `id`,
->>>>>>> 71489928
 			`domaincerts`.`description`
 			from `domaincerts`,`domains`
 			where `memid`='".intval($_SESSION['profile']['id'])."' and `domaincerts`.`domid`=`domains`.`id` ";
