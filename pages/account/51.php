--- conflicted
+++ resolved
@@ -1,4 +1,5 @@
-<?php /*
+<?php
+/*
     LibreSSL - CAcert web application
     Copyright (C) 2004-2008  CAcert Inc.
 
@@ -16,20 +17,11 @@
     Foundation, Inc., 51 Franklin Street, Fifth Floor, Boston, MA  02110-1301  USA
 */ ?>
 <?php if($_SESSION['profile']['tverify'] <= 0) { echo _("You don't have access to this area."); } else { ?>
-<<<<<<< HEAD
 <?php 	$uid = intval($_GET['photoid']);
 	$query = "select * from `tverify` where `id`='$uid' and `modified`=0";
 	$res = mysqli_query($_SESSION['mconn'], $query);
 	if(mysqli_num_rows($res) > 0) { ?>
 <img src="account.php?id=51&amp;photoid=<?php echo $uid ?>&amp;img=show" border="0" width="800">
-=======
-<?
-	$uid = intval($_GET['photoid']);
-	$query = "select * from `tverify` where `id`='$uid' and `modified`=0";
-	$res = mysql_query($query);
-	if(mysql_num_rows($res) > 0) { ?>
-<img src="account.php?id=51&amp;photoid=<?=$uid ?>&amp;img=show" border="0" width="800">
->>>>>>> bdb3f12f
 <?php } else {
         $query = "select * from `tverify` where `id`='$uid' and `modified`=1";
         $res = mysqli_query($_SESSION['mconn'], $query);
