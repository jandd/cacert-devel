--- conflicted
+++ resolved
@@ -1,130 +1,112 @@
-<? /*
-    LibreSSL - CAcert web application
-    Copyright (C) 2004-2008  CAcert Inc.
-
-    This program is free software; you can redistribute it and/or modify
-    it under the terms of the GNU General Public License as published by
-    the Free Software Foundation; version 2 of the License.
-
-    This program is distributed in the hope that it will be useful,
-    but WITHOUT ANY WARRANTY; without even the implied warranty of
-    MERCHANTABILITY or FITNESS FOR A PARTICULAR PURPOSE.  See the
-    GNU General Public License for more details.
-
-    You should have received a copy of the GNU General Public License
-    along with this program; if not, write to the Free Software
-    Foundation, Inc., 51 Franklin Street, Fifth Floor, Boston, MA  02110-1301  USA
-*/ ?>
-<?
-  if ($_SESSION['profile']['admin'] != 1 || !array_key_exists('userid',$_REQUEST) || intval($_REQUEST['userid']) < 1) {
-    $user_id = intval($_SESSION['profile']['id']);
-?>
-<table align="center" valign="middle" border="0" cellspacing="0" cellpadding="0" class="wrapper">
-  <tr>
-    <td colspan="5" class="title"><?=_("Your passed Tests")?></td>
-  </tr>
-<<<<<<< HEAD
-  <tr>
-=======
-  <tr>
->>>>>>> 1a119ab8
-    <td class="DataTD"><?=_("The list of tests you did pass at").' <a href="https://cats.cacert.org/">https://cats.cacert.org/</a>'?></td>
-  </tr>
-</table>
-<?
-  } else {
-    $user_id = intval($_REQUEST['userid']);
-    $query = "select * from `users` where `id`='$user_id' and `users`.`deleted`=0";
-    $res = mysql_query($query);
-    if(mysql_num_rows($res) <= 0)
-    {
-      echo _("I'm sorry, the user you were looking for seems to have disappeared! Bad things are afoot!");
-    } else {
-      $row = mysql_fetch_assoc($res);
-    }
-?>
-<table align="center" valign="middle" border="0" cellspacing="0" cellpadding="0" class="wrapper">
-  <tr>
-    <td colspan="5" class="title"><?=_("Passed Tests of")." ".sanitizeHTML($row['fname'])." ".sanitizeHTML($row['mname'])." ".sanitizeHTML($row['lname'])?></td>
-  </tr>
-</table>
-
-<?
-  }
-?>
-<br>
-<table align="center" valign="middle" border="0" cellspacing="0" cellpadding="0" class="wrapper">
-  <tr>
-    <td class="DataTD"><b><?=_("Date")?></b></td>
-    <td class="DataTD"><b><?=_("Test")?></b></td>
-    <td class="DataTD"><b><?=_("Variant")?></b></td>
-  </tr>
-<?
-        $query = "SELECT `CP`.`pass_date`, `CT`.`type_text`, `CV`.`test_text` ".
-                 " FROM `cats_passed` AS CP, `cats_variant` AS CV, `cats_type` AS CT ".
-                 " WHERE `CP`.`variant_id`=`CV`.`id` AND `CV`.`type_id`=`CT`.`id` AND `CP`.`user_id` ='".(int)$user_id."'".
-                 " ORDER BY `CP`.`pass_date`";
-<<<<<<< HEAD
-
-        $res = mysql_query($query);
-
-=======
-
-        $res = mysql_query($query);
-
->>>>>>> 1a119ab8
-        $HaveTest=0;
-        while($row = mysql_fetch_array($res, MYSQL_NUM))
-        {
-          if ($row[1] == "Assurer Challenge") {
-            $HaveTest=1;
-          }
-?>
-  <tr>
-    <td class="DataTD"><?=$row[0]?></td>
-    <td class="DataTD"><?=$row[1]?></td>
-    <td class="DataTD"><?=$row[2]?></td>
-  </tr>
-<<<<<<< HEAD
-<?      }
-=======
-<?      }
->>>>>>> 1a119ab8
-?>
-</table>
-<br>
-<table align="center" valign="middle" border="0" cellspacing="0" cellpadding="0" class="wrapper">
-<<<<<<< HEAD
-  <tr>
-=======
-  <tr>
->>>>>>> 1a119ab8
-<?
-      if ($_SESSION['profile']['admin'] == 1 && array_key_exists('userid',$_REQUEST) && intval($_REQUEST['userid']) > 0) {
-?>
-    <tr><td colspan="3" class="DataTD"><a href="account.php?id=43&amp;userid=<?=$user_id ?>">back</a></td></tr>
-<?    } else {
-        $query = 'SELECT `u`.id, `u`.`assurer`, SUM(`points`) FROM `users` AS `u`, `notary` AS `n` '.
+<? /*
+    LibreSSL - CAcert web application
+    Copyright (C) 2004-2008  CAcert Inc.
+
+    This program is free software; you can redistribute it and/or modify
+    it under the terms of the GNU General Public License as published by
+    the Free Software Foundation; version 2 of the License.
+
+    This program is distributed in the hope that it will be useful,
+    but WITHOUT ANY WARRANTY; without even the implied warranty of
+    MERCHANTABILITY or FITNESS FOR A PARTICULAR PURPOSE.  See the
+    GNU General Public License for more details.
+
+    You should have received a copy of the GNU General Public License
+    along with this program; if not, write to the Free Software
+    Foundation, Inc., 51 Franklin Street, Fifth Floor, Boston, MA  02110-1301  USA
+*/ ?>
+<?
+  if ($_SESSION['profile']['admin'] != 1 || !array_key_exists('userid',$_REQUEST) || intval($_REQUEST['userid']) < 1) {
+    $user_id = intval($_SESSION['profile']['id']);
+?>
+<table align="center" valign="middle" border="0" cellspacing="0" cellpadding="0" class="wrapper">
+  <tr>
+    <td colspan="5" class="title"><?=_("Your passed Tests")?></td>
+  </tr>
+  <tr>
+    <td class="DataTD"><?=_("The list of tests you did pass at").' <a href="https://cats.cacert.org/">https://cats.cacert.org/</a>'?></td>
+  </tr>
+</table>
+<?
+  } else {
+    $user_id = intval($_REQUEST['userid']);
+    $query = "select * from `users` where `id`='$user_id' and `users`.`deleted`=0";
+    $res = mysql_query($query);
+    if(mysql_num_rows($res) <= 0)
+    {
+      echo _("I'm sorry, the user you were looking for seems to have disappeared! Bad things are afoot!");
+    } else {
+      $row = mysql_fetch_assoc($res);
+    }
+?>
+<table align="center" valign="middle" border="0" cellspacing="0" cellpadding="0" class="wrapper">
+  <tr>
+    <td colspan="5" class="title"><?=_("Passed Tests of")." ".sanitizeHTML($row['fname'])." ".sanitizeHTML($row['mname'])." ".sanitizeHTML($row['lname'])?></td>
+  </tr>
+</table>
+
+<?
+  }
+?>
+<br>
+<table align="center" valign="middle" border="0" cellspacing="0" cellpadding="0" class="wrapper">
+  <tr>
+    <td class="DataTD"><b><?=_("Date")?></b></td>
+    <td class="DataTD"><b><?=_("Test")?></b></td>
+    <td class="DataTD"><b><?=_("Variant")?></b></td>
+  </tr>
+<?
+        $query = "SELECT `CP`.`pass_date`, `CT`.`type_text`, `CV`.`test_text` ".
+                 " FROM `cats_passed` AS CP, `cats_variant` AS CV, `cats_type` AS CT ".
+                 " WHERE `CP`.`variant_id`=`CV`.`id` AND `CV`.`type_id`=`CT`.`id` AND `CP`.`user_id` ='".(int)$user_id."'".
+                 " ORDER BY `CP`.`pass_date`";
+
+        $res = mysql_query($query);
+
+        $HaveTest=0;
+        while($row = mysql_fetch_array($res, MYSQL_NUM))
+        {
+          if ($row[1] == "Assurer Challenge") {
+            $HaveTest=1;
+          }
+?>
+  <tr>
+    <td class="DataTD"><?=$row[0]?></td>
+    <td class="DataTD"><?=$row[1]?></td>
+    <td class="DataTD"><?=$row[2]?></td>
+  </tr>
+<?      }
+?>
+</table>
+<br>
+<table align="center" valign="middle" border="0" cellspacing="0" cellpadding="0" class="wrapper">
+  <tr>
+<?
+      if ($_SESSION['profile']['admin'] == 1 && array_key_exists('userid',$_REQUEST) && intval($_REQUEST['userid']) > 0) {
+?>
+    <tr><td colspan="3" class="DataTD"><a href="account.php?id=43&amp;userid=<?=$user_id ?>">back</a></td></tr>
+<?    } else {
+        $query = 'SELECT `u`.id, `u`.`assurer`, SUM(`points`) FROM `users` AS `u`, `notary` AS `n` '.
                  '  WHERE `u`.`id` = \''.(int)intval($_SESSION['profile']['id']).'\' AND `n`.`to` = `u`.`id` AND `expire` < now() and  and `n`.`deleted` = 0'.
-                 '  GROUP BY `u`.id, `u`.`assurer`';
-        $res = mysql_query($query);
-        if (!$res) {
-          print '<td colspan="3" class="DataTD">'._('Internal Error').'</td>'."\n";
-        } else {
-          $row = mysql_fetch_array($res, MYSQL_NUM);
-          if ($HaveTest && ($row[2]>=100)) {
-            if (!$row[1]) {
-              // This should not happen...
-              fix_assurer_flag($_SESSION['profile']['id']);
-            }
-?>  <td colspan="3" class="DataTD"><?=_("You have passed the Assurer Challenge and collected at least 100 Assurance Points, you are an Assurer.")?></td>
-<?        } elseif (($row[2]>=100) && !$HaveTest) {
-?>  <td colspan="3" class="DataTD"><?=_("You have at least 100 Assurance Points, if you want to become an assurer try the ").'<a href="https://cats.cacert.org">'._("Assurer Challenge").'</a>!'?></td>
-<?        } elseif ($HaveTest && ($row[2]<100)) {
-?>  <td colspan="3" class="DataTD"><?=_("You have passed the Assurer Challenge, but to become an Assurer you still have to reach 100 Assurance Points!")?></td>
-<?        }
-        }
-      }
-?>  </tr>
-</table>
-
+                 '  GROUP BY `u`.id, `u`.`assurer`';
+        $res = mysql_query($query);
+        if (!$res) {
+          print '<td colspan="3" class="DataTD">'._('Internal Error').'</td>'."\n";
+        } else {
+          $row = mysql_fetch_array($res, MYSQL_NUM);
+          if ($HaveTest && ($row[2]>=100)) {
+            if (!$row[1]) {
+              // This should not happen...
+              fix_assurer_flag($_SESSION['profile']['id']);
+            }
+?>  <td colspan="3" class="DataTD"><?=_("You have passed the Assurer Challenge and collected at least 100 Assurance Points, you are an Assurer.")?></td>
+<?        } elseif (($row[2]>=100) && !$HaveTest) {
+?>  <td colspan="3" class="DataTD"><?=_("You have at least 100 Assurance Points, if you want to become an assurer try the ").'<a href="https://cats.cacert.org">'._("Assurer Challenge").'</a>!'?></td>
+<?        } elseif ($HaveTest && ($row[2]<100)) {
+?>  <td colspan="3" class="DataTD"><?=_("You have passed the Assurer Challenge, but to become an Assurer you still have to reach 100 Assurance Points!")?></td>
+<?        }
+        }
+      }
+?>  </tr>
+</table>
+