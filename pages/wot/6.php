<? /*
    LibreSSL - CAcert web application
    Copyright (C) 2004-2008  CAcert Inc.

    This program is free software; you can redistribute it and/or modify
    it under the terms of the GNU General Public License as published by
    the Free Software Foundation; version 2 of the License.

    This program is distributed in the hope that it will be useful,
    but WITHOUT ANY WARRANTY; without even the implied warranty of
    MERCHANTABILITY or FITNESS FOR A PARTICULAR PURPOSE.  See the
    GNU General Public License for more details.

    You should have received a copy of the GNU General Public License
    along with this program; if not, write to the Free Software
    Foundation, Inc., 51 Franklin Street, Fifth Floor, Boston, MA  02110-1301  USA
*/ ?>
<?

function makecap()
{
}

        if(!array_key_exists('notarise',$_SESSION['_config']))
	{
          echo "Error: No user data found.";
	  exit;
	}

	$row = $_SESSION['_config']['notarise'];

	if($_SESSION['profile']['ttpadmin'] == 1)
//		$methods = array("Face to Face Meeting", "Trusted 3rd Parties", "TopUP");
//	else
		$methods = array("Face to Face Meeting", "Trusted 3rd Parties");
	else
		$methods = array("Face to Face Meeting");

	$fname = $row['fname'];
	$mname = $row['mname'];
	$lname = $row['lname'];
	$suffix = $row['suffix'];
	$dob = $row['dob'];
	$name = $row['fname']." ".$row['mname']." ".$row['lname']." ".$row['suffix'];
	$_SESSION['_config']['wothash'] = md5($name."-".$dob);

	$cap=makecap($fname,$mname,$lname,$suffix,$dob,$row['email'],$_SESSION['profile']['fname'].$_SESSION['profile']['mname'].$_SESSION['profile']['lname'].$_SESSION['profile']['suffix']);

	include_once($_SESSION['_config']['filepath']."/includes/wot.inc.php");

	AssureHead(_("Assurance Confirmation"),sprintf(_("Please check the following details match against what you witnessed when you met %s in person. You MUST NOT proceed unless you are sure the details are correct. You may be held responsible by the CAcert Arbitrator for any issues with this Assurance."), $fname));
	AssureTextLine(_("Name"),$fname." ".$mname." ".$lname." ".$suffix);
	AssureTextLine(_("Date of Birth"),$dob." ("._("YYYY-MM-DD").")");
	AssureBoxLine("certify",sprintf(_("I certify that %s %s %s has appeared in person"), $fname, $mname, $lname));
	AssureInboxLine("location",_("Location"),array_key_exists('location',$_SESSION['_config'])?$_SESSION['_config']['location']:"","");
	AssureInboxLine("date",_("Date"),array_key_exists('date',$_SESSION['_config'])?$_SESSION['_config']['date']:"","<br/>"._("Only fill this in if you assured the person on a different day"));
<<<<<<< HEAD
  	if($_SESSION['profile']['ttpadmin'] == 1)
		AssureMethodLine(_("Method"),$methods,_("Only tick the next box if the Assurance was face to face."));
=======
	AssureMethodLine(_("Method"),$methods,_("Only tick the next box if the Assurance was face to face."),$_SESSION['profile']['ttpadmin']);
>>>>>>> b13ba476
	AssureBoxLine("assertion",_("I believe that the assertion of identity I am making is correct, complete and verifiable. I have seen original documentation attesting to this identity. I accept that the CAcert Arbitrator may call upon me to provide evidence in any dispute, and I may be held responsible."));
	AssureBoxLine("rules",_("I have read and understood the Assurance Policy and the Assurance Handbook and am making this Assurance subject to and in compliance with the policy and handbook."));
	AssureTextLine(_("Policy"),"<a href=\"/policy/AssurancePolicy.php\" target=\"_NEW\">"._("Assurance Policy")."</a> - <a href=\"http://wiki.cacert.org/AssuranceHandbook2\" target=\"_NEW\">"._("Assurance Handbook")."</a>");
	AssureInboxLine("points",_("Points"),"","<br />(Max. ".maxpoints().")");
	AssureCCABoxLine("CCAAgreed",sprintf(_("Check this box only if %s agreed to the <a href=\"/policy/CAcertCommunityAgreement.php\">CAcert Community Agreement</a>"),$fname));
	AssureCCABoxLine("CCAAgree",_("Check this box only if YOU agree to the <a href=\"/policy/CAcertCommunityAgreement.php\">CAcert Community Agreement</a>"));
	AssureTextLine(_("WoT Form"),"<a href=\"".$cap."\" target=\"_NEW\">A4 - "._("WoT Form")."</a> <a href=\"".$cap."&amp;format=letter\" target=\"_NEW\">US - "._("WoT Form")."</a>");
	AssureFoot($id,_("I confirm this Assurance"));
?><|MERGE_RESOLUTION|>--- conflicted
+++ resolved
@@ -54,12 +54,7 @@
 	AssureBoxLine("certify",sprintf(_("I certify that %s %s %s has appeared in person"), $fname, $mname, $lname));
 	AssureInboxLine("location",_("Location"),array_key_exists('location',$_SESSION['_config'])?$_SESSION['_config']['location']:"","");
 	AssureInboxLine("date",_("Date"),array_key_exists('date',$_SESSION['_config'])?$_SESSION['_config']['date']:"","<br/>"._("Only fill this in if you assured the person on a different day"));
-<<<<<<< HEAD
-  	if($_SESSION['profile']['ttpadmin'] == 1)
-		AssureMethodLine(_("Method"),$methods,_("Only tick the next box if the Assurance was face to face."));
-=======
 	AssureMethodLine(_("Method"),$methods,_("Only tick the next box if the Assurance was face to face."),$_SESSION['profile']['ttpadmin']);
->>>>>>> b13ba476
 	AssureBoxLine("assertion",_("I believe that the assertion of identity I am making is correct, complete and verifiable. I have seen original documentation attesting to this identity. I accept that the CAcert Arbitrator may call upon me to provide evidence in any dispute, and I may be held responsible."));
 	AssureBoxLine("rules",_("I have read and understood the Assurance Policy and the Assurance Handbook and am making this Assurance subject to and in compliance with the policy and handbook."));
 	AssureTextLine(_("Policy"),"<a href=\"/policy/AssurancePolicy.php\" target=\"_NEW\">"._("Assurance Policy")."</a> - <a href=\"http://wiki.cacert.org/AssuranceHandbook2\" target=\"_NEW\">"._("Assurance Handbook")."</a>");
