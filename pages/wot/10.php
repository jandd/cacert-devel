--- conflicted
+++ resolved
@@ -64,11 +64,7 @@
     <td class="DataTD"><b><?=_("Method")?></b></td>
   </tr>
 <?
-<<<<<<< HEAD
-	$query = "select * from `notary` where `deleted`=0 and `to`='".intval($_SESSION['profile']['id'])."'";
-=======
 	$query = "select `id`, `date`, `from`, `points`, `location`, `method` from `notary` where `to`='".intval($_SESSION['profile']['id'])."' and `deleted`=0";
->>>>>>> 1a119ab8
 	$res = mysql_query($query);
 	while($row = mysql_fetch_assoc($res))
 	{
@@ -118,11 +114,7 @@
   </tr>
 <?
 	$points = 0;
-<<<<<<< HEAD
-	$query = "select * from `notary` where `from`='".intval($_SESSION['profile']['id'])."' and `deleted`=0 and `to`!='".intval($_SESSION['profile']['id'])."'";
-=======
 	$query = "select `id`, `date`, `points`, `to`, `location`, `method` from `notary` where `from`='".intval($_SESSION['profile']['id'])."' and `to`!='".intval($_SESSION['profile']['id'])."'  and `deleted`=0" ;
->>>>>>> 1a119ab8
 	$res = mysql_query($query);
 	while($row = mysql_fetch_assoc($res))
 	{
