<? /*
    LibreSSL - CAcert web application
    Copyright (C) 2004-2008  CAcert Inc.

    This program is free software; you can redistribute it and/or modify
    it under the terms of the GNU General Public License as published by
    the Free Software Foundation; version 2 of the License.

    This program is distributed in the hope that it will be useful,
    but WITHOUT ANY WARRANTY; without even the implied warranty of
    MERCHANTABILITY or FITNESS FOR A PARTICULAR PURPOSE.  See the
    GNU General Public License for more details.

    You should have received a copy of the GNU General Public License
    along with this program; if not, write to the Free Software
    Foundation, Inc., 51 Franklin Street, Fifth Floor, Boston, MA  02110-1301  USA
*/ ?>

<h3><?=_("Trusted Third Parties")?></h3>

<p><?=_("The Trusted Third Party (TTP) programme is intended to be used in areas without many CAcert Assurers.")?></p>

<p><?=_("A Trusted Third Party (TTP) is simply someone in your country that is responsible for witnessing signatures and ID documents. This role is covered by many different titles such as public notary, justice of the peace and so on.")?></p>

<p><?=_("With the TTP programme you can potentially gain assurance up to a maximum of 100 assurance points.")?></p>

<p><?=_("Currently CAcert has only developed the TTP programme to the level that you can gain 70 assurance points by TTP assurances.") ?></p>

<p><?=_("We are working to develop a process that will fill the gap of the missing 30 assurance points to allow you to get the maximum 100 assurance points.")?> </p>

<p><?=_("In the meanwhile you would need to close this gap with face to face assurances with CAcert Assurers. Think not only travelling to populated countries, but also remember that assurers may occasionally visit your country or area.")?></p>

<p><?=sprintf(_("If you are interested in the TTP programme, read the pages %s for the basic way how the TTP programme works for you, and %s whether the TTP programme affects the country where you are located."),"<a href='//wiki.cacert.org/TTP/TTPuser'>https://wiki.cacert.org/TTP/TTPuser</a>","<a href='//wiki.cacert.org/TTP/TTPAL'>https://wiki.cacert.org/TTP/TTPAL</a>")?> </p>

<<<<<<< HEAD
<? _("A Trusted Third Party (TTP) is simply someone in your country that is responsible for witnessing signatures and ID documents. This role is covered by many different titles such as public notary, justice of the peace and so on..")."\n\n" ?>

<? _("With the TTP programme you can potentially gain assurance up to a maximum of 100 assurance points.")."\n\n" ?>

<? _("Currently CAcert has only developed the TTP programme to the level that you can gain 70 assurance points by TTP assurances.")."\n\n" ?>. 

<? _("We are working to develop a process that will fill the gap of the missing 30 assurance points to allow you to get the maximum 100 assurance points.")."\n\n" ?> 

<? _("In the meanwhile you would need to close this gap with face to face assurances with CAcert Assurers. Think not only traveling to populated countries, but also remember that assurers may occasionally visit your country or area.")."\n\n" ?>

<? sprintf(_("If you are interested in the TTP programme, read the pages %s for the basic way how the TTP programme works for you, and %s whether the TTP programme affects the country where you are located."),"<a href='http://wiki.cacert.org/TTP/TTPuser'>http://wiki.cacert.org/TTP/TTPuser</a>","<a href='http://wiki.cacert.org/TTP/TTPAL'>http://wiki.cacert.org/TTP/TTPAL</a>")."\n\n" ?>

                              
// test for points <100
if ($_SESSION['profile']['points']<100){
  // test for TTP assurances
  if (get_number_of_ttpassurances($userid)<2){
    <p><?=_("If you want to ask for TTP assurances fill out the missing data and send the request to support@cacert.org to start the process. CAcert will inform you then about the next steps.)?></p>
    <form method="post" action="wot.php">
    <table align="center" valign="middle" border="0" cellspacing="0" cellpadding="0" class="wrapper">
      <tr>
        <td class="DataTD"><?=_("Country you whant to visit the TTP")?></td>
        <td class="DataTD"><input type="text" name="country" size="30"></td>
        //shall the input be replaced by a select, where should the country information be maintained
      </tr>
      <tr>
        <td class="DataTD"><?=_("I want to take part in the TTP Topup Programme")?></td>
        <td class="DataTD"><input type="checkbox" name="ttptopup" value="1"></td>
      </tr>
      <tr>
        <td colspan="2" >
          <input type="hidden" name="oldid" value="4">
          <input type="submit" name="ttp" value="<?=_("I need a TTP assurance")?>">
        </td>
      </tr>
    </table>
   </form>
  }else{
  /* As soon as the TPP TOPUP Programme is established this routine should be used
    <p><?=_("As you got already 2 TTP assurances you only can take part in the TTP TOPUP programme.\n\n If you want to ask for the TTP TOPUP programme use the submit button to send the request to support@cacert.org to start the process. CAcert will inform you then about the next steps.")?></p>
    <form method="post" action="wot.php">
          <input type="hidden" name="oldid" value="<?=$id?>">
          <input type="submit" name="ttptopup" value="<?=_("I need a TTP TOPUP")?>">
   </form>
  */
    <p><?=_("We are working to develop the TTP TOPUP process to be able to fill the gap of the missing 30 assurance points to 100 assurance points. In the meanwhile you have to close this gap with face to face assurances with CAcert Assurers. Think not only travelling to populated countries, but as well to assurers visiting your country or area.")?></p>  
  }

}
else{
<p><?=_("You reached the maximum points that can be granted by the TTP programme and therefore you cannot takte part in the TTP programme any more.")?></p>
}
=======
<p><?=sprintf(_("If you want to take part in the TTP programme, send an email to %s with your name, the main email address of your CAcert account and the country that you want to see the TTP. CAcert will then send you the needed forms and guide you through the process."),"<a href='mailto:support@cacert.org'>support@cacert.org</a>")?></p>
>>>>>>> 2ceda517
<|MERGE_RESOLUTION|>--- conflicted
+++ resolved
@@ -32,7 +32,6 @@
 
 <p><?=sprintf(_("If you are interested in the TTP programme, read the pages %s for the basic way how the TTP programme works for you, and %s whether the TTP programme affects the country where you are located."),"<a href='//wiki.cacert.org/TTP/TTPuser'>https://wiki.cacert.org/TTP/TTPuser</a>","<a href='//wiki.cacert.org/TTP/TTPAL'>https://wiki.cacert.org/TTP/TTPAL</a>")?> </p>
 
-<<<<<<< HEAD
 <? _("A Trusted Third Party (TTP) is simply someone in your country that is responsible for witnessing signatures and ID documents. This role is covered by many different titles such as public notary, justice of the peace and so on..")."\n\n" ?>
 
 <? _("With the TTP programme you can potentially gain assurance up to a maximum of 100 assurance points.")."\n\n" ?>
@@ -84,7 +83,4 @@
 }
 else{
 <p><?=_("You reached the maximum points that can be granted by the TTP programme and therefore you cannot takte part in the TTP programme any more.")?></p>
-}
-=======
-<p><?=sprintf(_("If you want to take part in the TTP programme, send an email to %s with your name, the main email address of your CAcert account and the country that you want to see the TTP. CAcert will then send you the needed forms and guide you through the process."),"<a href='mailto:support@cacert.org'>support@cacert.org</a>")?></p>
->>>>>>> 2ceda517
+}