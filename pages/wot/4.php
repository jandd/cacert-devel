<? /*
    LibreSSL - CAcert web application
    Copyright (C) 2004-2008  CAcert Inc.

    This program is free software; you can redistribute it and/or modify
    it under the terms of the GNU General Public License as published by
    the Free Software Foundation; version 2 of the License.

    This program is distributed in the hope that it will be useful,
    but WITHOUT ANY WARRANTY; without even the implied warranty of
    MERCHANTABILITY or FITNESS FOR A PARTICULAR PURPOSE.  See the
    GNU General Public License for more details.

    You should have received a copy of the GNU General Public License
    along with this program; if not, write to the Free Software
    Foundation, Inc., 51 Franklin Street, Fifth Floor, Boston, MA  02110-1301  USA
*/ ?>

<<<<<<< HEAD
<h3><?= _("Trusted Third Parties")?></h3>

<?= _("The Trusted Third Party (TTP) programme is intended to be used in areas without many CAcert Assurers.")."\n\n" ?>

<?= _("A Trusted Third Party (TTP) is simply someone in your country that is responsible for witnessing signatures and ID documents. This role is covered by many different titles such as public notary, justice of the peace and so on..")."\n\n" ?>

<?= _("With the TTP programme you can potentially gain assurance up to a maximum of 100 assurance points.")."\n\n" ?>

<?= _("Currently CAcert has only developed the TTP programme to the level that you can gain 70 assurance points by TTP assurances.")."\n\n" ?>

<?= _("We are working to develop a process that will fill the gap of the missing 30 assurance points to allow you to get the maximum 100 assurance points.")."\n\n" ?>

<?= _("In the meanwhile you would need to close this gap with face to face assurances with CAcert Assurers. Think not only traveling to populated countries, but also remember that assurers may occasionally visit your country or area.")."\n\n" ?>

<?= sprintf(_("If you are interested in the TTP programme, read the pages %s for the basic way how the TTP programme works for you, and %s whether the TTP programme affects the country where you are located."),"<a href='http://wiki.cacert.org/TTP/TTPuser'>http://wiki.cacert.org/TTP/TTPuser</a>","<a href='http://wiki.cacert.org/TTP/TTPAL'>http://wiki.cacert.org/TTP/TTPAL</a>")."\n\n" ?>

<?= sprintf(_("If you want to take part in the TTP programme, send an email to %s with your name, the main email address of your CAcert account and the country that you want to see the TTP. CAcert will then send you the needed forms and guide you through the process."),"<a href='mailto:support@cacert.org'>support@cacert.org</a>")?>
=======
<h3><?=_("Trusted Third Parties")?></h3>

<p><?=_("The Trusted Third Party (TTP) programme is intended to be used in areas without many CAcert Assurers.")."\n\n" ?></p>

<p><?=_("A Trusted Third Party (TTP) is simply someone in your country that is responsible for witnessing signatures and ID documents. This role is covered by many different titles such as public notary, justice of the peace and so on.")."\n\n" ?></p>

<p><?=_("With the TTP programme you can potentially gain assurance up to a maximum of 100 assurance points.")."\n\n" ?></p>

<p><?=_("Currently CAcert has only developed the TTP programme to the level that you can gain 70 assurance points by TTP assurances.")."\n\n" ?></p>

<p><?=_("We are working to develop a process that will fill the gap of the missing 30 assurance points to allow you to get the maximum 100 assurance points.")."\n\n" ?> </p>

<p><?=_("In the meanwhile you would need to close this gap with face to face assurances with CAcert Assurers. Think not only traveling to populated countries, but also remember that assurers may occasionally visit your country or area.")."\n\n" ?></p>

<p><?=sprintf(_("If you are interested in the TTP programme, read the pages %s for the basic way how the TTP programme works for you, and %s whether the TTP programme affects the country where you are located."),"<a href='http://wiki.cacert.org/TTP/TTPuser'>http://wiki.cacert.org/TTP/TTPuser</a>","<a href='http://wiki.cacert.org/TTP/TTPAL'>http://wiki.cacert.org/TTP/TTPAL</a>")."\n\n" ?> </p>

<p><?=sprintf(_("If you want to take part in the TTP programme, send an email to %s with your name, the main email address of your CAcert account and the country that you want to see the TTP. CAcert will then send you the needed forms and guide you through the process.","<a href='mailto:support@cacert.org'>support@cacert.org</a>")?></p>
>>>>>>> 38339fe5
<|MERGE_RESOLUTION|>--- conflicted
+++ resolved
@@ -16,25 +16,6 @@
     Foundation, Inc., 51 Franklin Street, Fifth Floor, Boston, MA  02110-1301  USA
 */ ?>
 
-<<<<<<< HEAD
-<h3><?= _("Trusted Third Parties")?></h3>
-
-<?= _("The Trusted Third Party (TTP) programme is intended to be used in areas without many CAcert Assurers.")."\n\n" ?>
-
-<?= _("A Trusted Third Party (TTP) is simply someone in your country that is responsible for witnessing signatures and ID documents. This role is covered by many different titles such as public notary, justice of the peace and so on..")."\n\n" ?>
-
-<?= _("With the TTP programme you can potentially gain assurance up to a maximum of 100 assurance points.")."\n\n" ?>
-
-<?= _("Currently CAcert has only developed the TTP programme to the level that you can gain 70 assurance points by TTP assurances.")."\n\n" ?>
-
-<?= _("We are working to develop a process that will fill the gap of the missing 30 assurance points to allow you to get the maximum 100 assurance points.")."\n\n" ?>
-
-<?= _("In the meanwhile you would need to close this gap with face to face assurances with CAcert Assurers. Think not only traveling to populated countries, but also remember that assurers may occasionally visit your country or area.")."\n\n" ?>
-
-<?= sprintf(_("If you are interested in the TTP programme, read the pages %s for the basic way how the TTP programme works for you, and %s whether the TTP programme affects the country where you are located."),"<a href='http://wiki.cacert.org/TTP/TTPuser'>http://wiki.cacert.org/TTP/TTPuser</a>","<a href='http://wiki.cacert.org/TTP/TTPAL'>http://wiki.cacert.org/TTP/TTPAL</a>")."\n\n" ?>
-
-<?= sprintf(_("If you want to take part in the TTP programme, send an email to %s with your name, the main email address of your CAcert account and the country that you want to see the TTP. CAcert will then send you the needed forms and guide you through the process."),"<a href='mailto:support@cacert.org'>support@cacert.org</a>")?>
-=======
 <h3><?=_("Trusted Third Parties")?></h3>
 
 <p><?=_("The Trusted Third Party (TTP) programme is intended to be used in areas without many CAcert Assurers.")."\n\n" ?></p>
@@ -51,5 +32,4 @@
 
 <p><?=sprintf(_("If you are interested in the TTP programme, read the pages %s for the basic way how the TTP programme works for you, and %s whether the TTP programme affects the country where you are located."),"<a href='http://wiki.cacert.org/TTP/TTPuser'>http://wiki.cacert.org/TTP/TTPuser</a>","<a href='http://wiki.cacert.org/TTP/TTPAL'>http://wiki.cacert.org/TTP/TTPAL</a>")."\n\n" ?> </p>
 
-<p><?=sprintf(_("If you want to take part in the TTP programme, send an email to %s with your name, the main email address of your CAcert account and the country that you want to see the TTP. CAcert will then send you the needed forms and guide you through the process.","<a href='mailto:support@cacert.org'>support@cacert.org</a>")?></p>
->>>>>>> 38339fe5
+<p><?=sprintf(_("If you want to take part in the TTP programme, send an email to %s with your name, the main email address of your CAcert account and the country that you want to see the TTP. CAcert will then send you the needed forms and guide you through the process."),"<a href='mailto:support@cacert.org'>support@cacert.org</a>")?></p>