--- conflicted
+++ resolved
@@ -165,15 +165,11 @@
     <td class="DataTD" colspan="3"><?=_("When you click on next, we will send a confirmation email to the email address you have entered above.")?></td>
   </tr>
   <tr>
-<<<<<<< HEAD
-    <td class="DataTD" colspan="3"><input type="checkbox" name="cca_agree" value="1" <?=array_key_exists('cca_agree',$_SESSION['signup'])? ($_SESSION['signup']['cca_agree'] == "1" ?"checked=\"checked\"":""):"" ?> ><?=_("I agree to the terms and conditions of the CAcert Community Agreement")?>: <a href="/policy/CAcertCommunityAgreement.html">http://www.cacert.org/policy/CAcertCommunityAgreement.html</a></td>
-=======
     <td class="DataTD" colspan="3">
       <input type="checkbox" name="cca_agree" tabindex="26" value="1" <?=array_key_exists('cca_agree',$_SESSION['signup'])? ($_SESSION['signup']['cca_agree'] == "1" ?"checked=\"checked\"":""):"" ?> >
       <br/>
-      <?=_("I agree to the terms and conditions of the CAcert Community Agreement")?>: <a href="/policy/CAcertCommunityAgreement.php" tabindex="28" >http://www.cacert.org/policy/CAcertCommunityAgreement.php</a>
+      <?=_("I agree to the terms and conditions of the CAcert Community Agreement")?>: <a href="/policy/CAcertCommunityAgreement.html" tabindex="28" >http://www.cacert.org/policy/CAcertCommunityAgreement.php</a>
     </td>
->>>>>>> 4b4e2708
   </tr>
 
   <tr>
