<? /*
    LibreSSL - CAcert web application
    Copyright (C) 2004-2008  CAcert Inc.

    This program is free software; you can redistribute it and/or modify
    it under the terms of the GNU General Public License as published by
    the Free Software Foundation; version 2 of the License.

    This program is distributed in the hope that it will be useful,
    but WITHOUT ANY WARRANTY; without even the implied warranty of
    MERCHANTABILITY or FITNESS FOR A PARTICULAR PURPOSE.  See the
    GNU General Public License for more details.

    You should have received a copy of the GNU General Public License
    along with this program; if not, write to the Free Software
    Foundation, Inc., 51 Franklin Street, Fifth Floor, Boston, MA  02110-1301  USA
*/ ?>
<p><?=_("By joining CAcert and becoming a member, you agree to the CAcert Community Agreement. Please take a moment now to read that and agree to it; this will be required to complete the process of joining.")?></p>
<p><?=_("Warning! This site requires cookies to be enabled to ensure your privacy and security. This site uses session cookies to store temporary values to prevent people from copying and pasting the session ID to someone else exposing their account, personal details and identity theft as a result.")?></p>
<p style="border:dotted 1px #900;padding:0.3em;background-color:#ffe;">
<b><?=_("Note: Please enter your date of birth and names as they are written in your official documents.")?></b><br /><br />
<?=_("Because CAcert is a certificate authority (CA) people rely on us knowing about the identity of the users of our certificates. So even as we value privacy very much, we need to collect at least some basic information about our members. This is especially the case for everybody who wants to take part in our web of trust.")?>
<?=_("Your private information will be used for internal procedures only and will not be shared with third parties.")?>
</p>
<p style="border:dotted 1px #900;padding:0.3em;background-color:#ffe;">
<?=_("A proper password wouldn't match your name or email at all, it contains at least 1 lower case letter, 1 upper case letter, a number, white space and a misc symbol. You get additional security for being over 15 characters and a second additional point for having it over 30. The system starts reducing security if you include any section of your name, or password or email address or if it matches a word from the english dictionary...")?><br><br>
<b><?=_("Note: White spaces at the beginning and end of a password will be removed.")?></b>
</p>

<form method="post" action="index.php" autocomplete="off">
<table align="center" valign="middle" border="0" cellspacing="0" cellpadding="0" class="wrapper" width="400">
  <tr>
    <td colspan="3" class="title"><?=_("My Details")?></td>
  </tr>

  <tr>
    <td class="DataTD" width="125"><?=_("First Name")?>: </td>
    <td class="DataTD" width="125"><input type="text" name="fname" size="30" value="<?=array_key_exists('fname',$_REQUEST)?sanitizeHTML($_REQUEST['fname']):""?>" tabindex="1" autocomplete="off"></td>
    <td rowspan="4" class="DataTD" width="125"><? printf(_("Help on Names %sin the wiki%s"),'<a tabindex="1" href="//wiki.cacert.org/FAQ/HowToEnterNamesInJoinForm" target="_blank">','</a>')?></td>
  </tr>

  <tr>
    <td class="DataTD" valign="top"><?=_("Middle Name(s)")?><br>
      (<?=_("optional")?>)
    </td>
    <td class="DataTD"><input type="text" name="mname" size="30" value="<?=array_key_exists('mname',$_REQUEST)?sanitizeHTML($_REQUEST['mname']):""?>" tabindex="3" autocomplete="off"></td>
  </tr>

  <tr>
    <td class="DataTD"><?=_("Last Name")?>: </td>
    <td class="DataTD"><input type="text" name="lname" size="30" value="<?=array_key_exists('lname',$_REQUEST)?sanitizeHTML($_REQUEST['lname']):""?>" tabindex="4" autocomplete="off"></td>
  </tr>

  <tr>
    <td class="DataTD"><?=_("Suffix")?><br>
      (<?=_("optional")?>)</td>
    <td class="DataTD"><input type="text" name="suffix" size="30" value="<?=array_key_exists('suffix',$_REQUEST)?sanitizeHTML($_REQUEST['suffix']):""?>" tabindex="5" autocomplete="off"><br><?=sprintf(_("Please only write Name Suffixes into this field."))?></td>
  </tr>

  <tr>
    <td class="DataTD"><?=_("Date of Birth")?><br>
	    (<?=_("dd/mm/yyyy")?>)</td>
    <td class="DataTD"><nobr><select name="day" tabindex="6">
<?
	for($i = 1; $i <= 31; $i++)
	{
		echo "<option";
		if(array_key_exists('day',$_SESSION['signup']) && $_SESSION['signup']['day'] == $i)
			echo " selected=\"selected\"";
		echo ">$i</option>";
	}
?>
    </select>
    <select name="month" tabindex="7">
<?
	for($i = 1; $i <= 12; $i++)
	{
		echo "<option value='$i'";
		if(array_key_exists('month',$_SESSION['signup']) && $_SESSION['signup']['month'] == $i)
			echo " selected=\"selected\"";
		echo ">".ucwords(strftime("%B", mktime(0,0,0,$i,1,date("Y"))))." ($i)</option>\n";
	}
?>
    </select>
    <input type="text" name="year" value="<?=array_key_exists('year',$_SESSION['signup']) ? sanitizeHTML($_SESSION['signup']['year']):""?>" size="4" tabindex="8" autocomplete="off"></nobr>
    </td>
    <td class="DataTD">&nbsp;</td>
  </tr>

  <tr>
    <td class="DataTD"><?=_("Email Address")?>: </td>
    <td class="DataTD"><input type="text" name="email" size="30" value="<?=array_key_exists('email',$_REQUEST)?sanitizeHTML($_REQUEST['email']):""?>" tabindex="9" autocomplete="off"></td>
    <td class="DataTD"><?=_("I own or am authorised to control this email address")?></td>
  </tr>

  <tr>
<<<<<<< HEAD
    <td class="DataTD"><?=_("Pass Phrase")?><font color="red">*</font>: </td>
    <td class="DataTD"><input type="password" name="pword1" size="30" tabindex="10" autocomplete="off"></td>
=======
    <td class="DataTD"><?=_("Pass Phrase")?><span class="error_indicator">*</span>: </td>
    <td class="DataTD"><input type="password" name="pword1" size="30" autocomplete="off"></td>
>>>>>>> 7fd0b204
    <td class="DataTD" rowspan="2">&nbsp;</td>
  </tr>

  <tr>
<<<<<<< HEAD
    <td class="DataTD"><?=_("Pass Phrase Again")?><font color="red">*</font>: </td>
    <td class="DataTD"><input type="password" name="pword2" size="30" tabindex="11" autocomplete="off"></td>
=======
    <td class="DataTD"><?=_("Pass Phrase Again")?><span class="error_indicator">*</span>: </td>
    <td class="DataTD"><input type="password" name="pword2" size="30" autocomplete="off"></td>
>>>>>>> 7fd0b204
  </tr>

  <tr>
    <td class="DataTD" colspan="3"><span class="error_indicator">*</span><?=_("Please note, in the interests of good security, the pass phrase must be made up of an upper case letter, lower case letter, number and symbol.")?></td>
  </tr>

  <tr>
    <td class="DataTD" colspan="3"><?=_("Lost Pass Phrase Questions - Please enter five questions and your responses to be used for security verification.")?></td>
  </tr>

  <tr>
    <td class="DataTD">&nbsp;</td>
    <td class="DataTD"><?=_("Question")?></td>
    <td class="DataTD"><?=_("Answer")?></td>
  </tr>

  <tr>
    <td class="DataTD">1)</td>
    <td class="DataTD"><input type="text" name="Q1" size="30" value="<?=array_key_exists('Q1',$_SESSION['signup'])?sanitizeHTML($_SESSION['signup']['Q1']):""?>" tabindex="12"></td>
    <td class="DataTD"><input type="text" name="A1" size="30" value="<?=array_key_exists('A1',$_SESSION['signup'])?sanitizeHTML($_SESSION['signup']['A1']):""?>" tabindex="13" autocomplete="off"></td>
  </tr>

  <tr>
    <td class="DataTD">2)</td>
    <td class="DataTD"><input type="text" name="Q2" size="30" value="<?=array_key_exists('Q2',$_SESSION['signup'])?sanitizeHTML($_SESSION['signup']['Q2']):""?>" tabindex="14"></td>
    <td class="DataTD"><input type="text" name="A2" size="30" value="<?=array_key_exists('A2',$_SESSION['signup'])?sanitizeHTML($_SESSION['signup']['A2']):""?>" tabindex="15" autocomplete="off"></td>
  </tr>

  <tr>
    <td class="DataTD">3)</td>
    <td class="DataTD"><input type="text" name="Q3" size="30" value="<?=array_key_exists('Q3',$_SESSION['signup'])?sanitizeHTML($_SESSION['signup']['Q3']):""?>" tabindex="16"></td>
    <td class="DataTD"><input type="text" name="A3" size="30"value="<?=array_key_exists('A3',$_SESSION['signup'])?sanitizeHTML($_SESSION['signup']['A3']):""?>" tabindex="17" autocomplete="off"></td>
  </tr>

  <tr>
    <td class="DataTD">4)</td>
    <td class="DataTD"><input type="text" name="Q4" size="30"" value="<?=array_key_exists('Q4',$_SESSION['signup'])?sanitizeHTML($_SESSION['signup']['Q4']):""?>" tabindex="18"></td>
    <td class="DataTD"><input type="text" name="A4" size="30" value="<?=array_key_exists('A4',$_SESSION['signup'])?sanitizeHTML($_SESSION['signup']['A4']):""?>" tabindex="19" autcomplete="off"></td>
  </tr>

  <tr>
  <td class="DataTD">5)</td>
    <td class="DataTD"><input type="text" name="Q5" size="30" value="<?=array_key_exists('Q5',$_SESSION['signup'])?sanitizeHTML($_SESSION['signup']['Q5']):""?>" tabindex="20"></td>
    <td class="DataTD"><input type="text" name="A5" size="30" value="<?=array_key_exists('A5',$_SESSION['signup'])?sanitizeHTML($_SESSION['signup']['A5']):""?>" tabindex="21" autocomplete="off"></td>
  </tr>

  <tr>
    <td class="DataTD" colspan="3"><?=_("It's possible to get notifications of up and coming events and even just general announcements, untick any notifications you don't wish to receive. For country, regional and radius notifications to work you must choose your location once you've verified your account and logged in.")?></td>
  </tr>

  <tr>
    <td class="DataTD" valign="top"><?=_("Alert me if")?>: </td>
    <td class="DataTD" align="left">
        <input type="checkbox" name="general" value="1" tabindex="22" <?=array_key_exists('general',$_SESSION['signup'])? ($_SESSION['signup']['general'] == "0" ?"":"checked=\"checked\""):"checked=\"checked\"" ?>><?=_("General Announcements")?><br>
	<input type="checkbox" name="country" value="1" tabindex="23" <?=array_key_exists('country',$_SESSION['signup'])? ($_SESSION['signup']['country'] == "0" ?"":"checked=\"checked\""):"checked=\"checked\"" ?>><?=_("Country Announcements")?><br>
	<input type="checkbox" name="regional" value="1" tabindex="24" <?=array_key_exists('regional',$_SESSION['signup'])? ($_SESSION['signup']['regional'] == "0" ?"":"checked=\"checked\""):"checked=\"checked\"" ?>><?=_("Regional Announcements")?><br>
	<input type="checkbox" name="radius" value="1" tabindex="25" <?=array_key_exists('radius',$_SESSION['signup'])? ($_SESSION['signup']['radius'] == "0" ?"":"checked=\"checked\""):"checked=\"checked\"" ?>><?=_("Within 200km Announcements")?></td>
    <td class="DataTD">&nbsp;</td>
  </tr>

  <tr>
    <td class="DataTD" colspan="3"><?=_("When you click on next, we will send a confirmation email to the email address you have entered above.")?></td>
  </tr>
  <tr>
    <td class="DataTD" colspan="3">
      <input type="checkbox" name="cca_agree" tabindex="26" value="1" <?=array_key_exists('cca_agree',$_SESSION['signup'])? ($_SESSION['signup']['cca_agree'] == "1" ?"checked=\"checked\"":""):"" ?> >
      <br/>
      <?=_("I agree to the terms and conditions of the CAcert Community Agreement")?>: <a href="/policy/CAcertCommunityAgreement.html" tabindex="28" >http://www.cacert.org/policy/CAcertCommunityAgreement.php</a>
    </td>
  </tr>

  <tr>
    <td class="DataTD" colspan="3"><input type="submit" name="process" value="<?=_("Next")?>" tabindex="27"></td>
  </tr>

</table>
<input type="hidden" name="oldid" value="<?=$id?>">
</form><|MERGE_RESOLUTION|>--- conflicted
+++ resolved
@@ -94,24 +94,14 @@
   </tr>
 
   <tr>
-<<<<<<< HEAD
-    <td class="DataTD"><?=_("Pass Phrase")?><font color="red">*</font>: </td>
+    <td class="DataTD"><?=_("Pass Phrase")?><span class="error_indicator">*</span>: </td>
     <td class="DataTD"><input type="password" name="pword1" size="30" tabindex="10" autocomplete="off"></td>
-=======
-    <td class="DataTD"><?=_("Pass Phrase")?><span class="error_indicator">*</span>: </td>
-    <td class="DataTD"><input type="password" name="pword1" size="30" autocomplete="off"></td>
->>>>>>> 7fd0b204
     <td class="DataTD" rowspan="2">&nbsp;</td>
   </tr>
 
   <tr>
-<<<<<<< HEAD
-    <td class="DataTD"><?=_("Pass Phrase Again")?><font color="red">*</font>: </td>
+    <td class="DataTD"><?=_("Pass Phrase Again")?><span class="error_indicator">*</span>: </td>
     <td class="DataTD"><input type="password" name="pword2" size="30" tabindex="11" autocomplete="off"></td>
-=======
-    <td class="DataTD"><?=_("Pass Phrase Again")?><span class="error_indicator">*</span>: </td>
-    <td class="DataTD"><input type="password" name="pword2" size="30" autocomplete="off"></td>
->>>>>>> 7fd0b204
   </tr>
 
   <tr>
