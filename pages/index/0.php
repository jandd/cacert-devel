<<<<<<< HEAD
<?php /*
=======
<?php
/*
>>>>>>> bdb3f12f
    LibreSSL - CAcert web application
    Copyright (C) 2004-2008  CAcert Inc.

    This program is free software; you can redistribute it and/or modify
    it under the terms of the GNU General Public License as published by
    the Free Software Foundation; version 2 of the License.

    This program is distributed in the hope that it will be useful,
    but WITHOUT ANY WARRANTY; without even the implied warranty of
    MERCHANTABILITY or FITNESS FOR A PARTICULAR PURPOSE.  See the
    GNU General Public License for more details.

    You should have received a copy of the GNU General Public License
    along with this program; if not, write to the Free Software
    Foundation, Inc., 51 Franklin Street, Fifth Floor, Boston, MA  02110-1301  USA
<<<<<<< HEAD
*/ ?>
=======
*/
?>
>>>>>>> bdb3f12f
<h3><?php echo _("Are you new to CAcert?")?></h3>

<p><?php echo _("CAcert.org is a community-driven Certificate Authority that issues certificates to the public at large for free.")?></p>

<p><?php echo _("CAcert's goal is to promote awareness and education on computer security through the use of encryption, specifically by providing cryptographic certificates. These certificates can be used to digitally sign and encrypt email, authenticate and authorize users connecting to websites and secure data transmission over the internet. Any application that supports the Secure Socket Layer Protocol (SSL or TLS) can make use of certificates signed by CAcert, as can any application that uses X.509 certificates, e.g. for encryption or code signing and document signatures.")?></p>

<p><?php echo sprintf(_("If you want to have free certificates issued to you, %s join the CAcert Community %s."),'<a href="https://www.cacert.org/index.php?id=1">', '</a>')?></p>

<p><?php echo sprintf(_("If you want to use certificates issued by CAcert, read the CAcert %s Root Distribution License %s."),'<a href="/policy/RootDistributionLicense.html">',"</a>")?>
<?php echo sprintf(_("This license applies to using the CAcert %s root keys %s."),'<a href="/index.php?id=3">','</a>')?></p>


<?php if(!array_key_exists('mconn',$_SESSION) || !$_SESSION['mconn']) echo "<font size='+1'>"._("Most CAcert functions are currently unavailable. Please come back later.")."</font>";?>



<div class="newsbox">
<<<<<<< HEAD
<?php 	printf("<p id='lnews'>%s</p>\n\n",_('Latest News'));
=======
<?php
	printf("<p id='lnews'>%s</p>\n\n",_('Latest News'));
>>>>>>> bdb3f12f

	$xml = "/www/pages/index/feed.rss"; // FIXME: use relative path to allow operation with different document root
	$dom = new DOMDocument();
	$dom->preserveWhiteSpace = false;
	$dom->Load($xml);

	$xpath = new DOMXPath($dom);    //Create an XPath query

	$query = "//channel/item";
	$items = $xpath->query($query);

	$count = 0;
	foreach($items as $id => $item) {
		$query = "./title";
		$nodeList = $xpath->query($query, $item);
		$title = recode_string("UTF8..html" , $nodeList->item(0)->nodeValue);

		$query = "./link";
		$nodeList = $xpath->query($query, $item);
		$link = htmlspecialchars($nodeList->item(0)->nodeValue);

		$query = "./description";
		$nodeList = $xpath->query($query, $item);
		$description = $nodeList->item(0)->nodeValue;
		// The description may contain HTML entities => convert them
		$description = html_entity_decode($description, ENT_COMPAT | ENT_HTML401, 'UTF-8');
		// Description may contain HTML markup and unicode characters => encode them
		// If we didn't decode and then encode again, (i.e. take the content
		// as it is in the RSS feed) we might inject harmful markup
		$description = recode_string("UTF8..html", $description);

		printf("<h3><a href=\"%s\">%s</a></h3>\n", $link, $title);
		printf("<p>%s</p>\n", nl2br($description));

		$title = '';
		$description = '';
		$link = '';

		$count++;
		if ($count >= 3) {
			break;
		}
	}
?>

[ <a href="http://blog.CAcert.org/"><?php echo _('More News Items')?></a> ]
</div>
<hr/>

<h3><?php echo _("For CAcert Community Members")?></h3>

<p><?php echo sprintf(_("Have you passed the CAcert %s Assurer Challenge %s yet?"),'<a href="http://wiki.cacert.org/wiki/AssurerChallenge">','</a>')?></p>

<p><?php echo sprintf(_("Have you read the CAcert %sCommunity Agreement%s yet?"),'<a href="/policy/CAcertCommunityAgreement.html">','</a>')?></p>

<p><?php echo sprintf(_("For general documentation and help, please visit the CAcert %sWiki Documentation site %s."),'<a href="http://wiki.CAcert.org">','</a>')?>
<?php echo sprintf(_("For specific policies, see the CAcert %sApproved Policies page%s."),'<a href="/policy/">',"</a>")?></p>

<h3><?php echo _("Do you want to help CAcert?")?></h3>
<b><?php echo _("We are facing an uphill battle to fund this service and could do with your help?")?></b><br/>

<?php echo _("If you can, please donate.")?><br />
<?php echo _("AU$50 per year for this button")?><br />
<form action="https://www.paypal.com/cgi-bin/webscr" method="post">
<input type="hidden" name="cmd" value="_s-xclick">
<input type="image" src="/images/payment2a.png" border="0" name="submit" alt="PayPal">
<input type="hidden" name="encrypted" value="-----BEGIN PKCS7-----MIIHsQYJKoZIhvcNAQcEoIIHojCCB54CAQExggEwMIIBLAIBADCBlDCBjjELMAkGA1UEBhMCVVMxCzAJBgNVBAgTAkNBMRYwFAYDVQQHEw1Nb3VudGFpbiBWaWV3MRQwEgYDVQQKEwtQYXlQYWwgSW5jLjETMBEGA1UECxQKbGl2ZV9jZXJ0czERMA8GA1UEAxQIbGl2ZV9hcGkxHDAaBgkqhkiG9w0BCQEWDXJlQHBheXBhbC5jb20CAQAwDQYJKoZIhvcNAQEBBQAEgYBxGkBs/mmEZRh6K8mwoFJtMp+osc6AkkbKTcC9vaFbZNIDEYXCuhGWEoAZDXXZDO+AhMezeG0ug87wjDMKFkI5g5ma8uGlhQvZ6Qu1Ra8zeL9iUUk6uPpiq1h2kjD0C9CgoZmrHpKB+T8+EXFG5PISbwqqoE8OOavsxMNGhTzxJzELMAkGBSsOAwIaBQAwggEtBgkqhkiG9w0BBwEwFAYIKoZIhvcNAwcECPQ/Y13nrcTCgIIBCOLwLR4pRGnq0o5O9jGmhbF2+u56cBWCoRbZGcgoQqHXgdPKTS4EkXmu1wvLa5Y4XTgL6HUVavYViJAONgLkVyktAHlkl5XPycaAuTL4NyXCJf1VjscXS7tPv0CZ8w2JU5MlzsQ8w0UTQF0+4WDpcsj+klTlO5KyyWMaScZBsziGndfeyfO6Navv3Z5SiHb92D/i9Xf4wZaex6pX3u14WPsczTkUpne6qXmgwPS7jG+oPjWPrPRCHpe/wn3P/AC1WyHzr4X8YxR9+2gbjmyE+2RwS5vqFKcApNxuoAAtLoS2IKGg872PJUctAZEoPt2FCwisFwf170tc9gb1dtRe6KymAMRr6TDM6aCCA4cwggODMIIC7KADAgECAgEAMA0GCSqGSIb3DQEBBQUAMIGOMQswCQYDVQQGEwJVUzELMAkGA1UECBMCQ0ExFjAUBgNVBAcTDU1vdW50YWluIFZpZXcxFDASBgNVBAoTC1BheVBhbCBJbmMuMRMwEQYDVQQLFApsaXZlX2NlcnRzMREwDwYDVQQDFAhsaXZlX2FwaTEcMBoGCSqGSIb3DQEJARYNcmVAcGF5cGFsLmNvbTAeFw0wNDAyMTMxMDEzMTVaFw0zNTAyMTMxMDEzMTVaMIGOMQswCQYDVQQGEwJVUzELMAkGA1UECBMCQ0ExFjAUBgNVBAcTDU1vdW50YWluIFZpZXcxFDASBgNVBAoTC1BheVBhbCBJbmMuMRMwEQYDVQQLFApsaXZlX2NlcnRzMREwDwYDVQQDFAhsaXZlX2FwaTEcMBoGCSqGSIb3DQEJARYNcmVAcGF5cGFsLmNvbTCBnzANBgkqhkiG9w0BAQEFAAOBjQAwgYkCgYEAwUdO3fxEzEtcnI7ZKZL412XvZPugoni7i7D7prCe0AtaHTc97CYgm7NsAtJyxNLixmhLV8pyIEaiHXWAh8fPKW+R017+EmXrr9EaquPmsVvTywAAE1PMNOKqo2kl4Gxiz9zZqIajOm1fZGWcGS0f5JQ2kBqNbvbg2/Za+GJ/qwUCAwEAAaOB7jCB6zAdBgNVHQ4EFgQUlp98u8ZvF71ZP1LXChvsENZklGswgbsGA1UdIwSBszCBsIAUlp98u8ZvF71ZP1LXChvsENZklGuhgZSkgZEwgY4xCzAJBgNVBAYTAlVTMQswCQYDVQQIEwJDQTEWMBQGA1UEBxMNTW91bnRhaW4gVmlldzEUMBIGA1UEChMLUGF5UGFsIEluYy4xEzARBgNVBAsUCmxpdmVfY2VydHMxETAPBgNVBAMUCGxpdmVfYXBpMRwwGgYJKoZIhvcNAQkBFg1yZUBwYXlwYWwuY29tggEAMAwGA1UdEwQFMAMBAf8wDQYJKoZIhvcNAQEFBQADgYEAgV86VpqAWuXvX6Oro4qJ1tYVIT5DgWpE692Ag422H7yRIr/9j/iKG4Thia/Oflx4TdL+IFJBAyPK9v6zZNZtBgPBynXb048hsP16l2vi0k5Q2JKiPDsEfBhGI+HnxLXEaUWAcVfCsQFvd2A1sxRr67ip5y2wwBelUecP3AjJ+YcxggGaMIIBlgIBATCBlDCBjjELMAkGA1UEBhMCVVMxCzAJBgNVBAgTAkNBMRYwFAYDVQQHEw1Nb3VudGFpbiBWaWV3MRQwEgYDVQQKEwtQYXlQYWwgSW5jLjETMBEGA1UECxQKbGl2ZV9jZXJ0czERMA8GA1UEAxQIbGl2ZV9hcGkxHDAaBgkqhkiG9w0BCQEWDXJlQHBheXBhbC5jb20CAQAwCQYFKw4DAhoFAKBdMBgGCSqGSIb3DQEJAzELBgkqhkiG9w0BBwEwHAYJKoZIhvcNAQkFMQ8XDTA4MDUwMjA0NDIyOFowIwYJKoZIhvcNAQkEMRYEFHfXhKQoFxBqqG6q/87VmWf4364dMA0GCSqGSIb3DQEBAQUABIGAwPUhL0gvCMysU8a9lqGuYdNm54FYsogI2LXv6vNHKc5/xTHJ65LSV8mhmyWwxL8fUDu8IHOZbccSipiUaQTsPr57tRrwmXOV+7VC/NIciK1ulwvWwazcvP96fdr9B5OqxjxDz8AsEcXnRjFm4LehsdnP9Z9B/Z9/nwT6htjxyO0=-----END PKCS7-----
">
</form>
<?php echo _("or a one off donation for this button whatever you can afford to help")?>
<form action="https://www.paypal.com/cgi-bin/webscr" method="post">
<input type="hidden" name="cmd" value="_s-xclick">
<input type="image" src="/images/payment2a.png" border="0" name="submit" alt="Make payments with PayPal">
<input type="hidden" name="encrypted" value="-----BEGIN PKCS7-----MIIHRwYJKoZIhvcNAQcEoIIHODCCBzQCAQExggEwMIIBLAIBADCBlDCBjjELMAkGA1UEBhMCVVMxCzAJBgNVBAgTAkNBMRYwFAYDVQQHEw1Nb3VudGFpbiBWaWV3MRQwEgYDVQQKEwtQYXlQYWwgSW5jLjETMBEGA1UECxQKbGl2ZV9jZXJ0czERMA8GA1UEAxQIbGl2ZV9hcGkxHDAaBgkqhkiG9w0BCQEWDXJlQHBheXBhbC5jb20CAQAwDQYJKoZIhvcNAQEBBQAEgYCA1pOad7SD8OtSdvHxI3CItmi2sb2eq/1UZbQboNkJTwlaTbTZfoWzBuFmimBR/Qz21Z+L7wFa7XxfhwRLC4V/X4uTJVAIDaKsdTXFNx51EMu+LyiP1O+7GxcdNR7njwvndIaHN0HZIdidpG8jFPP/8ZsLaPe2/Dh2S7344wSuUDELMAkGBSsOAwIaBQAwgcQGCSqGSIb3DQEHATAUBggqhkiG9w0DBwQIYn0dsk7tIRmAgaBNejWqE2RRr+Tsb3fVlcbuG98Bq+zaMO5g8n8i3DnBjIoSJNb+ZuSj53oWrh/+HCY4EY1Rg3qHiUSMOS/o9k75UR7C+ez0R9tmZ2eQrdxlqTVuvENRA0W5z6iTJYog5XhMoKScOFUBaIr9zxjETUY2Y1V3X8qRFIe0YWlYRYbePs2p/IDatirUFhOJSff0ancU2GZULRy0PiZHtzbm8Gy/oIIDhzCCA4MwggLsoAMCAQICAQAwDQYJKoZIhvcNAQEFBQAwgY4xCzAJBgNVBAYTAlVTMQswCQYDVQQIEwJDQTEWMBQGA1UEBxMNTW91bnRhaW4gVmlldzEUMBIGA1UEChMLUGF5UGFsIEluYy4xEzARBgNVBAsUCmxpdmVfY2VydHMxETAPBgNVBAMUCGxpdmVfYXBpMRwwGgYJKoZIhvcNAQkBFg1yZUBwYXlwYWwuY29tMB4XDTA0MDIxMzEwMTMxNVoXDTM1MDIxMzEwMTMxNVowgY4xCzAJBgNVBAYTAlVTMQswCQYDVQQIEwJDQTEWMBQGA1UEBxMNTW91bnRhaW4gVmlldzEUMBIGA1UEChMLUGF5UGFsIEluYy4xEzARBgNVBAsUCmxpdmVfY2VydHMxETAPBgNVBAMUCGxpdmVfYXBpMRwwGgYJKoZIhvcNAQkBFg1yZUBwYXlwYWwuY29tMIGfMA0GCSqGSIb3DQEBAQUAA4GNADCBiQKBgQDBR07d/ETMS1ycjtkpkvjXZe9k+6CieLuLsPumsJ7QC1odNz3sJiCbs2wC0nLE0uLGaEtXynIgRqIddYCHx88pb5HTXv4SZeuv0Rqq4+axW9PLAAATU8w04qqjaSXgbGLP3NmohqM6bV9kZZwZLR/klDaQGo1u9uDb9lr4Yn+rBQIDAQABo4HuMIHrMB0GA1UdDgQWBBSWn3y7xm8XvVk/UtcKG+wQ1mSUazCBuwYDVR0jBIGzMIGwgBSWn3y7xm8XvVk/UtcKG+wQ1mSUa6GBlKSBkTCBjjELMAkGA1UEBhMCVVMxCzAJBgNVBAgTAkNBMRYwFAYDVQQHEw1Nb3VudGFpbiBWaWV3MRQwEgYDVQQKEwtQYXlQYWwgSW5jLjETMBEGA1UECxQKbGl2ZV9jZXJ0czERMA8GA1UEAxQIbGl2ZV9hcGkxHDAaBgkqhkiG9w0BCQEWDXJlQHBheXBhbC5jb22CAQAwDAYDVR0TBAUwAwEB/zANBgkqhkiG9w0BAQUFAAOBgQCBXzpWmoBa5e9fo6ujionW1hUhPkOBakTr3YCDjbYfvJEiv/2P+IobhOGJr85+XHhN0v4gUkEDI8r2/rNk1m0GA8HKddvTjyGw/XqXa+LSTlDYkqI8OwR8GEYj4efEtcRpRYBxV8KxAW93YDWzFGvruKnnLbDAF6VR5w/cCMn5hzGCAZowggGWAgEBMIGUMIGOMQswCQYDVQQGEwJVUzELMAkGA1UECBMCQ0ExFjAUBgNVBAcTDU1vdW50YWluIFZpZXcxFDASBgNVBAoTC1BheVBhbCBJbmMuMRMwEQYDVQQLFApsaXZlX2NlcnRzMREwDwYDVQQDFAhsaXZlX2FwaTEcMBoGCSqGSIb3DQEJARYNcmVAcGF5cGFsLmNvbQIBADAJBgUrDgMCGgUAoF0wGAYJKoZIhvcNAQkDMQsGCSqGSIb3DQEHATAcBgkqhkiG9w0BCQUxDxcNMDcxMTAzMDcxMDI1WjAjBgkqhkiG9w0BCQQxFgQU8tPwGUvNb8eYe8Pfhe9YutgXm/YwDQYJKoZIhvcNAQEBBQAEgYBpwhhgz5ED5qxBosfMaifzIr2anV5ScQqqQbC1hphWBQ4e2PT5+TQWCcQkrTh2UTp3vC81Y8vYZ+fussa+zPBE8DmeFDfzpLJo+TQHZUiKxWUDu6drv3o3mV3VjAkaqIhAdubhEOxj2bbKND3IRT1lfIVVSUipndKzRjukZJK39A==-----END PKCS7-----
">
</form>
<p><?php echo _("If you are located in Australia, use bank transfer instead.")?></p>

<p><?php echo _("CAcert bank account details:")?></p>
<ul class="no_indent">
<li>Account Name: CAcert Inc</li>
<li>SWIFT: WPACAU2S</li>
<li>BSB: 032073</li>
<li>Account No.: 180264</li>
</ul>
<br /><br />

<?php echo _("If you want to participate in CAcert.org, have a look")?> <a href="http://wiki.cacert.org/wiki/HelpingCAcert"><?php echo _("here")?></a> <?php echo _("and")?> <a href="http://wiki.cacert.org/wiki/SystemTasks"><?php echo _("here")?></a>.<|MERGE_RESOLUTION|>--- conflicted
+++ resolved
@@ -1,9 +1,5 @@
-<<<<<<< HEAD
-<?php /*
-=======
 <?php
 /*
->>>>>>> bdb3f12f
     LibreSSL - CAcert web application
     Copyright (C) 2004-2008  CAcert Inc.
 
@@ -19,12 +15,8 @@
     You should have received a copy of the GNU General Public License
     along with this program; if not, write to the Free Software
     Foundation, Inc., 51 Franklin Street, Fifth Floor, Boston, MA  02110-1301  USA
-<<<<<<< HEAD
-*/ ?>
-=======
 */
 ?>
->>>>>>> bdb3f12f
 <h3><?php echo _("Are you new to CAcert?")?></h3>
 
 <p><?php echo _("CAcert.org is a community-driven Certificate Authority that issues certificates to the public at large for free.")?></p>
@@ -42,12 +34,8 @@
 
 
 <div class="newsbox">
-<<<<<<< HEAD
-<?php 	printf("<p id='lnews'>%s</p>\n\n",_('Latest News'));
-=======
 <?php
 	printf("<p id='lnews'>%s</p>\n\n",_('Latest News'));
->>>>>>> bdb3f12f
 
 	$xml = "/www/pages/index/feed.rss"; // FIXME: use relative path to allow operation with different document root
 	$dom = new DOMDocument();
