--- conflicted
+++ resolved
@@ -28,98 +28,40 @@
 
 
 <div class="newsbox">
-<<<<<<< HEAD
 <?
-/*
-	$query = "select *, UNIX_TIMESTAMP(`when`) as `TS` from news order by `when` desc limit 5";
-	$res = mysql_query($query);
-	while($row = mysql_fetch_assoc($res))
-	{
-		echo "<p><b>".date("Y-m-d", $row['TS'])."</b> - ".$row['short']."</p>\n";
-		if($row['story'] != "")
-			echo "<p>[ <a href='news.php?id=".$row['id']."'>"._("Full Story")."</a> ]</p>\n";
+	printf("<p id='lnews'>%s</p>\n\n",_('Latest News'));
+
+	$xml = "/www/pages/index/feed.rss"; // FIXME: use relative path to allow operation with different document root
+	$dom = new DOMDocument();
+	$dom->preserveWhiteSpace = false;
+	$dom->Load($xml);
+
+	$xpath = new DOMXPath($dom);    //Create an XPath query
+
+	$query = "//channel/item";
+	$items = $xpath->query($query);
+
+	foreach($items as $id => $item) {
+		$query = "./title";
+		$nodeList = $xpath->query($query, $item);
+		$title = str_replace("&amp;#", "&#", recode_string("UTF8..html" , $nodeList->item(0)->nodeValue));
+
+		$query = "./link";
+		$nodeList = $xpath->query($query, $item);
+		$link = $nodeList->item(0)->nodeValue;
+
+		$query = "./description";
+		$nodeList = $xpath->query($query, $item);
+		$description = str_replace("&amp;#", "&#", recode_string("UTF8..html" , $nodeList->item(0)->nodeValue));
+
+		printf("<h3> %s </h3>\n", $title);
+		printf("<p> %s </p>\n", $description);
+		printf("<p>[<a href='%s'> %s </a> ] </p>\n\n", $link,_("Full Story"));
+
+		$title = '';
+		$description = '';
+		$link = '';
 	}
-	if(mysql_num_rows(mysql_query("select * from `news`")) > 2)
-		echo "<p>[ <a href='news.php'>"._("More News Items")."</a> ]</p>";
-*/
-	$rss = "";
-	$open = $items = 0;
-	$fp = @fopen("/www/pages/index/feed.rss", "r");
-	if($fp)
-	{
-		echo '<p id="lnews">'._('Latest News').'</p>';
-
-
-		while(!feof($fp))
-			$rss .= trim(fgets($fp, 4096));
-		fclose($fp);
-		$rss = str_replace("><", ">\n<", $rss);
-		$lines = explode("\n", $rss);
-		foreach($lines as $line)
-		{
-			$line = trim($line);
-
-			if($line != "<item>" && $open == 0)
-				continue;
-
-			if($line == "<item>" && $open == 0)
-			{
-				$open = 1;
-				continue;
-			}
-
-			if($line == "</item>" && $open == 1)
-			{
-				$items++;
-				if($items >= 3)
-					break;
-				$open == 0;
-				continue;
-			}
-			if(substr($line, 0, 7) == "<title>")
-				echo "<h3>".str_replace("&amp;#", "&#", recode_string("UTF8..html", str_replace("&amp;", "", trim(substr($line, 7, -8)))))."</h3>\n";
-			if(substr($line, 0, 13) == "<description>")
-				echo "<p>".str_replace("&amp;#", "&#", recode_string("UTF8..html", str_replace("&amp;", "", trim(substr($line, 22, -17)))))."</p>\n";
-			if(substr($line, 0, 6) == "<link>")
-				echo "<p>[ <a href='".trim(substr($line, 6, -7))."'>"._("Full Story")."</a> ]</p>\n";
-		}
-	}
-=======
-    <?
-    printf("<p id='lnews'>%s</p>\n\n",_('Latest News'));
-
-    $xml = "/www/pages/index/feed.rss"; // FIXME: use relative path to allow operation with different document root
-    $dom = new DOMDocument();
-    $dom->preserveWhiteSpace = false;
-    $dom->Load($xml);
-
-    $xpath = new DOMXPath($dom);    //Create an XPath query
-
-    $query = "//channel/item";
-    $items = $xpath->query($query);
-
-    foreach($items as $id => $item) {
-                    $query = "./title";
-                    $nodeList = $xpath->query($query, $item);
-                    $title = str_replace("&amp;#", "&#", recode_string("UTF8..html" , $nodeList->item(0)->nodeValue));
-
-                    $query = "./link";
-                    $nodeList = $xpath->query($query, $item);
-                    $link = $nodeList->item(0)->nodeValue;
-
-                    $query = "./description";
-                    $nodeList = $xpath->query($query, $item);
-                    $description = str_replace("&amp;#", "&#", recode_string("UTF8..html" , $nodeList->item(0)->nodeValue));
-
-                    printf("<h3> %s </h3>\n", $title);
-                    printf("<p> %s </p>\n", $description);
-                    printf("<p>[<a href='%s'> %s </a> ] </p>\n\n", $link,_("Full Story"));
-
-                    $title = '';
-                    $description = '';
-                    $link = '';
-}
->>>>>>> c710807e
 ?>
 
 [ <a href="http://blog.CAcert.org/"><?=_('More News Items')?></a> ]
