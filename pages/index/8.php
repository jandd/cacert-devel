--- conflicted
+++ resolved
@@ -18,15 +18,6 @@
 <p><b><? printf(_("The current %s board, and roles."), "CAcert Inc."); ?></b></p>
 <p>
 Lambert Hofstra - <?=_("President")?><br/>
-<<<<<<< HEAD
-Mark Lipscombe - <?=_("Secretary")?><br/>
-Nick Bebout - <?=_("member")?><br/>
-Ian Grigg - <?=_("member")?><br/>
-Mario Lipinski - <?=_("member")?><br/>
-Alexander Prinsier - <?=_("member")?><br/>
-Kevin Dawson - <?=_("Public Officer")?><br/>
-</p>
-=======
 Peter Yuill - <?=_("Vice President")?><br/>
 Alexander Prinsier - <?=_("Treasurer")?><br/>
 Mario Lipinski - <?=_("Secretary")?><br/>
@@ -36,5 +27,4 @@
 </p>
 Kevin Dawson - <?=_("Public Officer")?><br />
 <br />
-More detailed informations can be found in the CAcert wiki under <a href="//wiki.cacert.org/Board"><?=_("CAcert Board")?></a>
->>>>>>> 30e4fd6a
+More detailed informations can be found in the CAcert wiki under <a href="//wiki.cacert.org/Board"><?=_("CAcert Board")?></a>